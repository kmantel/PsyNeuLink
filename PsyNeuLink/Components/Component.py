# Princeton University licenses this file to You under the Apache License, Version 2.0 (the "License");
# you may not use this file except in compliance with the License.  You may obtain a copy of the License at:
#     http://www.apache.org/licenses/LICENSE-2.0
# Unless required by applicable law or agreed to in writing, software distributed under the License is distributed
# on an "AS IS" BASIS, WITHOUT WARRANTIES OR CONDITIONS OF ANY KIND, either express or implied.
# See the License for the specific language governing permissions and limitations under the License.


# ********************************************** Component  ************************************************************


"""  COMPONENT MODULE

**[DOCUMENTATION STILL UNDER CONSTRUCTION]**

This module defines the Component abstract class

It also contains:

- arg_name definitions for primary component categories:
    Process
    Mechanism
        types:
            DDM
            [PDP]
    Projection
        types:
            MappingProjection
            ControlProjection
<<<<<<< HEAD
            LearningSignal
=======
            LearningProjection
>>>>>>> e2fdaab6
    Function

"""

from PsyNeuLink.Globals.Utilities import *
from PsyNeuLink.Globals.Preferences.ComponentPreferenceSet import *

class ResetMode(Enum):
    CURRENT_TO_INSTANCE_DEFAULTS = 0
    INSTANCE_TO_CLASS = 1
    ALL_TO_CLASS_DEFAULTS = 2

# MODIFIED 8/31/16: ADD FOR PARAMSCURRENT->ATTRIBUTES  START
# Prototype for implementing params as objects rather than dicts
# class Params(object):
#     def __init__(self, **kwargs):
#         for arg in kwargs:
#             self.__setattr__(arg, kwargs[arg])

# Transitional type:
#    for implementing params as attributes that are accessible via current paramsDicts
#    (until params are fully implemented as objects)
from collections import UserDict
class ParamsDict(UserDict):
    def __init__(self, owner, dict=None):
        super().__init__()
        self.owner = owner
        if dict:
            self.update(dict)

    def __getitem__(self, key):

        # # WORKS:
        # return super().__getitem__(key)

        try:
            # Try to retrieve from attribute of owner object
            return getattr(self.owner, key)
        except AttributeError:
            # If the owner has no such attribute, get from params dict entry
            return super().__getitem__(key)
        except:
            TEST = True

    def __setitem__(self, key, item):

        # # WORKS:
        # super().__setitem__(key, item)

        setattr(self.owner, key, item)
        TEST = True
    # # ORIG:
    #     self.data[key] = item
# MODIFIED 8/31/16: ADD FOR PARAMSCURRENT->ATTRIBUTES  END

# Used as templates for requiredParamClassDefaultTypes for COMPONENT:
class Params(object):
    def __init__(self, **kwargs):
        for arg in kwargs:
            self.__setattr__(arg, kwargs[arg])


class dummy_class:
    def dummy_method(self):
        pass
def dummy_function():
    pass
method_type = type(dummy_class().dummy_method)
function_type = type(dummy_function)

class ComponentLog(IntEnum):
    NONE            = 0
    ALL = 0
    DEFAULTS = NONE


class ComponentError(Exception):
     def __init__(self, error_value):
         self.error_value = error_value

     def __str__(self):
         return repr(self.error_value)


# *****************************************   COMPONENT CLASS  ********************************************************


class Component(object):
    """Implement parent class for Components used by Process, Mechanism, State, and Projection class categories

        Every component is associated with:
         - child class componentName
         - type
         - input (self.variable)
         - execute (method): called to execute it;  it in turn calls self.function
         - function (method): carries out object's core computation
             it can be referenced either as self.function, self.params[FUNCTION] or self.paramsCurrent[FUNCTION]
         - function_object (Function): the object to which function belongs (and that defines it's parameters)
         - output (value: self.value)
         - outputValue (return from self.execute: concatenated set of values of outputStates)
         - class and instance variable defaults
         - class and instance param defaults
        The components's execute method (<subclass>.execute is the component's primary method
            (e.g., it is the one called when process, mechanism, state and projections objects are updated);
            the following attributes for or associated with the method are defined for every component object:
                + execute (method) - the execute method itself
                + value (value) - the output of the execute method
            the latter is used for typing and/or templating other variables (e.g., self.variable):
                type checking is generally done using Utilities.iscompatible(); for iterables (lists, tuples, dicts):
                    if the template (the "reference" arg) has entries (e.g., [1, 2, 3]), comparisons will include length
                    if the template is empty (e.g., [], {}, or ()), length will not be checked
                    if the template has only numbers, then the candidate must as well


        The component itself can be called without any arguments (in which case it uses its instance defaults) or
            one or more variables (as defined by the subclass) followed by an optional params dictionary
        The variable(s) can be a function reference, in which case the function is called to resolve the value;
            however:  it must be "wrapped" as an item in a list, so that it is not called before being passed
                      it must of course return a variable of the type expected for the variable
        The default variableList is a list of default values, one for each of the variables defined in the child class
        The params argument is a dictionary; the key for each entry is the parameter name, associated with its value.
            + component subclasses can define the param FUNCTION:<method or Function class>
        The component can be called with a params argument, which should contain entries for one or more of its params;
            - those values will be assigned to paramsCurrent at run time (overriding previous values in paramsCurrent)
            - if the component is called without a variable and/or params argument, it uses paramInstanceDefaults
        The instance defaults can be assigned at initialization or using the assign_defaults class method;
            - if instance defaults are not assigned on initialization, the corresponding class defaults are assigned
        Parameters can be REQUIRED to be in paramClassDefaults (for which there is no default value to assign)
            - for all classes, by listing the name and type in requiredParamClassDefaultTypes dict of the Function class
            - in subclasses, by inclusion in requiredParamClassDefaultTypes (via copy and update) in class definition
            * NOTE: inclusion in requiredParamClasssDefault simply acts as a template;  it does NOT implement the param
        Each component child class must initialize itself by calling super(childComponentName).__init__()
            with a default value for its variable, and optionally an instance default paramList.

        A subclass MUST either:
            - implement a <class>.function method OR
            - specify paramClassDefaults[FUNCTION:<Function>];
            - this is checked in Component._instantiate_function()
            - if params[FUNCTION] is NOT specified, it is assigned to self.function (so that it can be referenced)
            - if params[FUNCTION] IS specified, it assigns it's value to self.function (superceding existing value):
                self.function is aliased to it (in Component._instantiate_function):
                    if FUNCTION is found on initialization:
                        if it is a reference to an instantiated function, self.function is pointed to it
                        if it is a class reference to a function:
                            it is instantiated using self.variable and FUNCTION_PARAMS (if they are there too)
                            this works, since _validate_params is always called after _validate_variable
                            so self.variable can be used to initialize function
                            to the method referenced by paramInstanceDefaults[FUNCTION] (see below)
                    if paramClassDefaults[FUNCTION] is not found, it's value is assigned to self.function
                    if neither paramClassDefaults[FUNCTION] nor self.function is found, an exception is raised
        - self.value is determined for self.execute which calls self.function in Component._instantiate_function

        NOTES:
            * In the current implementation, validation is:
              - top-level only (items in lists, tuples and dictionaries are not checked, nor are nested items)
              - for type only (it is oblivious to content)
              - forgiving (e.g., no distinction is made among numberical types)
            * However, more restrictive validation (e.g., recurisve, range checking, etc.) can be achieved
                by overriding the class _validate_variable and _validate_params methods

    Class attributes:
        + className
        + suffix - " " + className (used to create subclass and instance names)
        + componentCategory - category of Component (i.e., process, mechanism, projection, learning, function)
        + componentType - type of component within a category
                             (e.g., TransferMechanism, MappingProjection, ControlProjection, etc.)
        + requiredParamClassDefaultTypes - dict of param names and types that all subclasses of Component must
        implement;

    Class methods:
        - _validate_variable(variable)
        - _validate_params(request_set, target_set, context)
        - assign_defaults(variable, request_set, assign_missing, target_set, default_set=NotImplemented
        - reset_params()
        - _check_args(variable, params)
        - _assign_args_to_param_dicts(params, param_names, function_param_names)

    Instance attributes:
        + name
        + componentName - name of particular Function (linear, exponential, integral, etc.)
        + variableClassDefault (value)
        + variableClassDefault_np_info (ndArrayInfo)
        + variableInstanceDefault (value)
        + _variable_not_specified
        + variable (value)
        + variable_np_info (ndArrayInfo)
        + function (method)
        + function_object (Function)
        + paramClassDefaults:
            + FUNCTION
            + FUNCTION_PARAMS
        + paramInstanceDefaults
        + paramsCurrent
        # + parameter_validation
        + user_params
        + recording

    Instance methods:
        + function (implementation is optional; aliased to params[FUNCTION] by default)
    """

    #region CLASS ATTRIBUTES
    className = "COMPONENT"
    suffix = " " + className
# IMPLEMENTATION NOTE:  *** CHECK THAT THIS DOES NOT CAUSE ANY CHANGES AT SUBORDNIATE LEVELS TO PROPOGATE EVERYWHERE
    componentCategory = None
    componentType = None

    initMethod = INIT_FULL_EXECUTE_METHOD

    classPreferenceLevel = PreferenceLevel.SYSTEM
    # Any preferences specified below will override those specified in SystemDefaultPreferences
    # Note: only need to specify setting;  level will be assigned to SYSTEM automatically
    # classPreferences = {
    #     kwPreferenceSetName: 'ComponentCustomClassPreferences',
    #     kp<pref>: <setting>...}

    # Determines whether variableClassDefault can be changed (to match an variable in __init__ method)
    variableClassDefault_locked = False


    # Names and types of params required to be implemented in all subclass paramClassDefaults:
    # Notes:
    # *  entry values here do NOT implement the param; they are simply used as type specs for checking (in __init__)
    # * kwComponentCategory (below) is used as placemarker for Component.Function class; replaced in __init__ below
    #              (can't reference own class directly class block)
    requiredParamClassDefaultTypes = {}
    paramClassDefaults = {}
    #endregion

    def __init__(self,
                 variable_default,
                 param_defaults,
                 name=None,
                 prefs=None,
                 context=None):
        """Assign system-level default preferences, enforce required, validate and instantiate params and execute method

        Initialization arguments:
        - variable_default (anything): establishes type for the variable, used for validation
        - params_default (dict): assigned as paramInstanceDefaults
        Note: if parameter_validation is off, validation is suppressed (for efficiency) (Component class default = on)

        :param variable_default: (anything but a dict) - value to assign as variableInstanceDefault
        :param param_defaults: (dict) - params to be assigned to paramInstanceDefaults
        :param log: (ComponentLog enum) - log entry types set in self.componentLog
        :param name: (string) - optional, overrides assignment of default (componentName of subclass)
        :return:
        """

        # # MODIFIED 8/14/16 NEW:
        # # PROBLEM: variable has different name for different classes;  need to standardize name across classes
        # try:
        #     if self.value is DEFERRED_INITIALIZATION:
        #         defer_init = True
        # except AttributeError:
        #     pass
        # else:
        #     if defer_init:
        #         self.init_args = locals().copy()
        #         del self.init_args['self']
        #         # del self.init_args['__class__']
        #         return
        context = context + INITIALIZING + ": " + kwFunctionInit

        # These insure that subclass values are preserved, while allowing them to be referred to below
        # # MODIFIED  OLD:
        # self.variableInstanceDefault = NotImplemented
        # # MODIFIED  NEW:
        self.variableInstanceDefault = None
        # MODIFIED  END
        self.paramClassDefaults = self.paramClassDefaults
        self.paramInstanceDefaults = {}

        self.componentName = self.componentType

        #endregion

        #region ENFORCE REGISRY
        if self.__class__.__bases__[0].__bases__[0].__bases__[0].__name__ is 'ShellClass':
            try:
                self.__class__.__bases__[0].registry
            except AttributeError:
                raise ComponentError("{0} is a category class and so must implement a registry".
                                    format(self.__class__.__bases__[0].__name__))
        #endregion

        #region ASSIGN PREFS

        # If a PreferenceSet was provided, assign to instance
        if isinstance(prefs, PreferenceSet):
            self.prefs = prefs
            # FIX:  CHECK LEVEL HERE??  OR DOES IT NOT MATTER, AS OWNER WILL BE ASSIGNED DYNAMICALLY??
        # Otherwise, if prefs is a specification dict instantiate it, or if it is NotImplemented assign defaults
        else:
            self.prefs = ComponentPreferenceSet(owner=self, prefs=prefs, context=context)
        #endregion

        # MODIFIED 9/11/16 NEW:
        # IMPLEMENTATION NOTE:  This is nice and all, but:
        #                       - property version only works for getter, and for class (can't access instance values)
        #                       - attribute version works for getter, but setter sets the attribute and not the pref
        #                       So, for now, hard coding property setters and getters for each preference (see below)
        # Assign prefs to attributes on object
        # for pref in self.prefs.prefsList:
            # # Generate attribute for each pref that returns value of the pref
            # PROBLEM: MAKING AN ASSIGNMENT TO THE ATTRIBUTE WILL NOT AFFECT THE PREFERENCE, JUST THIS ATTRIBUTE
            # setattr(self,
            #         underscore_to_camelCase(pref),
            #         getattr(getattr(self, 'prefs'), underscore_to_camelCase(pref)))
            # PROBLEM: THIS REQUIRES THAT THE PROPERTY IS PUT ON THE CLASS, WHICH GENERATES UNDESIRABLE BEHAVIORS
            #          ALSO, SETTER WON'T WORK PROPERLY HERE EITHER
            # # IMPLEMENT: WITHOUT SETTER:
            # setattr(type(self),
            #         underscore_to_camelCase(pref),
            #         property(lambda self: getattr(getattr(self, 'prefs'), underscore_to_camelCase(pref))))
            # # IMPLEMENT: WITH SETTER:
            # pref_name = underscore_to_camelCase(pref)
            # setattr(type(self),
            #         pref_name,
            #         property(lambda self: getattr(getattr(self, 'prefs'), pref_name),
            #                  lambda self, value: setattr(getattr(getattr(self, 'prefs'), pref_name),
            #                                              pref_name,
            #                                              value)))
        # MODIFIED 9/11/16 END

        #region ASSIGN LOG
        self.log = Log(owner=self)
        self.recording = False
        # Used by run to store return value of execute
        self.results = []
        #endregion


        #region ENFORCE REQUIRED CLASS DEFAULTS

        # All subclasses must implement variableClassDefault
        # Do this here, as _validate_variable might be overridden by subclass
        try:
            if self.variableClassDefault is NotImplemented:
                raise ComponentError("variableClassDefault must be given a value for {0}".format(self.componentName))
        except AttributeError:
            raise ComponentError("variableClassDefault must be defined for {0} or its base class".
                                format(self.componentName))
        #endregion

        #region CHECK FOR REQUIRED PARAMS

        # All subclasses must implement, in their paramClassDefaults, params of types specified in
        #     requiredClassParams (either above or in subclass defintion)
        # Do the check here, as _validate_params might be overridden by subclass
        for required_param, type_requirements in self.requiredParamClassDefaultTypes.items():
            # # Replace 'Function' placemarker with class reference:
            # type_requirements = [self.__class__ if item=='Function' else item for item in type_requirements]

            # get type for kwComponentCategory specification
            import PsyNeuLink.Components.Functions.Function
            if kwComponentCategory in type_requirements:
               type_requirements[type_requirements.index(kwComponentCategory)] = \
                   type(PsyNeuLink.Components.Functions.Function.Function_Base)

            if required_param not in self.paramClassDefaults.keys():
                raise ComponentError("Param {0} must be in paramClassDefaults for {1}".
                                    format(required_param, self.name))

            # If the param does not match any of the types specified for it in type_requirements
            # (either as a subclass or instance of the specified subclass):
            try:
                required_param_value = self.paramClassDefaults[required_param]
                if inspect.isclass(required_param_value):
                    OK = (any(issubclass(required_param_value, type_spec) for type_spec in type_requirements))
                else:
                    OK = (any(isinstance(required_param_value, type_spec) for type_spec in type_requirements))
                if not OK:
                    type_names = format(" or ".join("{!s}".format(type.__name__) for (type) in type_requirements))
                    raise ComponentError("Value ({0}) of param {1} is not appropriate for {2};"
                                        "  requires one of the following types: {3}".
                                        format(required_param_value.__name__, required_param, self.name, type_names))
            except TypeError:
                pass
        #endregion

        #region ASSIGN DEFAULTS
        # Validate the set passed in and assign to paramInstanceDefaults
        # By calling with assign_missing, this also populates any missing params with ones from paramClassDefaults
        self.assign_defaults(variable=variable_default,
                             request_set=param_defaults, # requested set
                             assign_missing=True,        # assign missing params from classPreferences to instanceDefaults
                             target_set=self.paramInstanceDefaults, # destination set to which params are being assigned
                             default_set=self.paramClassDefaults,   # source set from which missing params are assigned
                             context=context
                             )
        #endregion

        #region SET CURRENT VALUES OF VARIABLE AND PARAMS
        self.variable = self.variableInstanceDefault
        self.paramsCurrent = self.paramInstanceDefaults
        #endregion

        #region VALIDATE FUNCTION (self.function and/or self.params[function, FUNCTION_PARAMS])
        self._validate_function(context=context)
        #endregion

        #region INSTANTIATE ATTRIBUTES BEFORE FUNCTION
        # Stub for methods that need to be executed before instantiating function
        #    (e.g., _instantiate_sender and _instantiate_receiver in Projection)
        self._instantiate_attributes_before_function(context=context)
        #endregion

        #region INSTANTIATE FUNCTION and assign output (by way of self.execute) to self.value
        self._instantiate_function(context=context)
        #endregion

        #region INSTANTIATE ATTRIBUTES AFTER FUNCTION
        # Stub for methods that need to be executed after instantiating function
        #    (e.g., instantiate_outputState in Mechanism)
        self._instantiate_attributes_after_function(context=context)
        #endregion

#endregion

    def _deferred_init(self, context=None):
        """Use in subclasses that require deferred initialization
        """
        if self.value is DEFERRED_INITIALIZATION:

            # Flag that object is now being initialized
            # Note: self.value will be resolved to the object's value as part of initialization
            #       (usually in _instantiate_function)
            self.value = INITIALIZING

            del self.init_args['self']

            # Delete function since super doesn't take it as an arg;
            #   the value is stored in paramClassDefaults in assign_ags_to_params_dicts,
            #   and will be restored in _instantiate_function
            try:
                del self.init_args['function']
            except KeyError:
                pass

            try:
                del self.init_args['__class__']
            except KeyError:
                pass

            # Delete reference to dict created by paramsCurrent -> ParamsDict
            try:
                del self.init_args['__pydevd_ret_val_dict']
            except KeyError:
                pass

            # If name is None, mark as deferred so that name can be customized
            #    using info that has become available at time of deferred init
            self.init_args['name'] = self.init_args['name'] or kwDeferredDefaultName

            # Complete initialization
            super(self.__class__,self).__init__(**self.init_args)

    def _assign_args_to_param_dicts(self, **kwargs):
        """Assign args passed in __init__() to params

        Get args and their corresponding values from call to self.__init__()
        - get default values for all args and assign to class.paramClassDefaults if they have not already been
        - assign arg values to local copy of params dict
        - override those with any values specified in params dict passed as "params" arg
        """

        # Get args in call to __init__ and create access to default values
        sig = inspect.signature(self.__init__)
        default = lambda val : list(sig.parameters.values())[list(sig.parameters.keys()).index(val)].default

        def parse_arg(arg):
            # Resolves the string value of any args that use keywords as their name
            try:
                name = eval(arg)
            except NameError:
                name = arg
            if inspect.isclass(name):
                name = arg
            return name

        # ASSIGN DEFAULTS TO paramClassDefaults
        # Check if defaults have been assigned to paramClassDefaults, and if not do so
        for arg in kwargs:

            arg_name = parse_arg(arg)

            # The params arg (nor anything in it) is never a default
            # if arg is kwParams:
            if arg_name is kwParams:
                continue

            # Check if param exists in paramClassDefaults
            try:
                self.paramClassDefaults[arg]

            # param corresponding to arg is NOT in paramClassDefaults, so add it
            except:
                # If arg is function and it's default is not a class, set it to one
                if arg_name is FUNCTION and not inspect.isclass(default(arg)):
                    # Note: this is for compatibility with current implementation of _instantiate_function()
                    # FIX: REFACTOR Function._instantiate_function TO USE COPY OF INSTANTIATED function
                    self.paramClassDefaults[arg] = default(arg).__class__

                    # Get params from instantiated function
                    self.paramClassDefaults[FUNCTION_PARAMS] = default(arg).user_params.copy()

                # Get defaults values for args listed in FUNCTION_PARAMS
                # Note:  is not an arg, but rather used to package args that belong to a non-instantiated function
                elif arg is FUNCTION_PARAMS:
                    self.paramClassDefaults[FUNCTION_PARAMS] = {}
                    for item in kwargs[arg]:
                        self.paramClassDefaults[FUNCTION_PARAMS][item] = default(item)
                else:
                    self.paramClassDefaults[arg] = default(arg)

            # param corresponding to arg IS already in paramClassDefaults, so ignore
            else:
                continue

        # ASSIGN ARG VALUES TO params dicts
        params = {}       # this is for final params that will be returned
        params_arg = {}   # this captures any values specified in a params arg, that are used to override arg values
        ignore_kwFunctionParams = False

        for arg in kwargs:

            # Put any values (presumably in a dict) passed in the "params" arg in params_arg
            if arg is kwParams:
                params_arg = kwargs[arg]
                continue

            arg_name = parse_arg(arg)

            # For function:
            if arg_name is FUNCTION:

                function = kwargs[arg]

                # function arg is a class
                if inspect.isclass(function):
                    params[FUNCTION] = function
                    continue

                # function arg is not a class (presumably an object), so convert it to one
                # Note: this is for compatibility with current implementation of _instantiate_function()
                # FIX: REFACTOR Function._instantiate_function TO USE INSTANTIATED function
                else:
                    params[FUNCTION] = function.__class__
                    # Get params from instantiated function
                    # FIX: DOES THIS OVER-WRITE FUNCTION_PARAMS??
                    #      SHOULD IF THEY WERE DERIVED FROM PARAM_CLASS_DEFAULTS;
                    #      BUT SHOULDN'T IF THEY CAME FROM __init__ ARG (I.E., KWARGS)
                    # FIX: GIVE PRECEDENCE TO FUNCTION PARAMS SPECIFIED IN FUNCTION_PARAMS
                    # FIX:     OVER ONES AS ARGS FOR FUNCTION ITSELF
                    # FIX: DOES THE FOLLOWING WORK IN ALL CASES
                    # FIX:    OR DOES TO REINTRODUCE THE OVERWRITE PROBLEM WITH MULTIPLE CONTROL SIGNALS (IN EVC SCRIPT)
                    # FIX: AND, EVEN IF IT DOES, WHAT ABOUT ORDER EFFECTS:
                    # FIX:    CAN IT BE TRUSTED THAT function WILL BE PROCESSED BEFORE FUNCTION_PARAMS,
                    # FIX:     SO THAT FUNCTION_PARAMS WILL ALWAYS COME AFTER AND OVER-RWITE FUNCTION.USER_PARAMS
                    params[FUNCTION_PARAMS] = function.user_params.copy()
                    ignore_kwFunctionParams = True

            elif arg_name is FUNCTION_PARAMS:

                # If function was instantiated object, functionParams came from it, so ignore additional specification
                if ignore_kwFunctionParams:
                    TEST = True
                    if TEST:
                        pass
                    continue
                params[FUNCTION_PARAMS] = kwargs[arg]

            # For standard params, assign arg and its default value to paramClassDefaults
            else:
                params[arg] = kwargs[arg]

        # Override arg values with any specified in params dict (including FUNCTION_PARAMS)
        if params_arg:
            try:
                params[FUNCTION_PARAMS].update(params_arg[FUNCTION_PARAMS])
                # This is needed so that when params is updated below,
                #     it updates with the full and updated params[FUNCTION_PARAMS] (i.e, a complete set)
                #     and not just whichever ones were in params_arg[FUNCTION_PARAMS]
                #    (i.e., if the user just specified a subset)
                params_arg[FUNCTION_PARAMS].update(params[FUNCTION_PARAMS])
            except KeyError:
                pass
            params.update(params_arg)

        # Save user-accessible params
        self.user_params = params.copy()

        self._create_attributes_for_user_params(**self.user_params)

        # Return params only for args:
        return params

    def _create_attributes_for_user_params(self, **kwargs):
        for arg in kwargs:
            self.__setattr__(arg, kwargs[arg])

    def _check_args(self, variable, params=NotImplemented, target_set=NotImplemented, context=None):
        """Instantiate variable (if missing or callable) and validate variable and params if PARAM_VALIDATION is set

        Called by execute methods to validate variable and params
        Can be suppressed by turning parameter_validation attribute off

        :param variable: (anything but a dict) - variable to validate
        :param params: (dict) - params to validate
        :target_set: (dict) - set to which params should be assigned (default: self.paramsCurrent)
        :return:
        """

        # If function is called without any arguments, get default for variable
        if variable is NotImplemented:
            variable = self.variableInstanceDefault # assigned by the Function class init when initializing

        # If the variable is a function, call it
        if callable(variable):
            variable = variable()

        # If parameter_validation is set and the function was called with a variable
        if self.prefs.paramValidationPref and not variable is NotImplemented:
            if context:
                context = context + kwSeparatorBar + kwFunctionCheckArgs
            else:
                context = kwFunctionCheckArgs
            self._validate_variable(variable, context=context)
        else:
            self.variable = variable

        # If target_set is not specified, use paramsCurrent
        if target_set is NotImplemented:
            target_set = self.paramsCurrent

        # If parameter_validation is set, the function was called with params,
        #   and they have changed, then validate requested values and assign to target_set
        if self.prefs.paramValidationPref and params and not params is NotImplemented and not params is target_set:
            # self._validate_params(params, target_set, context=kwFunctionCheckArgs)
            self._validate_params(request_set=params, target_set=target_set, context=context)

    def assign_defaults(self,
                        variable=NotImplemented,
                        request_set=NotImplemented,
                        assign_missing=True,
                        target_set=NotImplemented,
                        default_set=NotImplemented,
                        context=None
                        ):
        """Validate variable and/or param defaults in requested set and assign values to params in target set

          Variable can be any type other than a dictionary (reserved for use as params)
          request_set must contain a dict of params to be assigned to target_set (??and paramInstanceDefaults??)
          If assign_missing option is set, then any params defined for the class
              but not included in the requested set are assigned values from the default_set;
              if request_set is NotImplemented, then all values in the target_set are assigned from the default_set
              if the default set is not specified, then paramInstanceDefaults is used (see below)
          If target_set and/or default_set is not specified, paramInstanceDefaults is used for whichever is missing
              NOTES:
              * this is the most common case, used for updating of instance defaults:
                  neither target_set nor default_set are specified, and params in request_set are (after validation)
                   assigned to paramInstanceDefaults; any params not specified in the request set will stay the same
                   (even if assign_missing is set)
              * individual instance default values can be set to class defaults by
                  calling with a request_set that has the values from paramInstanceDefaults to be preserved,
                  paramInstanceDefaults as target_set, and paramClassDefaults as default_set
              * all paramInstanceDefaults can be set to class ("factory") defaults by
                  calling with an empty request_set (or is NotImplemented), paramInstanceDefaults for target_set,
                  and paramClassDefaults as default_set (although reset_params does the same thing)
          Class defaults can not be passed as target_set
              IMPLEMENTATION NOTE:  for now, treating class defaults as hard coded;
                                    could be changed in the future simply by commenting out code below

        :param variable: (anything but a dict (variable) - value to assign as variableInstanceDefault
        :param request_set: (dict) - params to be assigned
        :param assign_missing: (bool) - controls whether missing params are set to default_set values (default: False)
        :param target_set: (dict) - param set to which assignments should be made
        :param default_set: (dict) - values used for params missing from request_set (only if assign_missing is True)
        :return:
        """

        # Make sure all args are legal
        # MODIFIED 11/22/16 OLD:
        # if not variable is NotImplemented:
        # MODIFIED 11/22/16 NEW:
        if not variable is None and not variable is NotImplemented:
        # MODIFIED 11/22/16 END
            if isinstance(variable,dict):
                raise ComponentError("Dictionary passed as variable; probably trying to use param set as 1st argument")
        if request_set and not request_set is NotImplemented:
            if not isinstance(request_set, dict):
                raise ComponentError("requested parameter set must be a dictionary")
        if not target_set is NotImplemented:
            if not isinstance(target_set, dict):
                raise ComponentError("target parameter set must be a dictionary")
        if not default_set is NotImplemented:
            if not isinstance(default_set, dict):
                raise ComponentError("default parameter set must be a dictionary")

        # IMPLEMENTATION NOTE:  REMOVE
        # # Enforce implementation of variableEncodingDim and valueEncodingDim:
        # try:
        #     self.variableEncodingDim
        # except AttributeError:
        #     raise ComponentError("{0} or its base class must implement variableEncodingDim".
        #                         format(self.__class__.__name__))
        # try:
        #     self.valueEncodingDim
        # except AttributeError:
        #     raise ComponentError("{0} or its base class must implement valueEncodingDim".
        #                         format(self.__class__.__name__))


        # VALIDATE VARIABLE

        # if variable has been passed then validate and, if OK, assign as variableInstanceDefault
        self._validate_variable(variable, context=context)
        if variable is None or variable is NotImplemented:
            self.variableInstanceDefault = self.variableClassDefault
        else:
            # MODIFIED 6/9/16 (CONVERT TO np.ndarray)
            self.variableInstanceDefault = self.variable



        # If no params were passed, then done
        if request_set is NotImplemented and  target_set is NotImplemented and default_set is NotImplemented:
            return

        # GET AND VALIDATE PARAMS

        # Assign param defaults for target_set and default_set
        if target_set is NotImplemented:
            target_set = self.paramInstanceDefaults
        if target_set is self.paramClassDefaults:
            raise ComponentError("Altering paramClassDefaults not permitted")
        if default_set is NotImplemented:
            default_set = self.paramInstanceDefaults

        self.paramNames = self.paramInstanceDefaults.keys()

        # If assign_missing option is set,
        #  assign value from specified default set to any params missing from request set
        # Note:  do this before validating execute method and params, as some params may depend on others being present
        if assign_missing:
            if not request_set or request_set is NotImplemented:
                request_set = {}

            # FIX: DO ALL OF THIS IN VALIDATE PARAMS?
            # FIX:    ?? HOWEVER, THAT MEANS MOVING THE ENTIRE IF STATEMENT BELOW TO THERE
            # FIX:    BECAUSE OF THE NEED TO INTERCEPT THE ASSIGNMENT OF functionParams FROM paramClassDefaults
            # FIX:    ELSE DON'T KNOW WHETHER THE ONES IN request_set CAME FROM CALL TO __init__() OR paramClassDefaults
            # FIX: IF functionParams ARE SPECIFIED, NEED TO FLAG THAT function != defaultFunction
            # FIX:    TO SUPPRESS VALIDATION OF functionParams IN _validate_params (THEY WON'T MATCH paramclassDefaults)
            # Check if function matches one in paramClassDefaults;
            #    if not, suppress assignment of functionParams from paramClassDefaults, as they don't match the function
            # Note: this still allows functionParams included as arg in call to __init__ to be assigned

            # REFERENCE: Conditions for assignment of default function and functionParams
            #     A) default function, default functionParams
            #         example: Projection.__inits__
            #     B) default function, no default functionParams
            #         example: none??
            #     C) no default function, default functionParams
            #         example: DDM
            #     D) no default function, no default functionParams
            #         example: System, Process, MonitoringMechanism, WeightedErrorMechanism

            self.assign_default_kwFunctionParams = True

            try:
                function = request_set[FUNCTION]
            except KeyError:
                # If there is no function specified, then allow functionParams
                # Note: this occurs for objects that have "hard-coded" functions (e.g., DDM)
                self.assign_default_kwFunctionParams = True
            else:
                # Get function class:
                if inspect.isclass(function):
                    function_class = function
                else:
                    function_class = function.__class__
                # Get default function (from ParamClassDefaults)
                try:
                    default_function = default_set[FUNCTION]
                except KeyError:
                    # This occurs if a function has been specified as an arg in the call to __init__()
                    #     but there is no function spec in paramClassDefaults;
                    # This will be caught, and an exception raised, in _validate_params()
                    pass
                else:
                    # Get default function class
                    if inspect.isclass(function):
                        default_function_class = default_function
                    else:
                        default_function_class = default_function.__class__

                    # If function's class != default function's class, suppress assignment of default functionParams
                    if function_class != default_function_class:
                        self.assign_default_kwFunctionParams = False

            for param_name, param_value in default_set.items():
                if param_name is FUNCTION_PARAMS and not self.assign_default_kwFunctionParams:
                    continue
                request_set.setdefault(param_name, param_value)
                if isinstance(param_value, dict):
                    for dict_entry_name, dict_entry_value in param_value.items():
                        request_set[param_name].setdefault(dict_entry_name, dict_entry_value)


        # VALIDATE PARAMS

        # if request_set has been passed or created then validate and, if OK, assign to targets
        if request_set and request_set != NotImplemented:
            self._validate_params(request_set, target_set, context=context)
            # Variable passed validation, so assign as instance_default

    def reset_params(self, mode):
        """Reset current and/or instance defaults

        If called with:
            - CURRENT_TO_INSTANCE_DEFAULTS all current param settings are set to instance defaults
            - INSTANCE_TO_CLASS all instance defaults are set to class defaults
            - ALL_TO_CLASS_DEFAULTS all current and instance param settings are set to class defaults

        :param mode: (ResetMode) - determines which params are reset
        :return none:
        """
        if not isinstance(mode, ResetMode):
            raise ComponentError("Must be called with a valid ResetMode")

        if mode == ResetMode.CURRENT_TO_INSTANCE_DEFAULTS:
            self.params_current = self.paramInstanceDefaults.copy()
        elif mode == ResetMode.INSTANCE_TO_CLASS:
            self.paramInstanceDefaults = self.paramClassDefaults.copy()
        elif mode == ResetMode.ALL_TO_CLASS_DEFAULTS:
            self.params_current = self.paramClassDefaults.copy()
            self.paramInstanceDefaults = self.paramClassDefaults.copy()

    def _validate_variable(self, variable, context=None):
        """Validate variable and assign validated values to self.variable

        Convert variableClassDefault specification and variable (if specified) to list of 1D np.ndarrays:

        VARIABLE SPECIFICATION:                                        ENCODING:
        Simple value variable:                                         0 -> [array([0])]
        Single state array (vector) variable:                         [0, 1] -> [array([0, 1])
        Multiple state variables, each with a single value variable:  [[0], [0]] -> [array[0], array[0]]

        Perform top-level type validation of variable against the variableClassDefault;
            if the type is OK, the value is assigned to self.variable (which should be used by the function)
        This can be overridden by a subclass to perform more detailed checking (e.g., range, recursive, etc.)
        It is called only if the parameter_validation attribute is :keyword:`True` (which it is by default)

        IMPLEMENTATION NOTES:
           * future versions should add hierarchical/recursive content (e.g., range) checking
           * add request/target pattern?? (as per _validate_params) and return validated variable?

        :param variable: (anything other than a dictionary) - variable to be validated:
        :param context: (str)
        :return none:
        """

        pre_converted_variable = variable
        pre_converted_variable_class_default = self.variableClassDefault

        # FIX: SAYS "list of np.ndarrays" BELOW, WHICH WOULD BE A 2D ARRAY, BUT CONVERSION BELOW ONLY INDUCES 1D ARRAY
        # FIX: NOTE:  VARIABLE (BELOW) IS CONVERTED TO ONLY 1D ARRAY
        # Convert variableClassDefault to list of np.ndarrays
        # self.variableClassDefault = convert_to_np_array(self.variableClassDefault, 1)

        # If variable is not specified, then:
        #    - assign to (??now np-converted version of) variableClassDefault
        #    - mark as not having been specified
        #    - return
        self._variable_not_specified = False
        if variable is None or variable is NotImplemented:
            self.variable = self.variableClassDefault
            self._variable_not_specified = True
            return

        # Otherwise, do some checking on variable before converting to np.ndarray

        # If variable is a ParamValueProjection tuple, get value:
        from PsyNeuLink.Components.Mechanisms.Mechanism import ParamValueProjection
        if isinstance(variable, ParamValueProjection):
            variable = variable.value

        # If variable is callable (function or object reference), call it and assign return to value to variable
        # Note: check for list is necessary since function references must be passed wrapped in a list so that they are
        #       not called before being passed
        if isinstance(variable, list) and callable(variable[0]):
            variable = variable[0]()

        # Convert variable to np.ndarray
        # Note: this insures that self.variable will be AT LEAST 1D;  however, can also be higher:
        #       e.g., given a list specification of [[0],[0]], it will return a 2D np.array
        variable = convert_to_np_array(variable, 1)

        # If variableClassDefault is locked, then check that variable matches it
        if self.variableClassDefault_locked:
            # If variable type matches variableClassDefault
            #    then assign variable to self.variable
            # if (type(variable) == type(self.variableClassDefault) or
            #         (isinstance(variable, numbers.Number) and
            #              isinstance(self.variableClassDefault, numbers.Number))):
            if not variable.dtype is self.variableClassDefault.dtype:
                message = "Variable for {0} (in {1}) must be a {2}".\
                    format(self.componentName, context, pre_converted_variable_class_default.__class__.__name__)
                raise ComponentError(message)

        self.variable = variable

    def _validate_params(self, request_set, target_set=NotImplemented, context=None):
        """Validate params and assign validated values to targets,

        This performs top-level type validation of params against the paramClassDefaults specifications:
            - checks that param is listed in paramClassDefaults
            - checks that param value is compatible with on in paramClassDefaults
            - if param is a dict, checks entries against corresponding entries paramClassDefaults
            - if all is OK, the value is assigned to the target_set (if it has been provided)
            - otherwise, an exception is raised

        This can be overridden by a subclass to perform more detailed checking (e.g., range, recursive, etc.)
        It is called only if the parameter_validation attribute is :keyword:`True` (which it is by default)

        IMPLEMENTATION NOTES:
           * future versions should add recursive and content (e.g., range) checking
           * should method return validated param set?

        :param dict (request_set) - set of params to be validated:
        :param dict (target_set) - repository of params that have been validated:
        :return none:
        """

        for param_name, param_value in request_set.items():

            # Check that param is in paramClassDefaults (if not, it is assumed to be invalid for this object)
            try:
                self.paramClassDefaults[param_name]
            except KeyError:
                raise ComponentError("{0} is not a valid parameter for {1}".format(param_name, self.__class__.__name__))

            # The value of the param is None or NotImplemented in paramClassDefaults: suppress type checking
            # DOCUMENT:
            # IMPLEMENTATION NOTE: this can be used for params with multiple possible types,
            #                      until type lists are implemented (see below)
            if self.paramClassDefaults[param_name] is None or self.paramClassDefaults[param_name] is NotImplemented:
                if self.prefs.verbosePref:
                    warnings.warn("{0} is specified as NotImplemented for {1} which suppresses type checking".
                                  format(param_name, self.name))
                if not target_set is NotImplemented:
                    target_set[param_name] = param_value
                continue

            # MODIFIED 8/24/16:
            # If the value in paramClassDefault is a type, check if param value is an instance of it
            if inspect.isclass(self.paramClassDefaults[param_name]):
                if isinstance(param_value, self.paramClassDefaults[param_name]):
                    continue

            # If the value in paramClassDefault is an object, check if param value is the corresponding class
            # This occurs if the item specified by the param has not yet been implemented (e.g., a function)
            if inspect.isclass(param_value):
                if isinstance(self.paramClassDefaults[param_name], param_value):
                    continue

            from PsyNeuLink.Components.Functions.Function import Function_Base
            from PsyNeuLink.Components.States.ParameterState import get_function_param
            if isinstance(self, Function_Base):
                param_value = get_function_param(param_value)

            # Check if param value is of same type as one with the same name in paramClassDefaults;
            #    don't worry about length
            if iscompatible(param_value, self.paramClassDefaults[param_name], **{kwCompatibilityLength:0}):
                # If param is a dict, check that entry exists in paramClassDefaults
                # IMPLEMENTATION NOTE:
                #    - currently doesn't check compatibility of value with paramClassDefaults
                #      since params can take various forms (e.g., value, tuple, etc.)
                #    - re-instate once paramClassDefaults includes type lists (as per requiredClassParams)
                if isinstance(param_value, dict):

                    # If assign_default_kwFunctionParams is False, it means that function's class is
                    #     compatiable but different from the one in paramClassDefaults;
                    #     therefore, FUNCTION_PARAMS will not match paramClassDefaults;
                    #     instead, check that functionParams are compatible with the function's default params
                    if param_name is FUNCTION_PARAMS and not self.assign_default_kwFunctionParams:
                        # Get function:
                        try:
                            function = request_set[FUNCTION]
                        except KeyError:
                            # If no function is specified, self.assign_default_kwFunctionParams should be True
                            # (see assign_defaults above)
                            raise ComponentError("PROGRAM ERROR: No function params for {} so should be able to "
                                                "validate {}".format(self.name, FUNCTION_PARAMS))
                        else:
                            for entry_name, entry_value in param_value.items():
                                try:
                                    function.paramClassDefaults[entry_name]
                                except KeyError:
                                    raise ComponentError("{0} is not a valid entry in {1} for {2} ".
                                                        format(entry_name, param_name, self.name))
                                # add [entry_name] entry to [param_name] dict
                                else:
                                    try:
                                        target_set[param_name][entry_name] = entry_value
                                    # [param_name] dict not yet created, so create it
                                    except KeyError:
                                        target_set[param_name] = {}
                                        target_set[param_name][entry_name] = entry_value
                                    # target_set NotImplemented
                                    except TypeError:
                                        pass
                    else:
                        for entry_name, entry_value in param_value.items():
                            # Make sure [entry_name] entry is in [param_name] dict in paramClassDefaults
                            try:
                                self.paramClassDefaults[param_name][entry_name]
                            except KeyError:
                                raise ComponentError("{0} is not a valid entry in {1} for {2} ".
                                                    format(entry_name, param_name, self.name))
                            # TBI: (see above)
                            # if not iscompatible(entry_value,
                            #                     self.paramClassDefaults[param_name][entry_name],
                            #                     **{kwCompatibilityLength:0}):
                            #     raise ComponentError("{0} ({1}) in {2} of {3} must be a {4}".
                            #         format(entry_name, entry_value, param_name, self.name,
                            #                type(self.paramClassDefaults[param_name][entry_name]).__name__))
                            else:
                                # add [entry_name] entry to [param_name] dict
                                try:
                                    target_set[param_name][entry_name] = entry_value
                                # [param_name] dict not yet created, so create it
                                except KeyError:
                                    target_set[param_name] = {}
                                    target_set[param_name][entry_name] = entry_value
                                # target_set NotImplemented
                                except TypeError:
                                    pass

                                # if not target_set is NotImplemented:
                                #     target_set[param_name][entry_name] = entry_value


                elif not target_set is NotImplemented:
                    target_set[param_name] = param_value

            # Parameter is not a valid type
            else:
                raise ComponentError("Value of {0} ({1}) must be of type {2} ".
                                    format(param_name, param_value,
                                           type(self.paramClassDefaults[param_name]).__name__))

    def _validate_function(self, context=None):
        """Check that either params[FUNCTION] and/or self.execute are implemented

        # FROM _validate_params:
        # It also checks FUNCTION:
        #     if it is specified and is a type reference (rather than an instance),
        #     it instantiates the reference (using FUNCTION_PARAMS if present)
        #     and puts a reference to the instance in target_set[FUNCTION]
        #
        This checks for an execute method in params[FUNCTION].
        It checks for a valid method reference in paramsCurrent, then paramInstanceDefaults, then paramClassDefaults
        If a specification is not present or valid:
            - it checks self.execute and, if present, kwExecute is assigned to it
            - if self.execute is not present or valid, an exception is raised
        When completed, there is guaranteed to be a valid method in paramsCurrent[FUNCTION] and/or self.execute;
            otherwise, an exception is raised

        Notes:
            * no new assignments (to FUNCTION or self.execute) are made here, except:
                if paramsCurrent[kwMethod] specified is not valid,
                an attempt is made to replace with a valid entry from paramInstanceDefaults or paramClassDefaults
            * if FUNCTION is missing, it is assigned to self.execute (if it is present)
            * no instantiations are done here;
            * any assignment(s) to and/or instantiation(s) of self.execute and/or params[FUNCTION]
                is/are carried out in _instantiate_function

        :return:
        """

        # Check if params[FUNCTION] is specified
        try:
            param_set = kwParamsCurrent
            function = self._check_kwFunction(param_set)
            if not function:
                param_set = kwParamInstanceDefaults
                function, param_set = self._check_kwFunction(param_set)
                if not function:
                    param_set = kwParamClassDefaults
                    function, param_set = self._check_kwFunction(param_set)

        except KeyError:
            # FUNCTION is not specified, so try to assign self.function to it
            try:
                function = self.function
            except AttributeError:
                # self.function is also missing, so raise exception
                raise ComponentError("{} must either implement a function method, specify one as the FUNCTION param in"
                                    " paramClassDefaults, or as the default for the function argument in its init".
                                    format(self.__class__.__name__, FUNCTION))
            else:
                # self.function is NotImplemented
                # IMPLEMENTATION NOTE:  This is a coding error;  self.function should NEVER be assigned NotImplemented
                if (function is NotImplemented):
                    raise("PROGRAM ERROR: either {0} must be specified or {1}.function must be implemented for {2}".
                          format(FUNCTION,self.__class__.__name__, self.name))
                # self.function is OK, so return
                elif (isinstance(function, Component) or
                        isinstance(function, function_type) or
                        isinstance(function, method_type)):
                    self.paramsCurrent[FUNCTION] = function
                    return
                # self.function is NOT OK, so raise exception
                else:
                    raise ComponentError("{0} not specified and {1}.function is not a Function object or class"
                                        "or valid method in {2}".
                                        format(FUNCTION, self.__class__.__name__, self.name))

        # paramsCurrent[FUNCTION] was specified, so process it
        else:
            # FUNCTION is valid:
            if function:
                # - if other than paramsCurrent, report (if in VERBOSE mode) and assign to paramsCurrent
                if param_set is not kwParamsCurrent:
                    if self.prefs.verbosePref:
                        warnings.warn("{0} ({1}) is not a Function object or a valid method; {2} ({3}) will be used".
                                      format(FUNCTION,
                                             self.paramsCurrent[FUNCTION],
                                             param_set, function))
                self.paramsCurrent[FUNCTION] = function

            # FUNCTION was not valid, so try to assign self.function to it;
            else:
                # Try to assign to self.function
                try:
                    function = self.function
                except AttributeError:
                    # self.function is not implemented, SO raise exception
                    raise ComponentError("{0} ({1}) is not a Function object or class or valid method, "
                                        "and {2}.function is not implemented for {3}".
                                        format(FUNCTION,
                                               self.paramsCurrent[FUNCTION],
                                               self.__class__.__name__,
                                               self.name))
                else:
                    # self.function is there and is:
                    # - OK, so just warn that FUNCTION was no good and that self.function will be used
                    if (isinstance(function, Component) or
                            isinstance(function, function_type) or
                            isinstance(function, method_type)):
                        if self.prefs.verbosePref:
                            warnings.warn("{0} ({1}) is not a Function object or class or valid method; "
                                          "{2}.function will be used instead".
                                          format(FUNCTION,
                                                 self.paramsCurrent[FUNCTION],
                                                 self.__class__.__name__))
                    # - NOT OK, so raise exception (FUNCTION and self.function were both no good)
                    else:
                        raise ComponentError("Neither {0} ({1}) nor {2}.function is a Function object or class "
                                            "or a valid method in {3}".
                                            format(FUNCTION, self.paramsCurrent[FUNCTION],
                                                   self.__class__.__name__, self.name))

    def _check_kwFunction(self, param_set):
        """Check FUNCTION param is a Function,
        """

        function = getattr(self, param_set)[FUNCTION]
        # If it is a Function object, OK so return

        if (isinstance(function, COMPONENT_BASE_CLASS) or
                isinstance(function, function_type) or
                isinstance(function, method_type)):
            return function
        # Try as a Function class reference
        else:
            try:
                is_subclass = issubclass(self.paramsCurrent[FUNCTION], COMPONENT_BASE_CLASS)
            # It is not a class reference, so return None
            except TypeError:
                return None
            else:
                # It IS a Function class reference, so return function
                if is_subclass:
                    return function
                # It is NOT a Function class reference, so return none
                else:
                    return None

    def _instantiate_attributes_before_function(self, context=None):

        # Get length of and instantiate self.outputValue
        try:
            # Note: use _outputStateValueMapping here (instead of outputStates), since
            #   during initialization function is run (to evaluate output) before outputStates have been instantiated
            self.outputValue = [None] * len(self._outputStateValueMapping)
        except AttributeError:
            self.outputValue = None

    def _instantiate_function(self, context=None):
        """Instantiate function defined in <subclass>.function or <subclass>.paramsCurrent[FUNCTION]

        Instantiate params[FUNCTION] if present, and assign it to self.function

        If params[FUNCTION] is present and valid,
            it is assigned as the function's execute method, overriding any direct implementation of self.function

        If FUNCTION IS in params:
            - if it is a Function object, it is simply assigned to self.function;
            - if it is a Function class reference:
                it is instantiated using self.variable and, if present, params[FUNCTION_PARAMS]
        If FUNCTION IS NOT in params:
            - if self.function IS implemented, it is assigned to params[FUNCTION]
            - if self.function IS NOT implemented: program error (should have been caught in _validate_function)
        Upon successful completion:
            - self.function === self.paramsCurrent[FUNCTION]
            - self.execute should always return the output of self.function in the first item of its output array;
                 this is done by Function.execute;  any subclass override should do the same, so that...
            - self.value == value[0] returned by self.execute

        :param request_set:
        :return:
        """

        try:
            function = self.paramsCurrent[FUNCTION]

        # params[FUNCTION] is NOT implemented
        except KeyError:
            function = None

        # params[FUNCTION] IS implemented
        else:
            # If FUNCTION is an already instantiated method:
            if isinstance(function, method_type):
                if issubclass(type(function.__self__), COMPONENT_BASE_CLASS):
                    pass
                # If it is NOT a subclass of Function,
                # - issue warning if in VERBOSE mode
                # - pass through to try self.function below
                else:
                    if self.prefs.verbosePref:
                        warnings.warn("{0} ({1}) is not a subclass of Function".
                                      format(FUNCTION,
                                             self.paramsCurrent[FUNCTION].__class__.__name__,
                                             self.name))
                    function = None

            # If FUNCTION is a Function object, assign it to self.function (overrides hard-coded implementation)
            elif isinstance(function, COMPONENT_BASE_CLASS):
                self.function = function

            # If FUNCTION is a Function class:
            # - instantiate method using:
            #    - self.variable
            #    - params[FUNCTION_PARAMS] (if specified)
            # - issue warning if in VERBOSE mode
            # - assign to self.function and params[FUNCTION]
            elif inspect.isclass(function) and issubclass(function, COMPONENT_BASE_CLASS):
                #  Check if params[FUNCTION_PARAMS] is specified
                try:
                    function_param_specs = self.paramsCurrent[FUNCTION_PARAMS].copy()
                except KeyError:
                    # FUNCTION_PARAMS not specified, so nullify
                    function_param_specs = {}
                else:
                    # FUNCTION_PARAMS are bad (not a dict):
                    if not isinstance(function_param_specs, dict):
                        # - nullify FUNCTION_PARAMS
                        function_param_specs = {}
                        # - issue warning if in VERBOSE mode
                        if self.prefs.verbosePref:
                            warnings.warn("{0} in {1} ({2}) is not a dict; it will be ignored".
                                          format(FUNCTION_PARAMS, self.name, function_param_specs))
                    # parse entries of FUNCTION_PARAMS dict
                    else:
                        # Get param value from any params specified as ParamValueProjection or (param, projection) tuple
                        from PsyNeuLink.Components.Projections.Projection import Projection
                        from PsyNeuLink.Components.Mechanisms.Mechanism import ParamValueProjection
                        for param_name, param_spec in function_param_specs.items():
                            if isinstance(param_spec, ParamValueProjection):
                                from PsyNeuLink.Components.States.ParameterState import ParameterState
                                function_param_specs[param_name] =  param_spec.value
                            if (isinstance(param_spec, tuple) and len(param_spec) is 2 and
<<<<<<< HEAD
                                    (param_spec[1] in {MAPPING_PROJECTION, CONTROL_PROJECTION, LEARNING_SIGNAL} or
=======
                                    (param_spec[1] in {MAPPING, CONTROL_SIGNAL, LEARNING_PROJECTION} or
>>>>>>> e2fdaab6
                                         isinstance(param_spec[1], Projection) or
                                         (inspect.isclass(param_spec[1]) and issubclass(param_spec[1], Projection)))
                                ):
                                from PsyNeuLink.Components.States.ParameterState import ParameterState
                                function_param_specs[param_name] =  param_spec[0]

                # Instantiate function from class specification
                function_instance = function(variable_default=self.variable,
                                             params=function_param_specs,
                                             # FIX 10/29/16 WHY NOT?
                                             # owner=self,
                                             context=context)
                self.paramsCurrent[FUNCTION] = function_instance.function
                # MODIFIED 8/31/16 NEW:
                # # FIX: ?? COMMENT OUT WHEN self.paramsCurrent[FUNCTION] NOW MAPS TO self.function
                # self.function = self.paramsCurrent[FUNCTION]

                # If in VERBOSE mode, report assignment
                if self.prefs.verbosePref:
                    object_name = self.name
                    if self.__class__.__name__ is not object_name:
                        object_name = object_name + " " + self.__class__.__name__
                    try:
                        object_name = object_name + " of " + self.owner.name
                    except AttributeError:
                        pass
                    warnings.warn("{0} assigned as function for {1}".
                                  format(self.paramsCurrent[FUNCTION].__self__.componentName,
                                         object_name))

            # If FUNCTION is NOT a Function class reference:
            # - issue warning if in VERBOSE mode
            # - pass through to try self.function below
            else:
                if self.prefs.verbosePref:
                    warnings.warn("{0} ({1}) is not a subclass of Function".
                                  format(FUNCTION,
                                         self.paramsCurrent[FUNCTION].__class__.__name__,
                                         self.name))
                function = None

        # params[FUNCTION] was not specified (in paramsCurrent, paramInstanceDefaults or paramClassDefaults)
        if not function:
            # Try to assign to self.function
            try:
                self.paramsCurrent[FUNCTION] = self.function
            # If self.function is also not implemented, raise exception
            # Note: this is a "sanity check," as this should have been checked in _validate_function (above)
            except AttributeError:
                raise ComponentError("{0} ({1}) is not a Function object or class, "
                                    "and {2}.function is not implemented".
                                    format(FUNCTION, self.paramsCurrent[FUNCTION],
                                           self.__class__.__name__))
            # If self.function is implemented, warn if in VERBOSE mode
            else:
                if self.prefs.verbosePref:
                    warnings.warn("{0} ({1}) is not a Function object or a specification for one; "
                                  "{1}.function ({}) will be used instead".
                                  format(FUNCTION,
                                         self.paramsCurrent[FUNCTION].__self__.componentName,
                                         self.name,
                                         self.function.__self__.name))

        # Now that function has been instantiated, call self.function
        # to assign its output (and type of output) to self.value
        if not context:
            context = "DIRECT CALL"
        # MODIFIED 8/29/16:  QUESTION:
        # FIX: ?? SHOULD THIS CALL self.execute SO THAT function IS EVALUATED IN CONTEXT,
        # FIX:    AS WELL AS HOW IT HANDLES RETURN VALUES (RE: outputStates AND self.value??
        # ANSWER: MUST BE self.execute AS THE VALUE OF AN OBJECT IS THE OUTPUT OF ITS EXECUTE METHOD, NOT ITS FUNCTION
        # self.value = self.function(context=context+kwSeparator+kwFunctionInit)
        self.value = self.execute(context=context)
        if self.value is None:
            raise ComponentError("PROGRAM ERROR: Execute method for {} must return a value".format(self.name))
        self._value_template = self.value

        self.function_object = self.function.__self__
        self.function_object.owner = self

    def _instantiate_attributes_after_function(self, context=None):
        pass

    def initialize(self):
        raise ComponentError("{} class does not support initialize() method".format(self.__class__.__name__))

    def execute(self, input=None, params=None, time_scale=None, context=None):
        raise ComponentError("{} class must implement execute".format(self.__class__.__name__))

    def _update_value(self, context=None):
        """Evaluate execute method
        """
        self.value = self.execute(context=context)

    @property
    def variable(self):
        return self._variable

    @variable.setter
    def variable(self, value):
        self._variable = value

    @property
    def prefs(self):
        # Whenever pref is accessed, use current owner as context (for level checking)
        self._prefs.owner = self
        return self._prefs

    @prefs.setter
    def prefs(self, pref_set):
        if (isinstance(pref_set, PreferenceSet)):
            # IMPLEMENTATION NOTE:
            # - Complements dynamic assignment of owner in getter (above)
            # - Needed where prefs are assigned before they've been gotten (e.g., in PreferenceSet.__init__()
            # - owner needs to be assigned for call to get_pref_setting_for_level below
            # MODIFIED 6/1/16
            try:
                pref_set.owner = self
            except:
                pass
            # MODIFIED 6/1/16 END
            self._prefs = pref_set
            if self.prefs.verbosePref:
                warnings.warn('PreferenceSet {0} assigned to {1}'.format(pref_set.name, self.name))
            # Make sure that every pref attrib in PreferenceSet is OK
            for pref_name, pref_entry in self.prefs.__dict__.items():
                if '_pref' in pref_name:
                    value, err_msg = self.prefs.get_pref_setting_for_level(pref_name, pref_entry.level)
                    if err_msg and self.prefs.verbosePref:
                        warnings.warn(err_msg)
                    # FIX: VALUE RETURNED SHOULD BE OK, SO ASSIGN IT INSTEAD OF ONE IN pref_set??
                    # FIX: LEVEL SHOULD BE LOWER THAN REQUESTED;  REPLACE RAISE WITH WARNING TO THIS EFFECT
        else:
            raise ComponentError("Attempt to assign non-PreferenceSet {0} to {0}.prefs".
                                format(pref_set, self.name))

    @property
    def params(self):
        return self.paramsCurrent

    @property
    def user_params(self):
        return self._user_params

    @user_params.setter
    def user_params(self, new_params):
        self._user_params = new_params
        TEST = True

    @property
    def paramsCurrent(self):
        return self._paramsCurrent

    @paramsCurrent.setter
    def paramsCurrent(self, dict):

        try:
            self._paramsCurrent.update(dict)
        except AttributeError:
            self._paramsCurrent = ParamsDict(self, dict)

            # INSTANTIATE PARAMSCURRENT AS A USER DICT HERE (THAT IS CONFIGURED TO HAVE GETTERS AND SETTERS FOR ITS ENTRIES)
            #    AND COPY THE DICT PASSED IN INTO IT (RATHER THAN SIMPLY ASSIGNING IT;  OR, ASSIGN INITIAL PARAM DICTS
            #    TO THE SAME USER CLASS SO THAT THE ASSIGNMENT IS TO A VERSION OF THE USER DICT
            # WHEN THOSE ENTRIES ARE SET IN USER DICT, REFERENCE THEM USING GETTATTR AND SETATTR
            #    TO THE CORRESPONDING ATTRIBUTES OF THE OWNER OBJECT

    @property
    def verbosePref(self):
        return self.prefs.verbosePref

    @verbosePref.setter
    def verbosePref(self, setting):
        self.prefs.verbosePref = setting

    @property
    def paramValidationPref(self):
        return self.prefs.paramValidationPref

    @paramValidationPref.setter
    def paramValidationPref(self, setting):
        self.prefs.paramValidationPref = setting

    @property
    def reportOutputPref(self):
        return self.prefs.reportOutputPref

    @reportOutputPref.setter
    def reportOutputPref(self, setting):
        self.prefs.reportOutputPref = setting

    @property
    def logPref(self):
        return self.prefs.logPref

    @logPref.setter
    def logPref(self, setting):
        self.prefs.logPref = setting

    @property
    def functionRuntimeParamsPref(self):
        return self.params.functionRuntimeParamsPref

    @functionRuntimeParamsPref.setter
    def functionRuntimeParamsPref(self, setting):
        self.params.functionRuntimeParamsPref = setting


COMPONENT_BASE_CLASS = Component

def get_function_param(param):
    """Returns param value (first item) of either a ParamValueProjection or an unnamed (value, projection) tuple
    """
    from PsyNeuLink.Components.Mechanisms.Mechanism import ParamValueProjection
    from PsyNeuLink.Components.Projections.Projection import Projection
    if isinstance(param, ParamValueProjection):
        value =  param.value
    elif (isinstance(param, tuple) and len(param) is 2 and
<<<<<<< HEAD
            (param[1] in {MAPPING_PROJECTION, CONTROL_PROJECTION, LEARNING_SIGNAL} or
=======
            (param[1] in {MAPPING, CONTROL_SIGNAL, LEARNING_PROJECTION} or
>>>>>>> e2fdaab6
                 isinstance(param[1], Projection) or
                 (inspect.isclass(param[1]) and issubclass(param[1], Projection)))
          ):
        value =  param[0]
    else:
        value = param

    return value<|MERGE_RESOLUTION|>--- conflicted
+++ resolved
@@ -27,11 +27,7 @@
         types:
             MappingProjection
             ControlProjection
-<<<<<<< HEAD
-            LearningSignal
-=======
             LearningProjection
->>>>>>> e2fdaab6
     Function
 
 """
@@ -1320,11 +1316,7 @@
                                 from PsyNeuLink.Components.States.ParameterState import ParameterState
                                 function_param_specs[param_name] =  param_spec.value
                             if (isinstance(param_spec, tuple) and len(param_spec) is 2 and
-<<<<<<< HEAD
-                                    (param_spec[1] in {MAPPING_PROJECTION, CONTROL_PROJECTION, LEARNING_SIGNAL} or
-=======
-                                    (param_spec[1] in {MAPPING, CONTROL_SIGNAL, LEARNING_PROJECTION} or
->>>>>>> e2fdaab6
+                                    (param_spec[1] in {MAPPING_PROJECTION, CONTROL_PROJECTION, LEARNING_PROJECTION} or
                                          isinstance(param_spec[1], Projection) or
                                          (inspect.isclass(param_spec[1]) and issubclass(param_spec[1], Projection)))
                                 ):
@@ -1543,11 +1535,7 @@
     if isinstance(param, ParamValueProjection):
         value =  param.value
     elif (isinstance(param, tuple) and len(param) is 2 and
-<<<<<<< HEAD
-            (param[1] in {MAPPING_PROJECTION, CONTROL_PROJECTION, LEARNING_SIGNAL} or
-=======
-            (param[1] in {MAPPING, CONTROL_SIGNAL, LEARNING_PROJECTION} or
->>>>>>> e2fdaab6
+            (param[1] in {MAPPING_PROJECTION, CONTROL_PROJECTION, LEARNING_PROJECTION} or
                  isinstance(param[1], Projection) or
                  (inspect.isclass(param[1]) and issubclass(param[1], Projection)))
           ):

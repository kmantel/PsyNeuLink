# Princeton University licenses this file to You under the Apache License, Version 2.0 (the "License");
# you may not use this file except in compliance with the License.  You may obtain a copy of the License at:
#     http://www.apache.org/licenses/LICENSE-2.0
# Unless required by applicable law or agreed to in writing, software distributed under the License is distributed
# on an "AS IS" BASIS, WITHOUT WARRANTIES OR CONDITIONS OF ANY KIND, either express or implied.
# See the License for the specific language governing permissions and limitations under the License.


# ********************************************** Component  ************************************************************


"""

.. _Component_Overview:

Overview
--------

Component is the base class for all of the objects used to create `Compositions <Composition>` in PsyNeuLink.
It defines a common set of attributes possessed, and methods used by all Component objects.

.. _Component_Creation:

Creating a Component
--------------------

A Component is never created directly.  However, its ``__init__()`` method is always called when a subclass is instantiated;
that, in turn, calls a standard set of methods (listed `below <Component_Methods>`) as part of the initialization
procedure.

.. _Component_Structure:

Component Structure
-------------------

.. _Component_Attributes:

Component Attributes
~~~~~~~~~~~~~~~~~~~~

Every Component has the following set of core attributes that govern its operation:

.. _Component_Variable:

* **variable** - the value of the `variable <Component.variable>` attribute is used as the input to its
  `function <Component.function>`.  Specification of the **variable** argument in the constructor for a Component
  determines both its format (e.g., whether its value is numeric, its dimensionality and shape if it is an array,
  etc.) as well as its default value (the value used when the Component is executed and no input is provided), and
  takes precedence over the specification of `size <Component_Size>`.

.. _Component_Size:

* **size** - the dimension of the `variable <Component.variable>` attribute.  The **size** argument of the
  constructor for a Component can be used as a convenient method for specifying the `variable <Component>`, attribute
  in which case it will be assigned as an array of zeros of the specified size.  For example, setting  **size** = 3 is
  equivalent to setting **variable** = [0, 0, 0] and setting **size** = [4, 3] is equivalent to setting
  **variable* = [[0, 0, 0, 0], [0, 0, 0]].

.. _Component_Function:

* **function** - the `function <Component.function>` attribute determines the computation that a Component carries out.
  It is always a PsyNeuLink `Function <Function>` object (itself a PsyNeuLink Component).

  .. note::
     The `function <Component.function>` of a Component can be assigned either a `Function <Function>` object or any
     other callable object in python.  If the latter is assigned, it will be "wrapped" in a `UserDefinedFunction`.

  All Components have a default `function <Component.function>` (with a default set of parameters), that is used if it
  is not otherwise specified.  The `function <Component.function>` can be specified in the
  function argument of the constructor for the Component, using one of the following:

    * **class** - this must be a subclass of `Function <Function>`, as in the following example::

        my_component = SomeComponent(function=SomeFunction)

      This will create a default instance of the specified subclass, using default values for its parameters.
    |
    * **Function** - this can be either an existing `Function <Function>` object or the constructor for one, as in the
      following examples::

        my_component = SomeComponent(function=SomeFunction)

        or

        some_function = SomeFunction(some_param=1)
        my_component = SomeComponent(some_function)

      The specified Function will be used as a template to create a new Function object that is assigned to the
      `function_object` attribute of the Component, the `function <Function.function>` of which will be assigned as
      the `function <Component.function>` attribute of the Component.

      .. note::

        In the current implementation of PsyNeuLink, if a `Function <Function>` object (or the constructor for one) is
        used to specify the `function <Component.function>` attribute of a Component, the Function object specified (or
        created) is used to determine attributes of the Function object created for and assigned to the Component, but
        is not *itself* assigned to the Component.  This is so that `Functions <Function>` can be used as templates for
        more than one Component, without being assigned simultaneously to multiple Components.

  A `function <Component.function>` can also be specified in an entry of a
  `parameter specification dictionary <ParameterState_Specifying_Parameters>` assigned to the
  **params** argument of the constructor for the Component, with the keyword *FUNCTION* as its key, and one of the
  specifications above as its value, as in the following example::

        my_component = SomeComponent(params={FUNCTION:SomeFunction(some_param=1)})

* **function_params** - the `function_params <Component.function>` attribute contains a dictionary of the parameters
  for the Component's `function <Component.function>` and their values.  Each entry is the name of a parameter, and
  its value the value of that parameter.  This dictionary is read-only. Changes to the value of the function's
  parameters must be made by assigning a value to the corresponding attribute of the Component's
  `function_object <Component.function_object>` attribute (e.g., myMechanism.function_object.my_parameter),
  or in a FUNCTION_PARAMS dict using its `assign_params` method.  The parameters for the function can be specified
  when the Component is created in one of the following ways:

  * in the **constructor** for a Function -- if that is used to specify the `function <Component.function>` argument,
    as in the following example::

        my_component = SomeComponent(function=SomeFunction(some_param=1, some_param=2)

  * in an argument of the **Component's constructor** -- if all of the allowable functions for a Component's
    `function <Component.function>` share some or all of their parameters in common, the shared paramters may appear
    as arguments in the constructor of the Component itself, which can be used to set their values.

  * in an entry of a `parameter specification dictionary <ParameterState_Specifying_Parameters>` assigned to the
    **params** argument of the constructor for the Component.  The entry must use the keyword
    FUNCTION_PARAMS as its key, and its value must be a dictionary containing the parameters and their values.
    The key for each entry in the FUNCTION_PARAMS dictionary must be the name of a parameter, and its value the
    parameter's value, as in the example below::

        my_component = SomeComponent(function=SomeFunction
                                     params={FUNCTION_PARAMS:{SOME_PARAM=1, SOME_OTHER_PARAM=2}})

  See `ParameterState_Specifying_Parameters` for details concerning different ways in which the value of a parameter
  can be specified.

.. _Component_Function_Object:

* **function_object** - the `function_object` attribute refers to the `Function <Function>` assigned to the Component;
  The Function's `function <Function.function>` is assigned to the `function <Component>` attribute of the
  Component. The  parameters of the Function can be modified by assigning values to the attributes corresponding to
  those parameters (see `function_params <Component.function_params>` above).

.. _Component_User_Params:

* **user_params** - the `user_params` attribute contains a dictionary of all of the user-modifiable attributes for the
  the Component.  This dictionary is read-only.  Changes to the value of an attribute must be made by assigning a
  value to the attribute directly, or using the Component's `assign_params` method.
..
COMMENT:
  INCLUDE IN DEVELOPERS' MANUAL
    * **paramClassDefaults**

    * **paramInstanceDefaults**
COMMENT

* **value** - the `value <Component.value>` attribute contains the result (return value) of the Component's
  `function <Component.function>` after the function is called.
..
* **name** - the `name <Component.name>` attribute contains the name assigned to the Component when it was created.
  If it was not specified, a default is assigned by the registry for subclass (see :doc:`Registry <LINK>` for
  conventions used in assigning default names and handling of duplicate names).
..
* **prefs** - the `prefs <Components.prefs>` attribute contains the `PreferenceSet` assigned to the Component when
  it was created.  If it was not specified, a default is assigned using `classPreferences` defined in ``__init__.py``
  Each individual preference is accessible as an attribute of the Component, the name of which is the name of the
  preference (see `PreferenceSet <LINK>` for details).

COMMENT:
* **log**
COMMENT


.. _Component_Methods:

Component Methods
~~~~~~~~~~~~~~~~~

COMMENT:
   INCLUDE IN DEVELOPERS' MANUAL

    There are two sets of methods that belong to every Component: one set that is called when it is initialized; and
    another set that can be called to perform various operations common to all Components.  Each of these is described
    briefly below.  All of these methods can be overridden by subclasses to implement customized operations, however
    it is strongly recommended that the method be called on super() at some point, so that the standard operations are
    carried out.  Whether customization operations should be performed before or after the call to super is discussed in
    the descriptions below where relevant.

    .. _Component_Initialization_Methods:

    Initialization Methods
    ^^^^^^^^^^^^^^^^^^^^^^

    These methods can be overridden by the subclass to customize the initialization process, but should always call the
    corresponding method of the Component base class (using ``super``) to insure full initialization.  There are two
    categories of initializion methods:  validation and instantiation.


    .. _Component_Validation_Methods:

    * **Validation methods** perform a strictly *syntactic* check, to determine if a value being validated conforms
    to the format expected for it by the Component (i.e., the type of the value and, if it is iterable, the type its
    elements and/or its length).  The value itself is not checked in any other way (e.g., whether it equals a particular
    value or falls in a specified range).  If the validation fails, and exception is raised.  Validation methods never
    make changes the actual value of an attribute, but they may change its format (e.g., from a list to an ndarray) to
    comply with requirements of the Component.

      * `_validate_variable <Component._validate_variable>` validates the value provided to the keyword:`variable`
        argument in the constructor for the Component.  If it is overridden, customized validation should generally
        performed *prior* to the call to super(), to allow final processing by the Component base class.

      * `_validate_params <Component._validate_params>` validates the value of any parameters specified in the
        constructor for the Component (whether they are made directly in the argument for a parameter, or in a
        `parameter specification dictionary <ParameterState_Specifying_Parameters>`.  If it is overridden by a subclass,
        customized validation should generally be performed *after* the call to super().

    * **Instantiation methods** create, assign, and/or perform *semantic* checks on the values of Component attributes.
      Semantic checks may include value and/or range checks, as well as checks of formatting and/or value
      compatibility with other attributes of the Component and/or the attributes of other Components (for example, the
      _instantiate_function method checks that the input of the Component's `function <Comonent.function>` is compatible
      with its `variable <Component.variable>`).

      * `_handle_size <Component._handle_size>` converts the keyword:`variable` and keyword:`size` arguments
        to the correct dimensions (for keyword:`Mechanism`, this is a 2D array and 1D array, respectively).
        If keyword:`variable` was not passed as an argument, this method attempts to infer keyword:`variable`
        from the keyword:`size` argument, and vice versa if the keyword:`size` argument is missing.
        The _handle_size method then checks that the keyword:`size` and keyword:`variable` arguments are compatible.

      * `_instantiate_defaults <Component._instantiate_defaults>` first calls the validation methods, and then
        assigns the default values for all of the attributes of the instance of the Component being created.

        _instantiate_attributes_before_function
        _instantiate_function
        _instantiate_attributes_after_function

    .. _Component_Callable_Methods:

    Callable Methods
    ^^^^^^^^^^^^^^^^

    initialize
COMMENT

.. _Component_Assign_Params:

* **assign_params** - assign the value of one or more parameters of a Component.  Each parameter is specified
  as an entry in a `parameter specification dictionary <ParameterState_Specifying_Parameters>` in the **request_set**
  argument;  parameters for the Component's `function <Component.function>` are specified as entries in a
  *FUNCTION_PARAMS* dict within **request_set** dict.
..
* **reset_params** - reset the value of all user_params to a set of default values as specified in its **mode**
  argument, using a value of `ResetMode <Component_ResetMode>`.

.. _Component_Execution:

Execution
---------

Calls the :keyword:`execute` method of the subclass that, in turn, calls its :keyword:`function`.


.. _Component_Class_Reference:

Class Reference
---------------

COMMENT:

This module defines the Component abstract class

It also contains:

- arg_name definitions for primary Component categories:
    Process
    Mechanism
        types:
            DDM
            [PDP]
    Projection
        types:
            MappingProjection
            ControlProjection
            LearningProjection
    Function
COMMENT

"""

from collections import OrderedDict, Iterable
from PsyNeuLink.Globals.Utilities import *
from PsyNeuLink.Globals.Preferences.ComponentPreferenceSet import *

component_keywords = {NAME, VARIABLE, VALUE, FUNCTION, FUNCTION_PARAMS, PARAMS, PREFS_ARG, CONTEXT}

class ResetMode(Enum):
    """

    .. _Component_ResetMode:

    ResetModes used for **reset_params**:

    .. _CURRENT_TO_INSTANCE_DEFAULTS:

    *CURRENT_TO_INSTANCE_DEFAULTS*
      • resets all paramsCurrent values to paramInstanceDefaults values.

    .. _INSTANCE_TO_CLASS:

    *INSTANCE_TO_CLASS*
      • resets all paramInstanceDefaults values to paramClassDefaults values.

    .. _ALL_TO_CLASS_DEFAULTS:

    *ALL_TO_CLASS_DEFAULTS*
      • resets all paramsCurrent and paramInstanceDefaults values to paramClassDefafults values

    """
    CURRENT_TO_INSTANCE_DEFAULTS = 0
    INSTANCE_TO_CLASS = 1
    ALL_TO_CLASS_DEFAULTS = 2

# Prototype for implementing params as objects rather than dicts
# class Params(object):
#     def __init__(self, **kwargs):
#         for arg in kwargs:
#             self.__setattr__(arg, kwargs[arg])

# Transitional type:
#    for implementing params as attributes that are accessible via current paramsDicts
#    (until params are fully implemented as objects)
from collections import UserDict
class ParamsDict(UserDict):
    """Create, set and get attribute of owner for each key in dict

    Creates and maintains an interface to attributes of a Component via a dict:
        - any assignment to an entry of the dict creates or updates the value of the attribute with the name of the key
        - any query retrieves the value of the attribute with the name of the key
    Dict itself is maintained in self.data

    Notes:
    * This provides functionality similar to the __dict__ attribute of a python object,
        but is restricted to the attributes relevant to its role as a PsyNeuLink Component.
    * It insures that any instantiation of a function_params attribute is a ReadOnlyOrderedDict

    """

    def __init__(self, owner, dict=None):
        super().__init__()
        self.owner = owner
        if dict:
            self.update(dict)
        # if there is a function_params entry in the dict, ensure its entry is created as a ReadOnlyOrderedDict
        if dict and FUNCTION_PARAMS in dict:
            self[FUNCTION_PARAMS] = ReadOnlyOrderedDict(name=FUNCTION_PARAMS)
            for param_name in sorted(list(dict[FUNCTION_PARAMS].keys())):
                self[FUNCTION_PARAMS].__additem__(param_name, dict[FUNCTION_PARAMS][param_name])

    def __getitem__(self, key):

        try:
            # Try to retrieve from attribute of owner object
            return getattr(self.owner, key)
        except AttributeError:
            # If the owner has no such attribute, get from params dict entry
            return super().__getitem__(key)

    def __setitem__(self, key, item):

        # if key is function_params, make sure it creates a ReadOnlyOrderedDict for the value of the entry
        if key is FUNCTION_PARAMS:
            if not isinstance(item, (dict, UserDict)):
                raise ComponentError("Attempt to assign non-dict ({}) to {} attribute of {}".
                                     format(item, FUNCTION_PARAMS, self.owner.name))
            function_params = ReadOnlyOrderedDict(name=FUNCTION_PARAMS)
            for param_name in sorted(list(item.keys())):
                function_params.__additem__(param_name, item[param_name])
            item = function_params

        # keep local dict of entries
        super().__setitem__(key, item)
        # assign value to attrib
        setattr(self.owner, key, item)


parameter_keywords = set()

# suppress_validation_preference_set = ComponentPreferenceSet(prefs = {
#     kpParamValidationPref: PreferenceEntry(False,PreferenceLevel.INSTANCE),
#     kpVerbosePref: PreferenceEntry(False,PreferenceLevel.INSTANCE),
#     kpReportOutputPref: PreferenceEntry(True,PreferenceLevel.INSTANCE)})


# Used as templates for requiredParamClassDefaultTypes for COMPONENT:
class Params(object):
    def __init__(self, **kwargs):
        for arg in kwargs:
            self.__setattr__(arg, kwargs[arg])


class dummy_class:
    def dummy_method(self):
        pass
def dummy_function():
    pass
method_type = type(dummy_class().dummy_method)
function_type = type(dummy_function)


class ComponentLog(IntEnum):
    NONE            = 0
    ALL = 0
    DEFAULTS = NONE


class ComponentError(Exception):
     def __init__(self, error_value):
         self.error_value = error_value

     def __str__(self):
         return repr(self.error_value)

# *****************************************   COMPONENT CLASS  ********************************************************


class Component(object):
    """Implement parent class for Components used by Process, Mechanism, State, and Projection class categories

        Every Component is associated with:
         - child class componentName
         - type
         - input (self.variable)
         - execute (method): called to execute it;  it in turn calls self.function
         - function (method): carries out object's core computation
             it can be referenced either as self.function, self.params[FUNCTION] or self.paramsCurrent[FUNCTION]
         - function_object (Function): the object to which function belongs (and that defines it's parameters)
         - output (value: self.value)
         - output_values (return from self.execute: concatenated set of values of outputStates)
         - class and instance variable defaults
         - class and instance param defaults
        The Components's execute method (<subclass>.execute is the Component's primary method
            (e.g., it is the one called when process, mechanism, state and projections objects are updated);
            the following attributes for or associated with the method are defined for every Component object:
                + execute (method) - the execute method itself
                + value (value) - the output of the execute method
            the latter is used for typing and/or templating other variables (e.g., self.variable):
                type checking is generally done using Utilities.iscompatible(); for iterables (lists, tuples, dicts):
                    if the template (the "reference" arg) has entries (e.g., [1, 2, 3]), comparisons will include length
                    if the template is empty (e.g., [], {}, or ()), length will not be checked
                    if the template has only numbers, then the candidate must as well


        The Component itself can be called without any arguments (in which case it uses its instance defaults) or
            one or more variables (as defined by the subclass) followed by an optional params dictionary
        The variable(s) can be a function reference, in which case the function is called to resolve the value;
            however:  it must be "wrapped" as an item in a list, so that it is not called before being passed
                      it must of course return a variable of the type expected for the variable
        The size argument is an int or array of ints, which specify the size of variable and set variable to be array(s)
            of zeros.
        The default variableList is a list of default values, one for each of the variables defined in the child class
        The params argument is a dictionary; the key for each entry is the parameter name, associated with its value.
            + Component subclasses can define the param FUNCTION:<method or Function class>
        The Component can be called with a params argument, which should contain entries for one or more of its params;
            - those values will be assigned to paramsCurrent at run time (overriding previous values in paramsCurrent)
            - if the Component is called without a variable and/or params argument, it uses paramInstanceDefaults
        The instance defaults can be assigned at initialization or using the _instantiate_defaults class method;
            - if instance defaults are not assigned on initialization, the corresponding class defaults are assigned
        Parameters can be REQUIRED to be in paramClassDefaults (for which there is no default value to assign)
            - for all classes, by listing the name and type in requiredParamClassDefaultTypes dict of the Function class
            - in subclasses, by inclusion in requiredParamClassDefaultTypes (via copy and update) in class definition
            * NOTE: inclusion in requiredParamClasssDefault simply acts as a template;  it does NOT implement the param
        Each Component child class must initialize itself by calling super(childComponentName).__init__()
            with a default value for its variable, and optionally an instance default paramList.

        A subclass MUST either:
            - implement a <class>.function method OR
            - specify paramClassDefaults[FUNCTION:<Function>];
            - this is checked in Component._instantiate_function()
            - if params[FUNCTION] is NOT specified, it is assigned to self.function (so that it can be referenced)
            - if params[FUNCTION] IS specified, it assigns it's value to self.function (superceding existing value):
                self.function is aliased to it (in Component._instantiate_function):
                    if FUNCTION is found on initialization:
                        if it is a reference to an instantiated function, self.function is pointed to it
                        if it is a class reference to a function:
                            it is instantiated using self.variable and FUNCTION_PARAMS (if they are there too)
                            this works, since _validate_params is always called after _validate_variable
                            so self.variable can be used to initialize function
                            to the method referenced by paramInstanceDefaults[FUNCTION] (see below)
                    if paramClassDefaults[FUNCTION] is not found, it's value is assigned to self.function
                    if neither paramClassDefaults[FUNCTION] nor self.function is found, an exception is raised
        - self.value is determined for self.execute which calls self.function in Component._instantiate_function

        NOTES:
            * In the current implementation, validation is:
              - top-level only (items in lists, tuples and dictionaries are not checked, nor are nested items)
              - for type only (it is oblivious to content)
              - forgiving (e.g., no distinction is made among numberical types)
            * However, more restrictive validation (e.g., recurisve, range checking, etc.) can be achieved
                by overriding the class _validate_variable and _validate_params methods

    Class attributes:
        + className
        + suffix - " " + className (used to create subclass and instance names)
        + componentCategory - category of Component (i.e., process, mechanism, projection, learning, function)
        + componentType - type of Component within a category
                             (e.g., TransferMechanism, MappingProjection, ControlProjection, etc.)
        + requiredParamClassDefaultTypes - dict of param names & types that all subclasses of Component must implement;
        + prev_context - str (primarily used to track and prevent recursive calls to assign_params from setters)

        # Prevent recursive calls from setters
        if self.prev_context == context:
            return
        

    Class methods:
        - _handle_size(size, variable)
        - _validate_variable(variable)
        - _validate_params(request_set, target_set, context)
        - _instantiate_defaults(variable, request_set, assign_missing, target_set, default_set=None
        - reset_params()
        - _check_args(variable, params)
        - _assign_args_to_param_dicts(params, param_names, function_param_names)

    Instance attributes:
        + name
        + componentName - name of particular Function (linear, exponential, integral, etc.)
        + variableClassDefault (value)
        + variableClassDefault_np_info (ndArrayInfo)
        + variableInstanceDefault (value)
        + _variable_not_specified
        + variable (value)
        + variable_np_info (ndArrayInfo)
        + function (method)
        + function_object (Function)
        + paramClassDefaults:
            + FUNCTION
            + FUNCTION_PARAMS
        + paramInstanceDefaults
        + paramsCurrent
        # + parameter_validation
        + user_params
        + runtime_params_in_use
        + recording

    Instance methods:
        + function (implementation is optional; aliased to params[FUNCTION] by default)
    """

    #CLASS ATTRIBUTES
    className = "COMPONENT"
    suffix = " " + className
# IMPLEMENTATION NOTE:  *** CHECK THAT THIS DOES NOT CAUSE ANY CHANGES AT SUBORDNIATE LEVELS TO PROPOGATE EVERYWHERE
    componentCategory = None
    componentType = None

    initMethod = INIT_FULL_EXECUTE_METHOD

    classPreferenceLevel = PreferenceLevel.SYSTEM
    # Any preferences specified below will override those specified in SystemDefaultPreferences
    # Note: only need to specify setting;  level will be assigned to SYSTEM automatically
    # classPreferences = {
    #     kwPreferenceSetName: 'ComponentCustomClassPreferences',
    #     kp<pref>: <setting>...}

    # Determines whether variableClassDefault can be changed (to match an variable in __init__ method)
    variableClassDefault_locked = False


    # Names and types of params required to be implemented in all subclass paramClassDefaults:
    # Notes:
    # *  entry values here do NOT implement the param; they are simply used as type specs for checking (in __init__)
    # * kwComponentCategory (below) is used as placemarker for Component.Function class; replaced in __init__ below
    #              (can't reference own class directly class block)
    requiredParamClassDefaultTypes = {}

    paramClassDefaults = {}

    # IMPLEMENTATION NOTE: This is needed so that the State class can be used with ContentAddressableList,
    #                      which requires that the attribute used for addressing is on the class;
    #                      it is also declared as a property, so that any assignments are validated to be strings,
    #                      insuring that assignment by one instance will not affect the value of others.
    name = None


    # IMPLEMENTATION NOTE: Primarily used to track and prevent recursive calls to assign_params from setters.
    prev_context = None

    def __init__(self,
                 variable_default,
                 param_defaults,
                 name=None,
                 prefs=None,
                 context=None):
        """Assign default preferences; enforce required params; validate and instantiate params and execute method

        Initialization arguments:
        - variable_default (anything): establishes type for the variable, used for validation
        - size (int or list/array of ints): if specified, establishes variable if variable was not already specified
        - params_default (dict): assigned as paramInstanceDefaults
        Note: if parameter_validation is off, validation is suppressed (for efficiency) (Component class default = on)

        """

        # # MODIFIED 8/14/16 NEW:
        # # PROBLEM: variable has different name for different classes;  need to standardize name across classes
        # try:
        #     if self.value is DEFERRED_INITIALIZATION:
        #         defer_init = True
        # except AttributeError:
        #     pass
        # else:
        #     if defer_init:
        #         self.init_args = locals().copy()
        #         del self.init_args['self']
        #         # del self.init_args['__class__']
        #         return
        context = context + INITIALIZING + ": " + COMPONENT_INIT

        # These insure that subclass values are preserved, while allowing them to be referred to below
        self.variableInstanceDefault = None
        self.paramInstanceDefaults = {}

        self._auto_dependent = False
        self._role = None

        # self.componentName = self.componentType
        try:
            self.componentName = self.componentName or self.componentType
        except AttributeError:
            self.componentName = self.componentType

        # ENFORCE REGISRY
        if self.__class__.__bases__[0].__bases__[0].__bases__[0].__name__ is 'ShellClass':
            try:
                self.__class__.__bases__[0].registry
            except AttributeError:
                raise ComponentError("{0} is a category class and so must implement a registry".
                                    format(self.__class__.__bases__[0].__name__))

        # ASSIGN PREFS

        # If a PreferenceSet was provided, assign to instance
        if isinstance(prefs, PreferenceSet):
            self.prefs = prefs
            # FIX:  CHECK LEVEL HERE??  OR DOES IT NOT MATTER, AS OWNER WILL BE ASSIGNED DYNAMICALLY??
        # Otherwise, if prefs is a specification dict instantiate it, or if it is None assign defaults
        else:
            self.prefs = ComponentPreferenceSet(owner=self, prefs=prefs, context=context)

        # ASSIGN LOG

        self.log = Log(owner=self)
        self.recording = False
        # Used by run to store return value of execute
        self.results = []


        # ENFORCE REQUIRED CLASS DEFAULTS

        # All subclasses must implement variableClassDefault
        # Do this here, as _validate_variable might be overridden by subclass
        try:
            if self.variableClassDefault is NotImplemented:
                raise ComponentError("variableClassDefault for {} must be assigned a value or \'None\'".
                                     format(self.componentName))
        except AttributeError:
            raise ComponentError("variableClassDefault must be defined for {} or its base class".
                                format(self.componentName))

        # CHECK FOR REQUIRED PARAMS

        # All subclasses must implement, in their paramClassDefaults, params of types specified in
        #     requiredClassParams (either above or in subclass defintion)
        # Do the check here, as _validate_params might be overridden by subclass
        for required_param, type_requirements in self.requiredParamClassDefaultTypes.items():
            # # Replace 'Function' placemarker with class reference:
            # type_requirements = [self.__class__ if item=='Function' else item for item in type_requirements]

            # get type for kwComponentCategory specification
            import PsyNeuLink.Components.Functions.Function
            if kwComponentCategory in type_requirements:
               type_requirements[type_requirements.index(kwComponentCategory)] = \
                   type(PsyNeuLink.Components.Functions.Function.Function_Base)

            if required_param not in self.paramClassDefaults.keys():
                raise ComponentError("Param \'{}\' must be in paramClassDefaults for {}".
                                    format(required_param, self.name))

            # If the param does not match any of the types specified for it in type_requirements
            # (either as a subclass or instance of the specified subclass):
            try:
                required_param_value = self.paramClassDefaults[required_param]
                if inspect.isclass(required_param_value):
                    OK = (any(issubclass(required_param_value, type_spec) for type_spec in type_requirements))
                else:
                    OK = (any(isinstance(required_param_value, type_spec) for type_spec in type_requirements))
                if not OK:
                    type_names = format(" or ".join("{!s}".format(type.__name__) for (type) in type_requirements))
                    raise ComponentError("Value ({}) of param {} is not appropriate for {};"
                                        "  requires one of the following types: {}".
                                        format(required_param_value.__name__, required_param, self.name, type_names))
            except TypeError:
                pass


        # VALIDATE VARIABLE AND PARAMS, AND ASSIGN DEFAULTS

        # Validate the set passed in and assign to paramInstanceDefaults
        # By calling with assign_missing, this also populates any missing params with ones from paramClassDefaults
        self._instantiate_defaults(variable=variable_default,
               request_set=param_defaults,            # requested set
               assign_missing=True,                   # assign missing params from classPreferences to instanceDefaults
               target_set=self.paramInstanceDefaults, # destination set to which params are being assigned
               default_set=self.paramClassDefaults,   # source set from which missing params are assigned
               context=context)

        # SET CURRENT VALUES OF VARIABLE AND PARAMS

        self.variable = self.variableInstanceDefault
        # self.variable = self.variableInstanceDefault.copy()

        # self.paramsCurrent = self.paramInstanceDefaults
        self.paramsCurrent = self.paramInstanceDefaults.copy()

        self.runtime_params_in_use = False

        # VALIDATE FUNCTION (self.function and/or self.params[function, FUNCTION_PARAMS])
        self._validate_function(context=context)

        # INSTANTIATE ATTRIBUTES BEFORE FUNCTION
        # Stub for methods that need to be executed before instantiating function
        #    (e.g., _instantiate_sender and _instantiate_receiver in Projection)
        self._instantiate_attributes_before_function(context=context)

        # INSTANTIATE FUNCTION
        #    - assign initial function parameter values from ParameterStates,
        #    - assign function's output to self.value (based on call of self.execute)
        self._instantiate_function(context=context)

        # INSTANTIATE ATTRIBUTES AFTER FUNCTION
        # Stub for methods that need to be executed after instantiating function
        #    (e.g., instantiate_output_state in Mechanism)
        self._instantiate_attributes_after_function(context=context)

    def __repr__(self):
        return '({0} {1})'.format(type(self).__name__, self.name)
        #return '{1}'.format(type(self).__name__, self.name)

<<<<<<< HEAD
=======
    # IMPLEMENTATION NOTE: (7/7/17 CW) Due to System and Process being initialized with size at the moment (which will
    # be removed later), I’m keeping _handle_size in Component.py. I’ll move the bulk of the function to Mechanism
    # through an override, when Composition is done. For now, only State.py overwrites _handle_size().
    def _handle_size(self, size, variable):
        """ If variable is None, _handle_size tries to infer variable based on the **size** argument to the
            __init__() function. This method is overwritten in subclasses like Mechanism and State.
            If self is a Mechanism, it converts variable to a 2D array, (for a Mechanism, variable[i] represents
            the input from the i-th input state). If self is a State, variable is a 1D array and size is a length-1 1D
            array. It performs some validations on size and variable as well. This function is overridden in State.py.
            If size is NotImplemented (usually in the case of Projections/Functions), then this function passes without
            doing anything. Be aware that if size is NotImplemented, then variable is never cast to a particular shape.
        """
        # TODO: to get rid of the allLists bug, consider replacing np.atleast_2d with a similar method
        if size is not NotImplemented:

            # region Fill in and infer variable and size if they aren't specified in args
            # if variable is None and size is None:
            #     variable = self.variableClassDefault
            # 6/30/17 now handled in the individual subclasses' __init__() methods because each subclass has different
            # expected behavior when variable is None and size is None.

            def checkAndCastInt(x):
                if not isinstance(x, numbers.Number):
                    raise ComponentError("An element ({}) in size is not a number.".format(x))
                if x < 1:
                    raise ComponentError("An element ({}) in size is not a positive number.".format(x))
                try:
                    int_x = int(x)
                except:
                    raise ComponentError(
                        "Failed to convert an element ({}) in size argument for {} {} to an integer. size "
                        "should be a number, or iterable of numbers, which are integers or "
                        "can be converted to integers.".format(x, type(self), self.name))
                if int_x != x:
                    if hasattr(self, 'prefs') and hasattr(self.prefs, kpVerbosePref) and self.prefs.verbosePref:
                        warnings.warn("When an element ({}) in the size argument was cast to "
                                      "integer, its value changed to {}.".format(x, int_x))
                return int_x

            #region Convert variable (if given) to a 2D array, and size (if given) to a 1D integer array
            try:
                if variable is not None:
                    variable = np.atleast_2d(variable)
                    # 6/30/17 (CW): Previously, using variable or default_input_value to create
                    # input states of differing lengths (e.g. default_input_value = [[1, 2], [1, 2, 3]])
                    # caused a bug. The if statement below fixes this bug. This solution is ugly, though.
                    if isinstance(variable[0], list) or isinstance(variable[0], np.ndarray):
                        allLists = True
                        for i in range(len(variable[0])):
                            if isinstance(variable[0][i], (list, np.ndarray)):
                                variable[0][i] = np.array(variable[0][i])
                            else:
                                allLists = False
                                break
                        if allLists:
                            variable = variable[0]
            except:
                raise ComponentError("Failed to convert variable (of type {}) to a 2D array.".format(type(variable)))

            try:
                if size is not None:
                    size = np.atleast_1d(size)
                    if len(np.shape(size)) > 1:  # number of dimensions of size > 1
                        if hasattr(self, 'prefs') and hasattr(self.prefs, kpVerbosePref) and self.prefs.verbosePref:
                            warnings.warn(
                                "size had more than one dimension (size had {} dimensions), so only the first "
                                "element of its highest-numbered axis will be used".format(len(np.shape(size))))
                        while len(np.shape(size)) > 1:  # reduce the dimensions of size
                            size = size[0]
            except:
                raise ComponentError("Failed to convert size (of type {}) to a 1D array.".format(type(size)))

            if size is not None:
                size = np.array(list(map(checkAndCastInt, size)))  # convert all elements of size to int
            # endregion

            # region If variable is None, make it a 2D array of zeros each with length=size[i]
            # implementation note: for good coding practices, perhaps add setting to enable easy change of the default
            # value of variable (though it's an unlikely use case), which is an array of zeros at the moment
            if variable is None and size is not None:
                try:
                    variable = []
                    for s in size:
                        variable.append(np.zeros(s))
                    variable = np.array(variable)
                except:
                    raise ComponentError("variable (possibly default_input_value) was not specified, but PsyNeuLink "
                                         "was unable to infer variable from the size argument, {}. size should be"
                                         " an integer or an array or list of integers. Either size or "
                                         "variable must be specified.".format(size))
            # endregion

            # the two regions below (creating size if it's None and/or expanding it) are probably obsolete (7/7/17 CW)

            # region If size is None, then make it a 1D array of scalars with size[i] = length(variable[i])
            if size is None and variable is not None:
                size = []
                try:
                    for input_vector in variable:
                        size.append(len(input_vector))
                    size = np.array(size)
                except:
                    raise ComponentError(
                        "size was not specified, but PsyNeuLink was unable to infer size from "
                        "the variable argument, {}. variable can be an array,"
                        " list, a 2D array, a list of arrays, array of lists, etc. Either size or"
                        " variable must be specified.".format(variable))
            # endregion

            # region If length(size) = 1 and variable is not None, then expand size to length(variable)
            if size is not None and variable is not None:
                if len(size) == 1 and len(variable) > 1:
                    new_size = np.empty(len(variable))
                    new_size.fill(size[0])
                    size = new_size
            # endregion

            # endregion

            # the two lines below were used when size was a param and are likely obsolete (7/7/17 CW)
            # param_defaults['size'] = size  # 7/5/17 potentially buggy? Not sure (CW)
            # self.user_params_for_instantiation['size'] = None  # 7/5/17 VERY HACKY: See Changyan's Notes on this.

            # MODIFIED 6/28/17 (CW): Because size was changed to always be a 1D array, the check below was changed
            # to a for loop iterating over each element of variable and size
            # Both variable and size are specified
            if variable is not None and size is not None:
                # If they conflict, give warning
                if len(size) != len(variable):
                    if hasattr(self, 'prefs') and hasattr(self.prefs, kpVerbosePref) and self.prefs.verbosePref:
                        warnings.warn("The size arg of {} conflicts with the length "
                                      "of its variable arg ({}) at element {}: variable takes precedence".
                                      format(self.name, size[i], variable[i], i))
                else:
                    for i in range(len(size)):
                        if size[i] != len(variable[i]):
                            if hasattr(self, 'prefs') and hasattr(self.prefs, kpVerbosePref) and self.prefs.verbosePref:
                                warnings.warn("The size arg of {} ({}) conflicts with the length "
                                                 "of its variable arg ({}) at element {}: variable takes precedence".
                                                 format(self.name, size[i], variable[i], i))

        return variable

>>>>>>> ba76b849
    def _deferred_init(self, context=None):
        """Use in subclasses that require deferred initialization
        """
        if self.value is DEFERRED_INITIALIZATION:

            # Flag that object is now being initialized
            # Note: self.value will be resolved to the object's value as part of initialization
            #       (usually in _instantiate_function)
            self.value = INITIALIZING

            del self.init_args['self']

            # Delete function since super doesn't take it as an arg;
            #   the value is stored in paramClassDefaults in assign_ags_to_params_dicts,
            #   and will be restored in _instantiate_function
            try:
                del self.init_args['function']
            except KeyError:
                pass

            try:
                del self.init_args['__class__']
            except KeyError:
                pass

            # Delete reference to dict created by paramsCurrent -> ParamsDict
            try:
                del self.init_args['__pydevd_ret_val_dict']
            except KeyError:
                pass

            # If name is None, mark as deferred so that name can be customized
            #    using info that has become available at time of deferred init
            self.init_args['name'] = (self.init_args['name'] or
                                      ('deferred_init_' + self.className) or
                                      DEFERRED_DEFAULT_NAME)

            # Complete initialization
            super(self.__class__,self).__init__(**self.init_args)

    def _assign_args_to_param_dicts(self, **kwargs):
        """Assign args passed in __init__() to params

        Get args and their corresponding values from call to self.__init__()
        - get default values for all args and assign to class.paramClassDefaults if they have not already been
        - assign arg values to local copy of params dict
        - override those with any values specified in params dict passed as "params" arg
        """

        # Get args in call to __init__ and create access to default values
        sig = inspect.signature(self.__init__)
        default = lambda val : list(sig.parameters.values())[list(sig.parameters.keys()).index(val)].default

        def parse_arg(arg):
            # Resolve the string value of any args that use keywords as their name
            try:
                name = eval(arg)
            except NameError:
                name = arg
            if inspect.isclass(name):
                name = arg
            return name

        def _convert_function_to_class(function, source):
            from PsyNeuLink.Components.Functions.Function import Function
            from inspect import isfunction
            fct_cls = None
            fct_params = None
            # It is a PsyNeuLink Function class
            if inspect.isclass(function) and issubclass(function, Function):
                fct_cls = function
            # It is an instantiateed PsyNeuLink Function class
            elif isinstance(function, Function):
                # Set it to the class (for compatibility with current implementation of _instantiate_function()
                # and put its params in FUNCTION_PARAMS
                fct_cls = function.__class__
                fct_params = function.user_params.copy()
            # It is a generic function
            elif isfunction(function):
                # Assign to paramClassDefaults as is (i.e., don't convert to class), since class is generic
                # (_instantiate_function also tests for this and leaves it as is)
                fct_cls = function
            else:
                if hasattr(self, 'name'):
                    name = self.name
                else:
                    name = self.__class__.__name__
                raise ComponentError("Unrecognized object ({}) specified in {} for {}".
                                     format(function, source, name))
            return (fct_cls, fct_params)

        # ASSIGN DEFAULTS TO paramClassDefaults
        # Check if defaults have been assigned to paramClassDefaults, and if not do so
        for arg in kwargs:

            arg_name = parse_arg(arg)


            # The params arg is never a default (nor is anything in it)
            if arg_name is PARAMS:
                continue

            # Check if param exists in paramClassDefaults
            try:
                self.paramClassDefaults[arg]

            # param corresponding to arg is NOT in paramClassDefaults, so add it
            except:
                # If arg is FUNCTION and it's default is an instance (i.e., not a class)
                if arg_name is FUNCTION and not inspect.isclass(default(arg)):
                    # FIX: REFACTOR Component._instantiate_function TO USE COPY OF INSTANTIATED function
                    fct_cls, fct_params = _convert_function_to_class(default(arg), 'function arg')
                    self.paramClassDefaults[arg] = fct_cls
                    if fct_params:
                        self.paramClassDefaults[FUNCTION_PARAMS] = fct_params

                # Get defaults values for args listed in FUNCTION_PARAMS
                # Note:  is not an arg, but rather used to package args that belong to a non-instantiated function
                elif arg is FUNCTION_PARAMS:
                    self.paramClassDefaults[FUNCTION_PARAMS] = {}
                    for item in kwargs[arg]:
                        self.paramClassDefaults[FUNCTION_PARAMS][item] = default(item)
                else:
                    default_arg = default(arg)
                    if inspect.isclass(default_arg) and issubclass(default_arg,inspect._empty):
                        raise ComponentError("PROGRAM ERROR: \'{}\' parameter of {} must be assigned a default value "
                                             "in its constructor or in paramClassDefaults (it can be \'None\')".
                                             format(arg, self.__class__.__name__))
                    self.paramClassDefaults[arg] = default_arg

            # param corresponding to arg IS already in paramClassDefaults, so ignore
            else:
                continue

        # ASSIGN ARG VALUES TO params dicts

        # IMPLEMENTATION NOTE:  Use OrderedDicts for params (as well as user_params and user_param_for_instantiation)
        #                       to insure a consistent order of retrieval (e.g., EVC ControlSignalGridSearch);
        params = OrderedDict() # this is for final params that will be returned;
        params_arg = {}        # this captures values specified in a params arg, that are used to override arg values
        ignore_FUNCTION_PARAMS = False

        # Sort kwargs so that params are entered in params OrderedDict in a consistent (alphabetical) order
        for arg in sorted(list(kwargs.keys())):

            # Put any values (presumably in a dict) passed in the "params" arg in params_arg
            if arg is PARAMS:
                params_arg = kwargs[arg]
                continue

            arg_name = parse_arg(arg)

            # For function:
            if arg_name is FUNCTION:

                function = kwargs[arg]

                # function arg is a class
                if inspect.isclass(function):
                    params[FUNCTION] = function
                    # Get copy of default params
                    # IMPLEMENTATION NOTE: this is needed so that function_params gets included in user_params and
                    #                      thereby gets instantiated as a property in _create_attributes_for_params
                    params[FUNCTION_PARAMS] = ReadOnlyOrderedDict(name=FUNCTION_PARAMS)
                    for param_name in sorted(list(function().user_params.keys())):
                        params[FUNCTION_PARAMS].__additem__(param_name, function().user_params[param_name])
                    continue

                # function arg is not a class (presumably an object)
                # FIX: REFACTOR Function._instantiate_function TO USE INSTANTIATED function
                else:
                    # Get params from instantiated function
                    # FIX: DOES THIS OVER-WRITE FUNCTION_PARAMS??
                    #      SHOULD IF THEY WERE DERIVED FROM PARAM_CLASS_DEFAULTS;
                    #      BUT SHOULDN'T IF THEY CAME FROM __init__ ARG (I.E., KWARGS)
                    # FIX: GIVE PRECEDENCE TO FUNCTION PARAMS SPECIFIED IN FUNCTION_PARAMS
                    # FIX:     OVER ONES AS ARGS FOR FUNCTION ITSELF
                    # FIX: DOES THE FOLLOWING WORK IN ALL CASES
                    # FIX:    OR DOES TO REINTRODUCE THE OVERWRITE PROBLEM WITH MULTIPLE CONTROL SIGNALS (IN EVC SCRIPT)
                    # FIX: AND, EVEN IF IT DOES, WHAT ABOUT ORDER EFFECTS:
                    # FIX:    CAN IT BE TRUSTED THAT function WILL BE PROCESSED BEFORE FUNCTION_PARAMS,
                    # FIX:     SO THAT FUNCTION_PARAMS WILL ALWAYS COME AFTER AND OVER-RWITE FUNCTION.USER_PARAMS

                    from PsyNeuLink.Components.Functions.Function import Function
                    from inspect import isfunction

                    # It is a PsyNeuLink Function
                    # IMPLEMENTATION NOTE:  REPLACE THIS WITH "CONTINUE" ONCE _instantiate_function IS REFACTORED TO
                    #                       TO ALLOW Function SPECIFICATION (VS. ONLY CLASS)
                    if isinstance(function, Function):
                        # Set it to the class (for compatibility with current implementation of _instantiate_function()
                        params[FUNCTION] = function.__class__
                        # Create ReadOnlyDict for FUNCTION_PARAMS and copy function's params into it
                        params[FUNCTION_PARAMS] = ReadOnlyOrderedDict(name=FUNCTION_PARAMS)
                        for param_name in sorted(list(function.user_params_for_instantiation.keys())):
                            params[FUNCTION_PARAMS].__additem__(param_name,
                                                                function.user_params_for_instantiation[param_name])

                    # It is a generic function
                    elif isfunction(function):
                        # Assign as is (i.e., don't convert to class), since class is generic
                        # (_instantiate_function also tests for this and leaves it as is)
                        params[FUNCTION] = function
                        if self.verbosePref:
                            warnings.warn("{} is not a PsyNeuLink Function, "
                                          "therefore runtime_params cannot be used".format(default(arg).__name__))
                    else:
                        raise ComponentError("Unrecognized object ({}) specified as function for {}".
                                             format(function, self.name))

                    ignore_FUNCTION_PARAMS = True

            elif arg_name is FUNCTION_PARAMS:

                # If function was instantiated object, FUNCTION_PARAMS came from it, so ignore additional specification
                if ignore_FUNCTION_PARAMS:
                    continue
                params[FUNCTION_PARAMS] = ReadOnlyOrderedDict(name=FUNCTION_PARAMS)
                for param_name in sorted(list(kwargs[arg].keys())):
                    params[FUNCTION_PARAMS].__additem__(param_name,kwargs[arg][param_name])

            # If no input_states or output_states are specified, ignore
            #   (ones in paramClassDefaults will be assigned to paramsCurrent below (in params_class_defaults_only)
            elif arg in {INPUT_STATES, OUTPUT_STATES} and kwargs[arg] is None:
                continue

            # For all other params, assign arg and its default value to paramClassDefaults
            else:
                params[arg] = kwargs[arg]

        # Add or override arg values with any specified in params dict (including FUNCTION and FUNCTION_PARAMS)
        if params_arg:

            # If function was specified in the function arg of the constructor
            #    and also in the FUNCTION entry of a params dict in params arg of constructor:
            if params and FUNCTION in params and FUNCTION in params_arg:
                # Check if it is the same as the default or the one assigned in the function arg of the constructor
                if not is_same_function_spec(params[FUNCTION], params_arg[FUNCTION]):
                    fct_cls, fct_params = _convert_function_to_class(params_arg[FUNCTION],
                                                                     '{} entry of params dict'.format(FUNCTION))
                    params_arg[FUNCTION] = fct_cls
                    if fct_params:
                        params_arg[FUNCTION_PARAMS] = fct_params
                    # If it is not the same, delete any function params that have already been assigned
                    #    in params[] for the function specified in the function arg of the constructor
                    if FUNCTION_PARAMS in params:
                        for param in list(params[FUNCTION_PARAMS].keys()):
                            params[FUNCTION_PARAMS].__deleteitem__(param)
            try:
                # Replace any parameters for function specified in function arg of constructor
                #    with those specified either in FUNCTION_PARAMS entry of params dict
                #    or for an instantiated function specified in FUNCTION entry of params dict

                # First, if the function is instantiated, get the parameters from its user_params dict
                from PsyNeuLink.Components.Functions.Function import Function
                if FUNCTION in params_arg and isinstance(params_arg[FUNCTION], Function):
                    for param_name in params_arg[FUNCTION].user_params:
                        params[FUNCTION_PARAMS].__additem__(param_name, params_arg[FUNCTION].user_params[param_name])
                # Then get any specified in FUNCTION_PARAMS entry of the params dict
                #    (these will override any specified in the constructor for the function)
                for param_name in params_arg[FUNCTION_PARAMS].keys():
                    params[FUNCTION_PARAMS].__additem__(param_name, params_arg[FUNCTION_PARAMS][param_name])
                # Convert params_arg[FUNCTION_PARAMS] to ReadOnlyOrderedDict and update it with params[FUNCTION_PARAMS];
                #    this is needed so that when params is updated below,
                #    it updates with the full and updated params[FUNCTION_PARAMS] (i.e, a complete set, from above)
                #    and not just whichever ones were in params_arg[FUNCTION_PARAMS]
                #    (i.e., if the user just specified a subset)
                if isinstance(params_arg[FUNCTION_PARAMS], dict):
                    function_params = params_arg[FUNCTION_PARAMS]
                    params_arg[FUNCTION_PARAMS] = ReadOnlyOrderedDict(name=FUNCTION_PARAMS)
                    for param_name in sorted(list(function_params.keys())):
                        params_arg[FUNCTION_PARAMS].__additem__(param_name, function_params[param_name])
                for param_name in sorted(list(params[FUNCTION_PARAMS].keys())):
                    params_arg[FUNCTION_PARAMS].__additem__(param_name, params[FUNCTION_PARAMS][param_name])
            except KeyError:
                pass

            params.update(params_arg)

        # Save user-accessible params
        # self.user_params = params.copy()
        self.user_params = ReadOnlyOrderedDict(name=USER_PARAMS)
        for param_name in sorted(list(params.keys())):
            self.user_params.__additem__(param_name, params[param_name])


        # Cache a (deep) copy of the user-specified values;  this is to deal with the following:
        #    • _create_attributes_for_params assigns properties to each param in user_params;
        #    • the setter for those properties (in make_property) also assigns its value to its entry user_params;
        #    • paramInstanceDefaults are assigned to paramsCurrent in Component.__init__ assigns
        #    • since paramsCurrent is a ParamsDict, it assigns the values of its entries to the corresponding attributes
        #         and the setter assigns those values to the user_params
        #    • therefore, assignments of paramInstance defaults to paramsCurrent in __init__ overwrites the
        #         the user-specified vaules (from the constructor args) in user_params
        self.user_params_for_instantiation = OrderedDict()
        for param_name in sorted(list(self.user_params.keys())):
            param_value = self.user_params[param_name]
            if isinstance(param_value, (str, np.ndarray, tuple)):
                self.user_params_for_instantiation[param_name] = param_value
            elif isinstance(param_value, Iterable):
                self.user_params_for_instantiation[param_name] = type(self.user_params[param_name])()
                # DICT
                if isinstance(param_value, dict):
                    for k, v in param_value.items():
                        self.user_params_for_instantiation[param_name][k] = v
                elif isinstance(param_value, (ReadOnlyOrderedDict, ContentAddressableList)):
                    for k in sorted(list(param_value)):
                        self.user_params_for_instantiation[param_name].__additem__(k,param_value[k])
                # SET
                elif isinstance(param_value, set):
                    for i in param_value:
                        self.user_params_for_instantiation[param_name].add(i)
                # OTHER ITERABLE
                else:
                    for i in range(len(param_value)):
                        self.user_params_for_instantiation[param_name].append(param_value[i])
            else:
                self.user_params_for_instantiation[param_name] = param_value

        # FIX: 6/1/17 - MAKE SURE FUNCTIONS DON'T GET ASSIGNED AS PROPERTIES, SINCE THEY DON'T HAVE ParameterStates
        #                AND SO CAN'T RETURN A ParameterState.value AS THEIR VALUE

        # Provide opportunity for subclasses to filter final set of params in class-specific way
        # Note:  this is done here to preserve identity of user-specified params assigned to user_params above
        self._filter_params(params)

        # Create property on self for each parameter in user_params:
        #    these WILL be validated whenever they are assigned a new value
        self._create_attributes_for_params(make_as_properties=True, **self.user_params)

        # Create attribute on self for each parameter in paramClassDefaults not in user_params:
        #    these will NOT be validated when they are assigned a value.
        # IMPLEMENTATION NOTE:
        #    These must be created here, so that attributes in user_params that need to can reference them
        #    (e.g., TransferMechanism noise property references noise param of integrator_function,
        #           which is declared in paramClassDefaults);
        #    previously these were created when paramsCurrent is assigned (in __init__());  however because
        #    the order is not guaranteed, the user_param may be assigned before one from paramClassDefaults
        params_class_defaults_only = dict(item for item in self.paramClassDefaults.items()
                                          if not any(hasattr(parent_class, item[0])
                                                     for parent_class in self.__class__.mro()))
        self._create_attributes_for_params(make_as_properties=False, **params_class_defaults_only)

        # Return params only for args:
        return params

    def _filter_params(self, params):
        """This provides an opportunity for subclasses to modify the final set of params in a class-specific way.

        Note:
        The default (here) allows user-specified params to override entries in paramClassDefaults with the same name
        """
        pass

    def _create_attributes_for_params(self, make_as_properties=False, **kwargs):
        """Create property on parent class of object for all attributes passed in kwargs dict.

        If attribute or property already exists, do nothing.
        Create backing field for attribute with "_" prefixed to attribute name,
            and assign value provided in kwargs as its default value.
        """
        if make_as_properties:
            for arg_name, arg_value in kwargs.items():
                if not any(hasattr(parent_class, arg_name) for parent_class in self.__class__.mro()):
                    setattr(self.__class__, arg_name, make_property(arg_name, arg_value))
                setattr(self, '_'+arg_name, arg_value)
        else:
            for arg_name, arg_value in kwargs.items():
                setattr(self, arg_name, arg_value)


    def _check_args(self, variable, params=None, target_set=None, context=None):
        """validate variable and params, instantiate variable (if necessary) and assign any runtime params.

        Called by functions to validate variable and params
        Validation can be suppressed by turning parameter_validation attribute off
        target_set is a params dictionary to which params should be assigned;
           otherwise, they are assigned to paramsCurrent;

        Does the following:
        - instantiate variable (if missing or callable)
        - validate variable if PARAM_VALIDATION is set
        - assign runtime params to paramsCurrent
        - validate params if PARAM_VALIDATION is set

        :param variable: (anything but a dict) - variable to validate
        :param params: (dict) - params to validate
        :target_set: (dict) - set to which params should be assigned (default: self.paramsCurrent)
        :return:
        """
        # VARIABLE ------------------------------------------------------------

        # If function is called without any arguments, get default for variable
        if variable is None:
            variable = self.variableInstanceDefault # assigned by the Function class init when initializing

        # If the variable is a function, call it
        if callable(variable):
            variable = variable()

        # Validate variable if parameter_validation is set and the function was called with a variable
        if self.prefs.paramValidationPref and not variable is None:
            if context:
                context = context + SEPARATOR_BAR + FUNCTION_CHECK_ARGS
            else:
                context = FUNCTION_CHECK_ARGS
            self._validate_variable(variable, context=context)
        else:
            self.variable = variable

        # PARAMS ------------------------------------------------------------

        # If target_set is not specified, use paramsCurrent
        if target_set is None:
            target_set = self.paramsCurrent

        # # MODIFIED 11/27/16 OLD:
        # # If parameter_validation is set, the function was called with params,
        # #   and they have changed, then validate requested values and assign to target_set
        # if self.prefs.paramValidationPref and params and not params is None and not params is target_set:
        #     # self._validate_params(params, target_set, context=FUNCTION_CHECK_ARGS)
        #     self._validate_params(request_set=params, target_set=target_set, context=context)

        # If params have been passed, treat as runtime params and assign to paramsCurrent
        #   (relabel params as runtime_params for clarity)
        runtime_params = params
        if runtime_params and runtime_params is not None:
            for param_name in self.user_params:
                # Ignore input_states and output_states -- they should not be modified during run
                # IMPLEMENTATION NOTE:
                #    FUNCTION_RUNTIME_PARAM_NOT_SUPPORTED:
                #        At present, assignment of ``function`` as runtime param is not supported
                #        (this is because paramInstanceDefaults[FUNCTION] could be a class rather than an bound method;
                #        i.e., not yet instantiated;  could be rectified by assignment in _instantiate_function)
                if param_name in {FUNCTION, INPUT_STATES, OUTPUT_STATES}:
                    continue
                # If param is specified in runtime_params, then assign it
                if param_name in runtime_params:
                    self.paramsCurrent[param_name] = runtime_params[param_name]
                # Otherwise, (re-)assign to paramInstanceDefaults
                #    this insures that any params that were assigned as runtime on last execution are reset here
                #    (unless they have been assigned another runtime value)
                elif not self.runtimeParamStickyAssignmentPref:
                    if param_name is FUNCTION_PARAMS:
                        for function_param in self.function_object.user_params:
                            self.function_object.paramsCurrent[function_param] = \
                                self.function_object.paramInstanceDefaults[function_param]
                        continue
                    self.paramsCurrent[param_name] = self.paramInstanceDefaults[param_name]
            self.runtime_params_in_use = True

        # Otherwise, reset paramsCurrent to paramInstanceDefaults
        elif self.runtime_params_in_use and not self.runtimeParamStickyAssignmentPref:
            # Can't do the following since function could still be a class ref rather than abound method (see below)
            # self.paramsCurrent = self.paramInstanceDefaults
            for param_name in self.user_params:
                # IMPLEMENTATION NOTE: FUNCTION_RUNTIME_PARAM_NOT_SUPPORTED
                #    At present, assignment of ``function`` as runtime param is not supported
                #        (this is because paramInstanceDefaults[FUNCTION] could be a class rather than an bound method;
                #        i.e., not yet instantiated;  could be rectified by assignment in _instantiate_function)
                if param_name is FUNCTION:
                    continue
                if param_name is FUNCTION_PARAMS:
                    for function_param in self.function_object.user_params:
                        self.function_object.paramsCurrent[function_param] = \
                            self.function_object.paramInstanceDefaults[function_param]
                    continue
                self.paramsCurrent[param_name] = self.paramInstanceDefaults[param_name]

            self.runtime_params_in_use = False

        # If parameter_validation is set and they have changed, then validate requested values and assign to target_set
        if self.prefs.paramValidationPref and params and not params is target_set:
            self._validate_params(request_set=params, target_set=target_set, context=context)


    def _instantiate_defaults(self,
                        variable=None,
                        request_set=None,
                        assign_missing=True,
                        target_set=None,
                        default_set=None,
                        context=None
                        ):
        """Validate variable and/or param defaults in requested set and assign values to params in target set

          Variable can be any type other than a dictionary (reserved for use as params)
          request_set must contain a dict of params to be assigned to target_set (??and paramInstanceDefaults??)
          If assign_missing option is set, then any params defined for the class
              but not included in the requested set are assigned values from the default_set;
              if request_set is None, then all values in the target_set are assigned from the default_set
              if the default set is not specified, then paramInstanceDefaults is used (see below)
          If target_set and/or default_set is not specified, paramInstanceDefaults is used for whichever is missing
              NOTES:
              * this is the most common case, used for updating of instance defaults:
                  neither target_set nor default_set are specified, and params in request_set are (after validation)
                   assigned to paramInstanceDefaults; any params not specified in the request set will stay the same
                   (even if assign_missing is set)
              * individual instance default values can be set to class defaults by
                  calling with a request_set that has the values from paramInstanceDefaults to be preserved,
                  paramInstanceDefaults as target_set, and paramClassDefaults as default_set
              * all paramInstanceDefaults can be set to class ("factory") defaults by
                  calling with an empty request_set (or =None), paramInstanceDefaults for target_set,
                  and paramClassDefaults as default_set (although reset_params does the same thing)
          Class defaults can not be passed as target_set
              IMPLEMENTATION NOTE:  for now, treating class defaults as hard coded;
                                    could be changed in the future simply by commenting out code below

          If not context:  instantiates function and any states specified in request set
                           (if they have changed from the previous value(s))

        :param variable: (anything but a dict (variable) - value to assign as variableInstanceDefault
        :param request_set: (dict) - params to be assigned
        :param assign_missing: (bool) - controls whether missing params are set to default_set values (default: False)
        :param target_set: (dict) - param set to which assignments should be made
        :param default_set: (dict) - values used for params missing from request_set (only if assign_missing is True)
        :return:
        """

        # Make sure all args are legal
        if variable is not None:
            if isinstance(variable,dict):
                raise ComponentError("Dictionary passed as variable; probably trying to use param set as 1st argument")
        if request_set:
            if not isinstance(request_set, dict):
                raise ComponentError("requested parameter set must be a dictionary")
        if target_set:
            if not isinstance(target_set, dict):
                raise ComponentError("target parameter set must be a dictionary")
        if default_set:
            if not isinstance(default_set, dict):
                raise ComponentError("default parameter set must be a dictionary")


        # # GET VARIABLE FROM PARAM DICT IF SPECIFIED
        # #    (give precedence to that over variable arg specification)
        # if VARIABLE in request_set and request_set[VARIABLE] is not None:
        #     variable = request_set[VARIABLE]

        # ASSIGN SIZE OR SHAPE TO VARIABLE if specified

        # If size has been specified, make sure it doesn't conflict with variable arg or param specification
        if hasattr(self, 'size') and self.size is not None:
            # MODIFIED 6/28/17 (CW): Because self.size was changed to always be a 1D array, the check below was changed
            # to a for loop iterating over each element of variable and size
            # Both variable and size are specified
            if variable is not None:
                # If they conflict, raise exception, otherwise use variable (it specifies both size and content).
                for i in range(len(self.size)):
                    if self.size[i] != len(variable[i]):
                        raise ComponentError("The size arg of {} ({}) conflicts with the length "
                                             "of its variable arg ({}) at element {}".
                                             format(self.name, self.size[i], variable[i], i))
            # Variable is not specified, so set to a 2D array of zeros with (the length of row i) = size[i]
            # MODIFIED 6/29/17 (CW): if uncommented, the else statement below will write to variable, but
            # variable is overwritten later regardless. so the else statement below seems harmless but unnecessary now.
            # else:
            #     variable = []
            #     for s in self.size:
            #         variable.append(np.zeros(int(s)))  # casting s for safety
            #     variable = np.array(variable)

        elif hasattr(self, 'shape') and self.shape is not None:
            # IMPLEMENTATION NOTE 6/23/17 (CW): this test is currently unused by all components. To confirm this, we
            # may add an exception here (raise ComponentError("Oops this is actually used")), then run all tests.
            # thus, we should consider deleting this validation

            # Both variable and shape are specified
            if variable is not None:
                # If they conflict, raise exception, otherwise use variable (it specifies both shape and content)
                if self.shape != np.array(variable).shape:
                    raise ComponentError("The shape arg of {} ({}) conflicts with the shape of its variable arg ({})".
                                         format(self.name, self.shape, np.array(variable).shape))
            # Variable is not specified, so set to array of zeros with specified shape
            else:
                variable = np.zeros(self.shape)

        # VALIDATE VARIABLE (if not called from assign_params)

        if not any(context_string in context for context_string in {COMMAND_LINE, SET_ATTRIBUTE}):
            # if variable has been passed then validate and, if OK, assign as variableInstanceDefault
            self._validate_variable(variable, context=context)
            if variable is None:
                self.variableInstanceDefault = self.variableClassDefault
            else:
                self.variableInstanceDefault = self.variable

        # If no params were passed, then done
        if request_set is None and  target_set is None and default_set is None:
            return

        # GET AND VALIDATE PARAMS

        # Assign param defaults for target_set and default_set
        if target_set is None:
            target_set = self.paramInstanceDefaults
        if target_set is self.paramClassDefaults:
            raise ComponentError("Altering paramClassDefaults not permitted")

        if default_set is None:
            if any(context_string in context for context_string in {COMMAND_LINE, SET_ATTRIBUTE}):
                default_set = {}
                for param_name in request_set:
                    default_set[param_name] = self.paramInstanceDefaults[param_name]
        # Otherwise, use paramInstanceDefaults (i.e., full set of implemented params)
            else:
                default_set = self.paramInstanceDefaults

        # IMPLEMENT: IF not context, DO RECURSIVE UPDATE OF DEFAULT WITH REQUEST, THEN SKIP NEXT IF (MAKE IT elif)
        #            (update default_set with request_set)
        #            BUT STILL NEED TO ADDRESS POSSIBLE MISMATCH OF FUNCTION AND FUNCTION_PARAMS (PER BELOW)
        #            IF FUNCTION_PARAMS ARE NOT IN REQUEST SET, AS ONES FROM DEFAULT WILL BE FOR DIFFERENT FUNCTION
        #            AND SHOULD BE CHECKED ANYHOW
        #
        # FROM: http://stackoverflow.com/questions/3232943/update-value-of-a-nested-dictionary-of-varying-depth
        # import collections
        #
        # def update(d, u):
        #     for k, v in u.items():
        #         if isinstance(v, collections.Mapping):
        #             r = update(d.get(k, {}), v)
        #             d[k] = r
        #         else:
        #             d[k] = u[k]
        #     return d


        # If assign_missing option is set,
        #  assign value from specified default set to any params missing from request set
        # Note:  do this before validating execute method and params, as some params may depend on others being present
        if assign_missing:
            if not request_set:
                request_set = {}

            # FIX: DO ALL OF THIS IN VALIDATE PARAMS?
            # FIX:    ?? HOWEVER, THAT MEANS MOVING THE ENTIRE IF STATEMENT BELOW TO THERE
            # FIX:    BECAUSE OF THE NEED TO INTERCEPT THE ASSIGNMENT OF functionParams FROM paramClassDefaults
            # FIX:    ELSE DON'T KNOW WHETHER THE ONES IN request_set CAME FROM CALL TO __init__() OR paramClassDefaults
            # FIX: IF functionParams ARE SPECIFIED, NEED TO FLAG THAT function != defaultFunction
            # FIX:    TO SUPPRESS VALIDATION OF functionParams IN _validate_params (THEY WON'T MATCH paramclassDefaults)
            # Check if function matches one in paramClassDefaults;
            #    if not, suppress assignment of functionParams from paramClassDefaults, as they don't match the function
            # Note: this still allows functionParams included as arg in call to __init__ to be assigned

            # REFERENCE: Conditions for assignment of default function and functionParams
            #     A) default function, default functionParams
            #         example: Projection.__inits__
            #     B) default function, no default functionParams
            #         example: none??
            #     C) no default function, default functionParams
            #         example: ??DDM
            #     D) no default function, no default functionParams
            #         example: System, Process, ??ComparatorMechanism, ??LearningMechanism

            self.assign_default_FUNCTION_PARAMS = True

            if FUNCTION in request_set:
                # Get function class:
                function = request_set[FUNCTION]
                if inspect.isclass(function):
                    function_class = function
                else:
                    function_class = function.__class__
                # Get default function (from ParamClassDefaults)
                if not FUNCTION in default_set:
                    # This occurs if a function has been specified as an arg in the call to __init__()
                    #     but there is no function spec in paramClassDefaults;
                    # This will be caught, and an exception raised, in _validate_params()
                    pass
                else:
                    default_function = default_set[FUNCTION]
                    # Get default function class
                    if inspect.isclass(function):
                        default_function_class = default_function
                    else:
                        default_function_class = default_function.__class__

                    # If function's class != default function's class, suppress assignment of default functionParams
                    if function_class != default_function_class:
                        self.assign_default_FUNCTION_PARAMS = False

            # Sort to be sure FUNCTION is processed before FUNCTION_PARAMS,
            #    so that latter are evaluated in context of former
            for param_name, param_value in sorted(default_set.items()):

                # MODIFIED 11/30/16 NEW:
                # FUNCTION class has changed, so replace rather than update FUNCTION_PARAMS
                if param_name is FUNCTION:
                    try:
                        if function_class != default_function_class and COMMAND_LINE in context:
                            from PsyNeuLink.Components.Functions.Function import Function_Base
                            if isinstance(function, Function_Base):
                                request_set[FUNCTION] = function.__class__
                            default_set[FUNCTION_PARAMS] = function.user_params
                    # function not yet defined, so allow FUNCTION_PARAMS)
                    except UnboundLocalError:
                        pass
                # FIX: MAY NEED TO ALSO ALLOW assign_default_FUNCTION_PARAMS FOR COMMAND_LINE IN CONTEXT
                # MODIFIED 11/30/16 END

                if param_name is FUNCTION_PARAMS and not self.assign_default_FUNCTION_PARAMS:
                    continue

                # MODIFIED 11/29/16 NEW:
                # Don't replace requested entry with default
                if param_name in request_set:
                    continue
                # MODIFIED 11/29/16 END

                # Add to request_set any entries it is missing fron the default_set
                request_set.setdefault(param_name, param_value)
                # Update any values in a dict
                if isinstance(param_value, dict):
                    for dict_entry_name, dict_entry_value in param_value.items():
                        # MODIFIED 11/29/16 NEW:
                        # Don't replace requested entries
                        if dict_entry_name in request_set[param_name]:
                            continue
                        # MODIFIED 11/29/16 END
                        request_set[param_name].setdefault(dict_entry_name, dict_entry_value)

        # VALIDATE PARAMS

        # if request_set has been passed or created then validate and, if OK, assign params to target_set
        if request_set:
            # MODIFIED 4/18/17 NEW:
            # For params that are a 2-item tuple, extract the value
            #    both for validation and assignment (tuples are left intact in user_params_for_instantiation dict
            #    which is used it instantiate the specified Components in the 2nd item of the tuple)
            # IMPLEMENTATION NOTE:  Do this here rather than in _validate_params, as it needs to be done before
            #                       any override of _validate_params, which (should not, but) may process params
            #                       before calling super()._validate_params
            for param_name, param_value in request_set.items():
                if isinstance(param_value, tuple):
                    param_value = self._get_param_value_from_tuple(param_value)
                    request_set[param_name] = param_value
            # MODIFIED 4/18/17 END NEW
            self._validate_params(request_set, target_set, context=context)

    def assign_params(self, request_set=None, context=None):
        """Validates specified params, adds them TO paramInstanceDefaults, and instantiates any if necessary

        Call _instantiate_defaults with context = COMMAND_LINE, and "validated_set" as target_set.
        Update paramInstanceDefaults with validated_set so that any instantiations (below) are done in proper context.
        Instantiate any items in request set that require it (i.e., function or states).

        """
        context = context or COMMAND_LINE

        self._assign_params(request_set=request_set, context=context)


    @tc.typecheck
    def _assign_params(self, request_set:tc.optional(dict)=None, context=None):

        from PsyNeuLink.Components.Functions.Function import Function

        # FIX: Hack to prevent recursion in calls to setter and assign_params
        # MODIFIED 5/6/17 NEW:
        # Prevent recursive calls from setters
        if self.prev_context == context:
            return
        self.prev_context = context
        # MODIFIED 5/6/17 END
        # import uuid
        # try:
        #     if self.prev_id == self.curr_id:
        #         return
        # except AttributeError:
        #     pass
        # self.curr_id = uuid.uuid4()

        if not request_set:
            if self.verbosePref:
                warnings.warn("No params specified")
            return

        import copy
        validated_set = {}

        self._instantiate_defaults(request_set=request_set,
                                   target_set=validated_set,
                                   # # MODIFIED 4/14/17 OLD:
                                   # assign_missing=False,
                                   # MODIFIED 4/14/17 NEW:
                                   assign_missing=False,
                                   # MODIFIED 4/14/17 END
                                   context=context)

        self.paramInstanceDefaults.update(validated_set)

        # Turn off paramValidationPref to prevent recursive loop
        #     (since setter for attrib of param calls assign_params if validationPref is True)
        #     and no need to validate, since that has already been done above (in _instantiate_defaults)

        pref_buffer = self.prefs._param_validation_pref
        self.paramValidationPref = PreferenceEntry(False, PreferenceLevel.INSTANCE)
        self.paramsCurrent.update(validated_set)
        # The following is so that:
        #    if the Component is a function and it is passed as an argument to a Component,
        #    then the parameters are available in self.user_params_for_instantiation
        #    (which is needed when the function is recreated from its class in _assign_args_to_params_dicts)
        self.user_params_for_instantiation.update(self.user_params)
        self.paramValidationPref = pref_buffer

        # FIX: THIS NEEDS TO BE HANDLED BETTER:
        # FIX: DEAL WITH INPUT_STATES AND PARAMETER_STATES DIRECTLY (RATHER THAN VIA instantiate_attributes_before...)
        # FIX: SAME FOR FUNCTIONS THAT NEED TO BE "WRAPPED"
        # FIX: FIGURE OUT HOW TO DEAL WITH INPUT_STATES
        # FIX: FOR PARAMETER_STATES:
        #        CALL THE FOLLOWING FOR EACH PARAM:
        # FIX: NEED TO CALL

        validated_set_param_names = list(validated_set.keys())

        # If an input_state is being added from the command line,
        #    must _instantiate_attributes_before_function to parse input_states specification
        # Otherwise, should not be run,
        #    as it induces an unecessary call to _instantatiate_parameter_states (during instantiate_input_states),
        #    that causes name-repetition problems when it is called as part of the standard init procedure
        if INPUT_STATES in validated_set_param_names and COMMAND_LINE in context:
            self._instantiate_attributes_before_function(context=COMMAND_LINE)

        # Give owner a chance to instantiate function and/or function params
        # (e.g., wrap in UserDefineFunction, as per EVCMechanism)
        elif any(isinstance(param_value, (function_type, Function)) or
                      (inspect.isclass(param_value) and issubclass(param_value, Function))
                 for param_value in validated_set.values()):
            self._instantiate_attributes_before_function()

        # If the object's function is being assigned, and it is a class, instantiate it as a Function object
        if FUNCTION in validated_set and inspect.isclass(self.function):
            self._instantiate_function(context=COMMAND_LINE)

        # FIX: WHY SHOULD IT BE CALLED DURING STANDRD INIT PROCEDURE?
        # # MODIFIED 5/5/17 OLD:
        # if OUTPUT_STATES in validated_set:
        # MODIFIED 5/5/17 NEW:  [THIS FAILS WITH A SPECIFICATION IN output_states ARG OF CONSTRUCTOR]
        if OUTPUT_STATES in validated_set and COMMAND_LINE in context:
        # MODIFIED 5/5/17 END
            self._instantiate_attributes_after_function(context=COMMAND_LINE)

    def reset_params(self, mode=ResetMode.INSTANCE_TO_CLASS):
        """Reset current and/or instance defaults

        If called with:
            - CURRENT_TO_INSTANCE_DEFAULTS all current param settings are set to instance defaults
            - INSTANCE_TO_CLASS all instance defaults are set to class defaults
            - ALL_TO_CLASS_DEFAULTS all current and instance param settings are set to class defaults

        :param mode: (ResetMode) - determines which params are reset
        :return none:
        """
        # if not isinstance(mode, ResetMode):
        #     raise ComponentError("Must be called with a valid ResetMode")
        #
        if not isinstance(mode, ResetMode):
            warnings.warn("No ResetMode specified for reset_params; CURRENT_TO_INSTANCE_DEFAULTS will be used")

        if mode == ResetMode.CURRENT_TO_INSTANCE_DEFAULTS:
            for param in self.paramsCurrent:
                # if param is FUNCTION_PARAMS:
                #     for function_param in param:
                #         self.paramsCurrent[FUNCTION_PARAMS].__additem__(
                #                 function_param,
                #                 self.paramInstanceDefaults[FUNCTION_PARAMS][
                #                     function_param])
                #     continue
                self.paramsCurrent[param] = self.paramInstanceDefaults[param]
            # self.params_current = self.paramInstanceDefaults.copy()
        elif mode == ResetMode.INSTANCE_TO_CLASS:
            self.paramInstanceDefaults = self.paramClassDefaults.copy()
        elif mode == ResetMode.ALL_TO_CLASS_DEFAULTS:
            self.params_current = self.paramClassDefaults.copy()
            self.paramInstanceDefaults = self.paramClassDefaults.copy()

    def _validate_variable(self, variable, context=None):
        """Validate variable and assign validated values to self.variable

        Convert variableClassDefault specification and variable (if specified) to list of 1D np.ndarrays:

        VARIABLE SPECIFICATION:                                        ENCODING:
        Simple value variable:                                         0 -> [array([0])]
        Single state array (vector) variable:                         [0, 1] -> [array([0, 1])
        Multiple state variables, each with a single value variable:  [[0], [0]] -> [array[0], array[0]]

        Perform top-level type validation of variable against the variableClassDefault;
            if the type is OK, the value is assigned to self.variable (which should be used by the function)
        This can be overridden by a subclass to perform more detailed checking (e.g., range, recursive, etc.)
        It is called only if the parameter_validation attribute is :keyword:`True` (which it is by default)

        IMPLEMENTATION NOTES:
           * future versions should add hierarchical/recursive content (e.g., range) checking
           * add request/target pattern?? (as per _validate_params) and return validated variable?

        :param variable: (anything other than a dictionary) - variable to be validated:
        :param context: (str)
        :return none:
        """

        if inspect.isclass(variable):
            raise ComponentError("Assignment of class ({}) as a variable (for {}) is not allowed".
                                 format(variable.__name__, self.name))

        pre_converted_variable_class_default = self.variableClassDefault

        # FIX: SAYS "list of np.ndarrays" BELOW, WHICH WOULD BE A 2D ARRAY, BUT CONVERSION BELOW ONLY INDUCES 1D ARRAY
        # FIX: NOTE:  VARIABLE (BELOW) IS CONVERTED TO ONLY 1D ARRAY
        # Convert variableClassDefault to list of np.ndarrays
        # self.variableClassDefault = convert_to_np_array(self.variableClassDefault, 1)

        # If variable is not specified, then:
        #    - assign to (??now np-converted version of) variableClassDefault
        #    - mark as not having been specified
        #    - return
        self._variable_not_specified = False
        if variable is None:
            self.variable = self.variableClassDefault
            self._variable_not_specified = True
            return

        # Otherwise, do some checking on variable before converting to np.ndarray

        # If variable is callable (function or object reference), call it and assign return to value to variable
        # Note: check for list is necessary since function references must be passed wrapped in a list so that they are
        #       not called before being passed
        if isinstance(variable, list) and callable(variable[0]):
            variable = variable[0]()

        # Convert variable to np.ndarray
        # Note: this insures that self.variable will be AT LEAST 1D;  however, can also be higher:
        #       e.g., given a list specification of [[0],[0]], it will return a 2D np.array
        variable = convert_to_np_array(variable, 1)

        # If variableClassDefault is locked, then check that variable matches it
        if self.variableClassDefault_locked:
            # If variable type matches variableClassDefault
            #    then assign variable to self.variable
            # if (type(variable) == type(self.variableClassDefault) or
            #         (isinstance(variable, numbers.Number) and
            #              isinstance(self.variableClassDefault, numbers.Number))):
            if not variable.dtype is self.variableClassDefault.dtype:
                message = "Variable for {0} (in {1}) must be a {2}".\
                    format(self.componentName, context, pre_converted_variable_class_default.__class__.__name__)
                raise ComponentError(message)

        self.variable = variable

    def _validate_params(self, request_set, target_set=None, context=None):
        """Validate params and assign validated values to targets,

        This performs top-level type validation of params against the paramClassDefaults specifications:
            - checks that param is listed in paramClassDefaults
            - checks that param value is compatible with on in paramClassDefaults
            - if param is a dict, checks entries against corresponding entries paramClassDefaults
            - if all is OK, the value is assigned to the target_set (if it has been provided)
            - otherwise, an exception is raised

        This can be overridden by a subclass to perform more detailed checking (e.g., range, recursive, etc.)
        It is called only if the parameter_validation attribute is :keyword:`True` (which it is by default)

        IMPLEMENTATION NOTES:
           * future versions should add recursive and content (e.g., range) checking
           * should method return validated param set?

        :param dict (request_set) - set of params to be validated:
        :param dict (target_set) - repository of params that have been validated:
        :return none:
        """

        for param_name, param_value in request_set.items():

            # Check that param is in paramClassDefaults (if not, it is assumed to be invalid for this object)
            if not param_name in self.paramClassDefaults:
                # these are always allowable since they are attribs of every Component
                if param_name in {VARIABLE, NAME, VALUE, PARAMS}:
                    continue
                # function is a class, so function_params has not yet been implemented
                if param_name is FUNCTION_PARAMS and inspect.isclass(self.function):
                    continue
                raise ComponentError("{0} is not a valid parameter for {1}".format(param_name, self.__class__.__name__))

            # The value of the param is None in paramClassDefaults: suppress type checking
            # DOCUMENT:
            # IMPLEMENTATION NOTE: this can be used for params with multiple possible types,
            #                      until type lists are implemented (see below)
            if self.paramClassDefaults[param_name] is None or self.paramClassDefaults[param_name] is NotImplemented:
                if self.prefs.verbosePref:
                    warnings.warn("{0} is specified as None for {1} which suppresses type checking".
                                  format(param_name, self.name))
                if target_set is not None:
                    target_set[param_name] = param_value
                continue

            # If the value in paramClassDefault is a type, check if param value is an instance of it
            if inspect.isclass(self.paramClassDefaults[param_name]):
                if isinstance(param_value, self.paramClassDefaults[param_name]):
                    # MODIFIED 2/14/17 NEW:
                    target_set[param_name] = param_value
                    # MODIFIED 2/14/17 END
                    continue
                # If the value is a Function class, allow any instance of Function class
                from PsyNeuLink.Components.Functions.Function import Function_Base
                if issubclass(self.paramClassDefaults[param_name], Function_Base):
                    # if isinstance(param_value, (function_type, Function_Base)):  <- would allow function of any kind
                    if isinstance(param_value, Function_Base):
                        # MODIFIED 2/14/17 NEW:
                        target_set[param_name] = param_value
                        # MODIFIED 2/14/17 END
                        continue

            # If the value in paramClassDefault is an object, check if param value is the corresponding class
            # This occurs if the item specified by the param has not yet been implemented (e.g., a function)
            if inspect.isclass(param_value):
                if isinstance(self.paramClassDefaults[param_name], param_value):
                    continue

            # If the value is a projection, projection class, or a keyword for one, for anything other than
            #    the FUNCTION param (which is not allowed to be specified as a projection)
            #    then simply assign value to paramClassDefault (implication of not specifying it explicitly);
            #    this also allows it to pass the test below and function execution to occur for initialization;
            from PsyNeuLink.Components.Projections.Projection import Projection, ProjectionRegistry
            # from PsyNeuLink.Components.Projections.ModulatoryProjections.ControlProjection import ControlProjection
            # from PsyNeuLink.Components.Projections.ModulatoryProjections.LearningProjection import LearningProjection
            if (((isinstance(param_value, str) and
                          param_value in {CONTROL_PROJECTION, LEARNING_PROJECTION, LEARNING}) or
                isinstance(param_value, Projection) or  # These should be just ControlProjection or LearningProjection
                inspect.isclass(param_value) and issubclass(param_value,(Projection)))
                and not param_name is FUNCTION):
                param_value = self.paramClassDefaults[param_name]

            # If self is a Function and param is a class ref for function, instantiate it as the function
            from PsyNeuLink.Components.Functions.Function import Function_Base
            if (isinstance(self, Function_Base) and
                    inspect.isclass(param_value) and
                    issubclass(param_value, self.paramClassDefaults[param_name])):
                    # Assign instance to target and move on
                    #  (compatiblity check no longer needed and can't handle function)
                    target_set[param_name] = param_value()
                    continue

            # Check if param value is of same type as one with the same name in paramClassDefaults;
            #    don't worry about length

            if iscompatible(param_value, self.paramClassDefaults[param_name], **{kwCompatibilityLength:0}):
                # If param is a dict, check that entry exists in paramClassDefaults
                # IMPLEMENTATION NOTE:
                #    - currently doesn't check compatibility of value with paramClassDefaults
                #      since params can take various forms (e.g., value, tuple, etc.)
                #    - re-instate once paramClassDefaults includes type lists (as per requiredClassParams)
                if isinstance(param_value, dict):

                    # If assign_default_FUNCTION_PARAMS is False, it means that function's class is
                    #     compatible but different from the one in paramClassDefaults;
                    #     therefore, FUNCTION_PARAMS will not match paramClassDefaults;
                    #     instead, check that functionParams are compatible with the function's default params
                    if param_name is FUNCTION_PARAMS and not self.assign_default_FUNCTION_PARAMS:
                        # Get function:
                        try:
                            function = request_set[FUNCTION]
                        except KeyError:
                            # If no function is specified, self.assign_default_FUNCTION_PARAMS should be True
                            # (see _instantiate_defaults above)
                            raise ComponentError("PROGRAM ERROR: No function params for {} so should be able to "
                                                "validate {}".format(self.name, FUNCTION_PARAMS))
                        else:
                            for entry_name, entry_value in param_value.items():
                                try:
                                    function.paramClassDefaults[entry_name]
                                except KeyError:
                                    raise ComponentError("{0} is not a valid entry in {1} for {2} ".
                                                        format(entry_name, param_name, self.name))
                                # add [entry_name] entry to [param_name] dict
                                else:
                                    try:
                                        target_set[param_name][entry_name] = entry_value
                                    # [param_name] dict not yet created, so create it
                                    except KeyError:
                                        target_set[param_name] = {}
                                        target_set[param_name][entry_name] = entry_value
                                    # target_set None
                                    except TypeError:
                                        pass
                    else:
                        for entry_name, entry_value in param_value.items():
                            # Make sure [entry_name] entry is in [param_name] dict in paramClassDefaults
                            try:
                                self.paramClassDefaults[param_name][entry_name]
                            except KeyError:
                                raise ComponentError("{0} is not a valid entry in {1} for {2} ".
                                                    format(entry_name, param_name, self.name))
                            # TBI: (see above)
                            # if not iscompatible(entry_value,
                            #                     self.paramClassDefaults[param_name][entry_name],
                            #                     **{kwCompatibilityLength:0}):
                            #     raise ComponentError("{0} ({1}) in {2} of {3} must be a {4}".
                            #         format(entry_name, entry_value, param_name, self.name,
                            #                type(self.paramClassDefaults[param_name][entry_name]).__name__))
                            else:
                                # add [entry_name] entry to [param_name] dict
                                try:
                                    target_set[param_name][entry_name] = entry_value
                                # [param_name] dict not yet created, so create it
                                except KeyError:
                                    target_set[param_name] = {}
                                    target_set[param_name][entry_name] = entry_value
                                # target_set None
                                except TypeError:
                                    pass

                elif target_set is not None:
                    # Copy any iterables so that deletions can be made to assignments belonging to the instance
                    from collections import Iterable
                    if not isinstance(param_value, Iterable) or isinstance(param_value, str):
                        target_set[param_name] = param_value
                    else:
                        target_set[param_name] = param_value.copy()

            # If param is a function_type (or it has a function attribute that is one), allow any other function_type
            elif callable(param_value):
                target_set[param_name] = param_value
            elif hasattr(param_value, FUNCTION) and callable(param_value.function):
                target_set[param_name] = param_value

            # Parameter is not a valid type
            else:
                if type(self.paramClassDefaults[param_name]) is type:
                    type_name = 'the name of a subclass of ' + self.paramClassDefaults[param_name].__base__.__name__
                else:
                    type_name = self.paramClassDefaults[param_name].__class__.__name__
                raise ComponentError("Value of {} param for {} ({}) must be a {}".
                                    format(param_name, self.name, param_value, type_name))

    def _get_param_value_from_tuple(self, param_spec):
        """Returns param value (first item) of a (value, projection) tuple
        """
        from PsyNeuLink.Components.Projections.Projection import Projection
        # from PsyNeuLink.Components.Projections.Modulatory.ControlProjection import ControlProjection
        # from PsyNeuLink.Components.Projections.Modulatory.LearningProjection import LearningProjection
        from PsyNeuLink.Components.Projections.ModulatoryProjections.ModulatoryProjection import ModulatoryProjection_Base
        from PsyNeuLink.Components.States.ModulatorySignals.ModulatorySignal import ModulatorySignal
        ALLOWABLE_TUPLE_SPEC_KEYWORDS = {CONTROL_PROJECTION, LEARNING_PROJECTION, CONTROL, LEARNING}
        ALLOWABLE_TUPLE_SPEC_CLASSES = (ModulatoryProjection_Base, ModulatorySignal)

        # If the 2nd item is a CONTROL or LEARNING SPEC, return the first item as the value
        if (isinstance(param_spec, tuple) and len(param_spec) is 2 and
                # # MODIFIED 6/19/17 OLD:
                # (param_spec[1] in {CONTROL_PROJECTION, LEARNING_PROJECTION, CONTROL, LEARNING} or
                #      isinstance(param_spec[1], Projection) or
                #      (inspect.isclass(param_spec[1]) and issubclass(param_spec[1], Projection)))
                # MODIFIED 6/19/17 NEW:
                (param_spec[1] in ALLOWABLE_TUPLE_SPEC_KEYWORDS or
                     isinstance(param_spec[1], ALLOWABLE_TUPLE_SPEC_CLASSES) or
                         (inspect.isclass(param_spec[1]) and issubclass(param_spec[1], ALLOWABLE_TUPLE_SPEC_CLASSES)))
                # MODIFIED 6/19/17 END
            ):
            value =  param_spec[0]

        # Otherwise, just return the tuple
        else:
            value = param_spec

        return value

    def _validate_function(self, context=None):
        """Check that either params[FUNCTION] and/or self.execute are implemented

        # FROM _validate_params:
        # It also checks FUNCTION:
        #     if it is specified and is a type reference (rather than an instance),
        #     it instantiates the reference (using FUNCTION_PARAMS if present)
        #     and puts a reference to the instance in target_set[FUNCTION]
        #
        This checks for an execute method in params[FUNCTION].
        It checks for a valid method reference in paramsCurrent, then paramInstanceDefaults, then paramClassDefaults
        If a specification is not present or valid:
            - it checks self.execute and, if present, kwExecute is assigned to it
            - if self.execute is not present or valid, an exception is raised
        When completed, there is guaranteed to be a valid method in paramsCurrent[FUNCTION] and/or self.execute;
            otherwise, an exception is raised

        Notes:
            * no new assignments (to FUNCTION or self.execute) are made here, except:
                if paramsCurrent[kwMethod] specified is not valid,
                an attempt is made to replace with a valid entry from paramInstanceDefaults or paramClassDefaults
            * if FUNCTION is missing, it is assigned to self.execute (if it is present)
            * no instantiations are done here;
            * any assignment(s) to and/or instantiation(s) of self.execute and/or params[FUNCTION]
                is/are carried out in _instantiate_function

        :return:
        """
        # Check if params[FUNCTION] is specified
        try:
            param_set = PARAMS_CURRENT
            function = self._check_FUNCTION(param_set)
            if not function:
                param_set = PARAM_INSTANCE_DEFAULTS
                function, param_set = self._check_FUNCTION(param_set)
                if not function:
                    param_set = PARAM_CLASS_DEFAULTS
                    function, param_set = self._check_FUNCTION(param_set)

        except KeyError:
            # FUNCTION is not specified, so try to assign self.function to it
            try:
                function = self.function
            except AttributeError:
                # self.function is also missing, so raise exception
                raise ComponentError("{} must either implement a function method, specify one as the FUNCTION param in"
                                    " paramClassDefaults, or as the default for the function argument in its init".
                                    format(self.__class__.__name__, FUNCTION))
            else:
                # self.function is None
                # IMPLEMENTATION NOTE:  This is a coding error;  self.function should NEVER be assigned None
                if function is None:
                    raise("PROGRAM ERROR: either {0} must be specified or {1}.function must be implemented for {2}".
                          format(FUNCTION,self.__class__.__name__, self.name))
                # self.function is OK, so return
                elif (isinstance(function, Component) or
                        isinstance(function, function_type) or
                        isinstance(function, method_type)):
                    self.paramsCurrent[FUNCTION] = function
                    return
                # self.function is NOT OK, so raise exception
                else:
                    raise ComponentError("{0} not specified and {1}.function is not a Function object or class"
                                        "or valid method in {2}".
                                        format(FUNCTION, self.__class__.__name__, self.name))

        # paramsCurrent[FUNCTION] was specified, so process it
        else:
            # FUNCTION is valid:
            if function:
                # - if other than paramsCurrent, report (if in VERBOSE mode) and assign to paramsCurrent
                if param_set is not PARAMS_CURRENT:
                    if self.prefs.verbosePref:
                        warnings.warn("{0} ({1}) is not a Function object or a valid method; {2} ({3}) will be used".
                                      format(FUNCTION,
                                             self.paramsCurrent[FUNCTION],
                                             param_set, function))
                    self.paramsCurrent[FUNCTION] = function

            # FUNCTION was not valid, so try to assign self.function to it;
            else:
                # Try to assign to self.function
                try:
                    function = self.function
                except AttributeError:
                    # self.function is not implemented, SO raise exception
                    raise ComponentError("{0} ({1}) is not a Function object or class or valid method, "
                                        "and {2}.function is not implemented for {3}".
                                        format(FUNCTION,
                                               self.paramsCurrent[FUNCTION],
                                               self.__class__.__name__,
                                               self.name))
                else:
                    # self.function is there and is:
                    # - OK, so just warn that FUNCTION was no good and that self.function will be used
                    if (isinstance(function, Component) or
                            isinstance(function, function_type) or
                            isinstance(function, method_type)):
                        if self.prefs.verbosePref:
                            warnings.warn("{0} ({1}) is not a Function object or class or valid method; "
                                          "{2}.function will be used instead".
                                          format(FUNCTION,
                                                 self.paramsCurrent[FUNCTION],
                                                 self.__class__.__name__))
                    # - NOT OK, so raise exception (FUNCTION and self.function were both no good)
                    else:
                        raise ComponentError("Neither {0} ({1}) nor {2}.function is a Function object or class "
                                            "or a valid method in {3}".
                                            format(FUNCTION, self.paramsCurrent[FUNCTION],
                                                   self.__class__.__name__, self.name))

    def _check_FUNCTION(self, param_set):
        """Check FUNCTION param is a Function,
        """

        function = getattr(self, param_set)[FUNCTION]
        # If it is a Function object, OK so return

        if (isinstance(function, COMPONENT_BASE_CLASS) or
                isinstance(function, function_type) or
                isinstance(function, method_type) or
                callable(function)):

            return function
        # Try as a Function class reference
        else:
            try:
                is_subclass = issubclass(self.paramsCurrent[FUNCTION], COMPONENT_BASE_CLASS)
            # It is not a class reference, so return None
            except TypeError:
                return None
            else:
                # It IS a Function class reference, so return function
                if is_subclass:
                    return function
                # It is NOT a Function class reference, so return none
                else:
                    return None

    def _instantiate_attributes_before_function(self, context=None):
        pass

    def _instantiate_function(self, context=None):
        """Instantiate function defined in <subclass>.function or <subclass>.paramsCurrent[FUNCTION]

        Instantiate params[FUNCTION] if present, and assign it to self.function

        If params[FUNCTION] is present and valid,
            it is assigned as the function's execute method, overriding any direct implementation of self.function

        If FUNCTION IS in params:
            - if it is a Function object, it is simply assigned to self.function;
            - if it is a Function class reference:
                it is instantiated using self.variable and, if present, params[FUNCTION_PARAMS]
        If FUNCTION IS NOT in params:
            - if self.function IS implemented, it is assigned to params[FUNCTION]
            - if self.function IS NOT implemented: program error (should have been caught in _validate_function)
        Upon successful completion:
            - self.function === self.paramsCurrent[FUNCTION]
            - self.execute should always return the output of self.function in the first item of its output array;
                 this is done by Function.execute;  any subclass override should do the same, so that...
            - self.value == value[0] returned by self.execute

        :param request_set:
        :return:
        """
        try:
            function = self.function
        # self.function is NOT implemented
        except KeyError:
            function = None
        # self.function IS implemented
        else:
            # If FUNCTION is an already instantiated method:
            if isinstance(function, method_type):
                if issubclass(type(function.__self__), COMPONENT_BASE_CLASS):
                    pass
                # If it is NOT a subclass of Function,
                # - issue warning if in VERBOSE mode
                # - pass through to try self.function below
                else:
                    if self.prefs.verbosePref:
                        warnings.warn("{0} ({1}) is not a subclass of Function".
                                      format(FUNCTION,
                                             self.function.__class__.__name__,
                                             self.name))

                    function = None

            # If FUNCTION is a Function object, assign it to self.function (overrides hard-coded implementation)
            elif isinstance(function, COMPONENT_BASE_CLASS):
                self.function = function

            # If FUNCTION is a Function class:
            # - instantiate method using:
            #    - self.variable
            #    - params[FUNCTION_PARAMS] (if specified)
            # - issue warning if in VERBOSE mode
            # - assign to self.function and params[FUNCTION]
            elif inspect.isclass(function) and issubclass(function, COMPONENT_BASE_CLASS):
                #  Check if params[FUNCTION_PARAMS] is specified
                try:
                    function_param_specs = self.function_params.copy()
                except (KeyError, AttributeError):
                    # FUNCTION_PARAMS not specified, so nullify
                    function_param_specs = {}
                else:
                    # FUNCTION_PARAMS are bad (not a dict):
                    if not isinstance(function_param_specs, dict):
                        # - nullify FUNCTION_PARAMS
                        function_param_specs = {}
                        # - issue warning if in VERBOSE mode
                        if self.prefs.verbosePref:
                            warnings.warn("{0} in {1} ({2}) is not a dict; it will be ignored".
                                          format(FUNCTION_PARAMS, self.name, function_param_specs))
                    # parse entries of FUNCTION_PARAMS dict
                    else:
                        # Get param value from any params specified in a tuple or a dict
                        from PsyNeuLink.Components.Projections.Projection import Projection
                        for param_name, param_spec in function_param_specs.items():
                            # Get param value from (param, projection) tuple
                            if (isinstance(param_spec, tuple) and len(param_spec) is 2 and
                                    (param_spec[1] in {MAPPING_PROJECTION, CONTROL_PROJECTION, LEARNING_PROJECTION} or
                                         isinstance(param_spec[1], Projection) or
                                         (inspect.isclass(param_spec[1]) and issubclass(param_spec[1], Projection)))
                                ):
                                from PsyNeuLink.Components.States.ParameterState import ParameterState
                                function_param_specs[param_name] =  param_spec[0]
                            # Get param value from VALUE entry of a parameter specification dictionary
                            elif isinstance(param_spec, dict) and VALUE in param_spec:
                                function_param_specs[param_name] =  param_spec[VALUE]

                # Instantiate function from class specification
                function_instance = function(variable_default=self.variable,
                                             params=function_param_specs,
                                             # IMPLEMENTATION NOTE:
                                             #    Don't bother with this, since it has to be assigned explicitly below
                                             #    anyhow, for cases in which function already exists
                                             #    and would require every function to have the owner arg in its __init__
                                             owner=self,
                                             context=context)
                self.function = function_instance.function

                # If in VERBOSE mode, report assignment
                if self.prefs.verbosePref:
                    object_name = self.name
                    if self.__class__.__name__ is not object_name:
                        object_name = object_name + " " + self.__class__.__name__
                    try:
                        object_name = object_name + " of " + self.owner.name
                    except AttributeError:
                        pass
                    warnings.warn("{0} assigned as function for {1}".
                                  format(self.function.__self__.componentName,
                                         object_name))

            # FUNCTION is a generic function (presumably user-defined), so "wrap" it in UserDefinedFunction:
            #   Note: calling UserDefinedFunction.function will call FUNCTION
            elif inspect.isfunction(function):


                from PsyNeuLink.Components.Functions.Function import UserDefinedFunction
                self.function = UserDefinedFunction(function=function, context=context).function

            # If FUNCTION is NOT a Function class reference:
            # - issue warning if in VERBOSE mode
            # - pass through to try self.function below
            else:
                if self.prefs.verbosePref:
                    warnings.warn("{0} ({1}) is not a subclass of Function".
                                  format(FUNCTION,
                                         self.function.__class__.__name__,
                                         self.name))
                function = None

        # params[FUNCTION] was not specified (in paramsCurrent, paramInstanceDefaults or paramClassDefaults)
        if not function:
            # Try to assign to self.function
            try:
                self.function = self.function
            # If self.function is also not implemented, raise exception
            # Note: this is a "sanity check," as this should have been checked in _validate_function (above)
            except AttributeError:
                raise ComponentError("{0} ({1}) is not a Function object or class, "
                                    "and {2}.function is not implemented".
                                    format(FUNCTION, self.function,
                                           self.__class__.__name__))
            # If self.function is implemented, warn if in VERBOSE mode
            else:
                if self.prefs.verbosePref:
                    warnings.warn("{0} ({1}) is not a Function object or a specification for one; "
                                  "{1}.function ({}) will be used instead".
                                  format(FUNCTION,
                                         self.function.__self__.componentName,
                                         self.name,
                                         self.function.__self__.name))

        # MAKE ASSIGNMENTS
        # Now that function has been instantiated:

        #  - assign to paramInstanceDefaults
        self.paramInstanceDefaults[FUNCTION] = self.function

        #  - for all Components other than a Function itself,
        #    assign function_object, function_params dict, and function's parameters from any ParameterStates
        from PsyNeuLink.Components.Functions.Function import Function
        if not isinstance(self, Function):
            self.function_object = self.function.__self__
            if not self.function_object.owner:
                self.function_object.owner = self
            elif self.function_object.owner != self:
                raise ComponentError("Function being assigned to {} ({}) belongs to another Component: {}".
                                     format(self.name, self.function_object.name, self.function_object.owner.name))
            # sort to maintain alphabetical order of function_params
            for param_name in sorted(list(self.function_object.user_params_for_instantiation.keys())):
                # assign to param to function_params dict
                self.function_params.__additem__(param_name,
                                                 self.function_object.user_params_for_instantiation[param_name])
                # # assign values from any ParameterStates the Component may (which it should) have
                # try:
                #     value_type = type(getattr(self.function_object, '_'+param_name))
                #     param_value = type_match(self._parameter_states[param_name].value, value_type)
                # except:
                #     pass
                # else:
                #     setattr(self.function_object, '_'+param_name, param_value)
            self.paramInstanceDefaults[FUNCTION_PARAMS] = self.function_params

        #  - call self.execute to get value, since the value of a Component is defined as what is returned by its
        #    execute method, not its function
        if not context:
            context = "DIRECT CALL"
        self.value = self.execute(context=context)
        if self.value is None:
            raise ComponentError("PROGRAM ERROR: Execute method for {} must return a value".format(self.name))
        self._value_template = self.value

    def _instantiate_attributes_after_function(self, context=None):
        pass

    def initialize(self):
        raise ComponentError("{} class does not support initialize() method".format(self.__class__.__name__))

    def execute(self, input=None, params=None, time_scale=None, context=None):
        raise ComponentError("{} class must implement execute".format(self.__class__.__name__))

    def _update_value(self, context=None):
        """Evaluate execute method
        """
        self.value = self.execute(context=context)

    # @property
    # def variable(self):
    #     return self._variable
    #
    # @variable.setter
    # def variable(self, value):
    #     self._variable = value

    def _change_function(self, to_function):
        pass

    @property
    def name(self):
        return self._name

    @name.setter
    def name(self, value):
        if not isinstance(value, str):
            raise ComponentError("Name assigned to {} ({}) must be a string constant".
                                 format(self.__class__.__name__, value))

        self._name = value

    @property
    def prefs(self):
        # Whenever pref is accessed, use current owner as context (for level checking)
        self._prefs.owner = self
        return self._prefs

    @prefs.setter
    def prefs(self, pref_set):
        if (isinstance(pref_set, PreferenceSet)):
            # IMPLEMENTATION NOTE:
            # - Complements dynamic assignment of owner in getter (above)
            # - Needed where prefs are assigned before they've been gotten (e.g., in PreferenceSet.__init__()
            # - owner needs to be assigned for call to get_pref_setting_for_level below
            # MODIFIED 6/1/16
            try:
                pref_set.owner = self
            except:
                pass
            # MODIFIED 6/1/16 END
            self._prefs = pref_set
            if self.prefs.verbosePref:
                warnings.warn('PreferenceSet {0} assigned to {1}'.format(pref_set.name, self.name))
            # Make sure that every pref attrib in PreferenceSet is OK
            for pref_name, pref_entry in self.prefs.__dict__.items():
                if '_pref' in pref_name:
                    value, err_msg = self.prefs.get_pref_setting_for_level(pref_name, pref_entry.level)
                    if err_msg and self.prefs.verbosePref:
                        warnings.warn(err_msg)
                    # FIX: VALUE RETURNED SHOULD BE OK, SO ASSIGN IT INSTEAD OF ONE IN pref_set??
                    # FIX: LEVEL SHOULD BE LOWER THAN REQUESTED;  REPLACE RAISE WITH WARNING TO THIS EFFECT
        else:
            raise ComponentError("Attempt to assign non-PreferenceSet {0} to {0}.prefs".
                                format(pref_set, self.name))

    @property
    def params(self):
        return self.paramsCurrent

    @property
    def user_params(self):
        return self._user_params

    @user_params.setter
    def user_params(self, new_params):
        self._user_params = new_params

    @property
    def paramsCurrent(self):
        return self._paramsCurrent
        # try:
        #     return self._paramsCurrent
        # except AttributeError:
        #     self._paramsCurrent = ParamsDict(self)
        #     return self._paramsCurrent

    @paramsCurrent.setter
    def paramsCurrent(self, dict):

        try:
            self._paramsCurrent.update(dict)
        except AttributeError:
            self._paramsCurrent = ParamsDict(self, dict)

            # INSTANTIATE PARAMSCURRENT AS A USER DICT HERE (THAT IS CONFIGURED TO HAVE GETTERS AND SETTERS FOR ITS ENTRIES)
            #    AND COPY THE DICT PASSED IN INTO IT (RATHER THAN SIMPLY ASSIGNING IT;  OR, ASSIGN INITIAL PARAM DICTS
            #    TO THE SAME USER CLASS SO THAT THE ASSIGNMENT IS TO A VERSION OF THE USER DICT
            # WHEN THOSE ENTRIES ARE SET IN USER DICT, REFERENCE THEM USING GETTATTR AND SETATTR
            #    TO THE CORRESPONDING ATTRIBUTES OF THE OWNER OBJECT

    @property
    def verbosePref(self):
        return self.prefs.verbosePref

    @verbosePref.setter
    def verbosePref(self, setting):
        self.prefs.verbosePref = setting

    @property
    def paramValidationPref(self):
        return self.prefs.paramValidationPref

    @paramValidationPref.setter
    def paramValidationPref(self, setting):
        self.prefs.paramValidationPref = setting

    @property
    def reportOutputPref(self):
        return self.prefs.reportOutputPref

    @reportOutputPref.setter
    def reportOutputPref(self, setting):
        self.prefs.reportOutputPref = setting

    @property
    def logPref(self):
        return self.prefs.logPref

    @logPref.setter
    def logPref(self, setting):
        self.prefs.logPref = setting

    @property
    def runtimeParamModulationPref(self):
        return self.prefs.runtimeParamModulationPref

    @runtimeParamModulationPref.setter
    def runtimeParamModulationPref(self, setting):
        self.prefs.runtimeParamModulationPref = setting

    @property
    def runtimeParamStickyAssignmentPref(self):
        return self.prefs.runtimeParamStickyAssignmentPref

    @runtimeParamStickyAssignmentPref.setter
    def runtimeParamStickyAssignmentPref(self, setting):
        self.prefs.runtimeParamStickyAssignmentPref = setting

    @property
    def auto_dependent(self):
        return self._auto_dependent

    @auto_dependent.setter
    def auto_dependent(self, value):
        """Assign auto_dependent status to Component and any of its owners up the hierarchy
        """
        owner = self
        while owner is not None:
            try:
                owner._auto_dependent = value
                owner = owner.owner

            except AttributeError:
                owner = None

COMPONENT_BASE_CLASS = Component


def make_property(name, default_value):
    backing_field = '_' + name

    def getter(self):
        try:
            # Get value of function param from ParameterState.value of owner
            #    case: request is for the value of a Function parameter for which the owner has a ParameterState
            #    example: slope or intercept parameter of a Linear Function)
            #    rationale: most common and therefore requires the greatest efficiency
            #    note: use backing_field[1:] to get name of parameter as index into _parameter_states)
            from PsyNeuLink.Components.Functions.Function import Function
            if not isinstance(self, Function):
                raise TypeError
            return self.owner._parameter_states[backing_field[1:]].value
        except (AttributeError, TypeError):
            try:
                # Get value of param from Component's own ParameterState.value
                #    case: request is for the value of a parameter of a Mechanism or Project that has a ParameterState
                #    example: matrix parameter of a MappingProjection)
                #    rationale: next most common case
                #    note: use backing_field[1:] to get name of parameter as index into _parameter_states)
                return self._parameter_states[backing_field[1:]].value
            except (AttributeError, TypeError):
                # Get value of param from Component's attribute
                #    case: request is for the value of an attribute for which the Component has no ParameterState
                #    rationale: least common case
                #    example: parameter of a Function belonging to a state (which don't themselves have ParameterStates)
                #    note: use backing_field since referencing property rather than item in _parameter_states)
                return getattr(self, backing_field)

    def setter(self, val):

        if self.paramValidationPref and hasattr(self, PARAMS_CURRENT):
            val_str = val.__class__.__name__
            curr_context = SET_ATTRIBUTE + ': ' + val_str + ' for ' + backing_field[1:] + ' of ' + self.name
            self._assign_params(request_set={backing_field[1:]:val}, context=curr_context)
        else:
            setattr(self, backing_field, val)

        # Update user_params dict with new value
        self.user_params.__additem__(name, val)

        # If Component is a Function and has an owner, update function_params dict for owner
        #    also, get parameter_state_owner if one exists
        from PsyNeuLink.Components.Functions.Function import Function_Base
        if isinstance(self, Function_Base) and self.owner:
            param_state_owner = self.owner
            self.owner.function_params.__additem__(name, val)
        else:
            param_state_owner = self

        # If the parameter is associated with a ParameterState, assign the value to the ParameterState's variable
        if hasattr(param_state_owner, '_parameter_states') and name in param_state_owner._parameter_states:
            param_state_owner._parameter_states[name].variable = val

    # Create the property
    prop = property(getter).setter(setter)

    # # Install some documentation
    # prop.__doc__ = docs[name]
    return prop<|MERGE_RESOLUTION|>--- conflicted
+++ resolved
@@ -579,13 +579,13 @@
     #                      insuring that assignment by one instance will not affect the value of others.
     name = None
 
-
     # IMPLEMENTATION NOTE: Primarily used to track and prevent recursive calls to assign_params from setters.
     prev_context = None
 
     def __init__(self,
                  variable_default,
                  param_defaults,
+                 size=NotImplemented,  # 7/5/17 CW: this is a hack to check whether the user has passed in a size arg
                  name=None,
                  prefs=None,
                  context=None):
@@ -614,7 +614,7 @@
         #         return
         context = context + INITIALIZING + ": " + COMPONENT_INIT
 
-        # These insure that subclass values are preserved, while allowing them to be referred to below
+        # These ensure that subclass values are preserved, while allowing them to be referred to below
         self.variableInstanceDefault = None
         self.paramInstanceDefaults = {}
 
@@ -700,6 +700,8 @@
             except TypeError:
                 pass
 
+        # If 'variable_default' was not specified, _handle_size() tries to infer 'variable_default' based on 'size'
+        variable_default = self._handle_size(size, variable_default)
 
         # VALIDATE VARIABLE AND PARAMS, AND ASSIGN DEFAULTS
 
@@ -744,8 +746,6 @@
         return '({0} {1})'.format(type(self).__name__, self.name)
         #return '{1}'.format(type(self).__name__, self.name)
 
-<<<<<<< HEAD
-=======
     # IMPLEMENTATION NOTE: (7/7/17 CW) Due to System and Process being initialized with size at the moment (which will
     # be removed later), I’m keeping _handle_size in Component.py. I’ll move the bulk of the function to Mechanism
     # through an override, when Composition is done. For now, only State.py overwrites _handle_size().
@@ -889,7 +889,6 @@
 
         return variable
 
->>>>>>> ba76b849
     def _deferred_init(self, context=None):
         """Use in subclasses that require deferred initialization
         """
@@ -941,6 +940,14 @@
 
         # Get args in call to __init__ and create access to default values
         sig = inspect.signature(self.__init__)
+        # print(sig.parameters)
+        # def default(val):
+        #     print("type(self) is: ", type(self))
+        #     print("sig is: ", sig)
+        #     print("sig.parameters is: ", sig.parameters)
+        #     print("val is: ", val)
+        #     return list(sig.parameters.values())[list(sig.parameters.keys()).index(val)].default
+
         default = lambda val : list(sig.parameters.values())[list(sig.parameters.keys()).index(val)].default
 
         def parse_arg(arg):
@@ -1429,28 +1436,7 @@
         # if VARIABLE in request_set and request_set[VARIABLE] is not None:
         #     variable = request_set[VARIABLE]
 
-        # ASSIGN SIZE OR SHAPE TO VARIABLE if specified
-
-        # If size has been specified, make sure it doesn't conflict with variable arg or param specification
-        if hasattr(self, 'size') and self.size is not None:
-            # MODIFIED 6/28/17 (CW): Because self.size was changed to always be a 1D array, the check below was changed
-            # to a for loop iterating over each element of variable and size
-            # Both variable and size are specified
-            if variable is not None:
-                # If they conflict, raise exception, otherwise use variable (it specifies both size and content).
-                for i in range(len(self.size)):
-                    if self.size[i] != len(variable[i]):
-                        raise ComponentError("The size arg of {} ({}) conflicts with the length "
-                                             "of its variable arg ({}) at element {}".
-                                             format(self.name, self.size[i], variable[i], i))
-            # Variable is not specified, so set to a 2D array of zeros with (the length of row i) = size[i]
-            # MODIFIED 6/29/17 (CW): if uncommented, the else statement below will write to variable, but
-            # variable is overwritten later regardless. so the else statement below seems harmless but unnecessary now.
-            # else:
-            #     variable = []
-            #     for s in self.size:
-            #         variable.append(np.zeros(int(s)))  # casting s for safety
-            #     variable = np.array(variable)
+        # ASSIGN SHAPE TO VARIABLE if specified
 
         elif hasattr(self, 'shape') and self.shape is not None:
             # IMPLEMENTATION NOTE 6/23/17 (CW): this test is currently unused by all components. To confirm this, we
@@ -1461,8 +1447,9 @@
             if variable is not None:
                 # If they conflict, raise exception, otherwise use variable (it specifies both shape and content)
                 if self.shape != np.array(variable).shape:
-                    raise ComponentError("The shape arg of {} ({}) conflicts with the shape of its variable arg ({})".
-                                         format(self.name, self.shape, np.array(variable).shape))
+                    raise ComponentError(
+                        "The shape arg of {} ({}) conflicts with the shape of its variable arg ({})".
+                        format(self.name, self.shape, np.array(variable).shape))
             # Variable is not specified, so set to array of zeros with specified shape
             else:
                 variable = np.zeros(self.shape)
@@ -1478,7 +1465,7 @@
                 self.variableInstanceDefault = self.variable
 
         # If no params were passed, then done
-        if request_set is None and  target_set is None and default_set is None:
+        if request_set is None and target_set is None and default_set is None:
             return
 
         # GET AND VALIDATE PARAMS
@@ -1859,13 +1846,12 @@
         :param dict (target_set) - repository of params that have been validated:
         :return none:
         """
-
         for param_name, param_value in request_set.items():
 
             # Check that param is in paramClassDefaults (if not, it is assumed to be invalid for this object)
             if not param_name in self.paramClassDefaults:
                 # these are always allowable since they are attribs of every Component
-                if param_name in {VARIABLE, NAME, VALUE, PARAMS}:
+                if param_name in {VARIABLE, NAME, VALUE, PARAMS, SIZE}:  # added SIZE here (7/5/17, CW)
                     continue
                 # function is a class, so function_params has not yet been implemented
                 if param_name is FUNCTION_PARAMS and inspect.isclass(self.function):
@@ -2429,6 +2415,16 @@
         self._name = value
 
     @property
+    def size(self):
+        if not hasattr(self, 'variable'):
+            return None
+        s = []
+        v = np.atleast_2d(self.variable)
+        for i in range(len(v)):
+            s.append(len(v[i]))
+        return np.array(s)
+
+    @property
     def prefs(self):
         # Whenever pref is accessed, use current owner as context (for level checking)
         self._prefs.owner = self

--- conflicted
+++ resolved
@@ -1861,15 +1861,9 @@
         else:
             mechanism_string = ' mechanism'
 
-<<<<<<< HEAD
-        # # # MODIFIED 2/20/17 NEW:
-        # input_string = [float("{:0.3}".format(float(i))) for i in input_val].__str__().strip("[]")
-        # MODIFIED 4/21/17 NEWER: [NEW CRASHES IF input_val IS AN ARRAY]
-=======
         # # MODIFIED 2/20/17 NEW:
         # input_string = [float("{:0.3}".format(float(i))) for i in input_val].__str__().strip("[]")
         # # MODIFIED 4/21/17 NEWER: [NEW CRASHES IF input_val IS AN ARRAY]
->>>>>>> a0d44355
         if isinstance(input_val, np.ndarray) and input_val.ndim > 1 and input_val.shape[1] > 1:
             input_string = input_val
         else:

# Princeton University licenses this file to You under the Apache License, Version 2.0 (the "License");
# you may not use this file except in compliance with the License.  You may obtain a copy of the License at:
#     http://www.apache.org/licenses/LICENSE-2.0
# Unless required by applicable law or agreed to in writing, software distributed under the License is distributed
# on an "AS IS" BASIS, WITHOUT WARRANTIES OR CONDITIONS OF ANY KIND, either express or implied.
# See the License for the specific language governing permissions and limitations under the License.
#
#
# ********************************************  Keywords ***************************************************************

# **********************************************************************************************************************
# ******************************************    CLASSES    *************************************************************
# **********************************************************************************************************************

# IMPLEMENTATION NOTE:
#  These classes are used for documentation purposes only.
#  The attributes of each are assigned to constants (listed in the next section of this module)
#    that are the ones actually used by the code.

class Keywords:
    """
    Attributes
    ----------

    ORIGIN
        A `ProcessingMechanism <ProcessingMechanism>` that is the first Mechanism of a `Process` and/or `System`,
        and that receives the input to the Process or System when it is :ref:`executed or run <Run>`.  A Process may
        have only one `ORIGIN` Mechanism, but a System may have many.  Note that the `ORIGIN`
        Mechanism of a Process is not necessarily an `ORIGIN` of the System to which it belongs, as it may receiver
        `Projections <Projection>` from other Processes in the System. The `ORIGIN` Mechanisms of a Process or
        System are listed in its :keyword:`origin_mechanisms` attribute, and can be displayed using its :keyword:`show`
        method.  For additional details about `ORIGIN` Mechanisms in Processes, see
        `Process Mechanisms <Process_Mechanisms>` and `Process Input and Output <Process_Input_And_Output>`;
        and for Systems see `System Mechanisms <System_Mechanisms>` and
        `System Input and Initialization <System_Execution_Input_And_Initialization>`.

    INTERNAL
        A `ProcessingMechanism <ProcessingMechanism>` that is not designated as having any other status.

    CYCLE
        A `ProcessingMechanism <ProcessingMechanism>` that is *not* an `ORIGIN` Mechanism, and receives a `Projection`
        that closes a recurrent loop in a `Process` and/or `System`.  If it is an `ORIGIN` Mechanism, then it is simply
        designated as such (since it will be assigned input and therefore be initialized in any event).

    INITIALIZE_CYCLE
        A `ProcessingMechanism <ProcessingMechanism>` that is the `sender <Projection.Projection.sender>` of a
        `Projection` that closes a loop in a `Process` or `System`, and that is not an `ORIGIN` Mechanism (since in
        that case it will be initialized in any event). An `initial value  <Run_InitialValues>` can be assigned to such
        Mechanisms, that will be used to initialize the Process or System when it is first run.  For additional
        information, see `Run <Run_Initial_Values>`, `System Mechanisms <System_Mechanisms>` and
        `System Input and Initialization <System_Execution_Input_And_Initialization>`.

    TERMINAL
        A `ProcessingMechanism <ProcessingMechanism>` that is the last Mechanism of a `Process` and/or `System`, and
        that provides the output to the Process or System when it is `executed or run <Run>`.  A Process may
        have only one `TERMINAL` mechanism, but a system may have many.  Note that the `TERMINAL`
        mechanism of a process is not necessarily a `TERMINAL` mechanism of the system to which it belongs,
        as it may send projections to other processes in the system.  The `TERMINAL` mechanisms of a process
        or system are listed in its :keyword:`terminalMechanisms` attribute, and can be displayed using its
        :keyword:`show` method.  For additional details about `TERMINAL` mechanisms in processes, see
        `Process_Mechanisms` and `Process_Input_And_Output`; and for systems see `System_Mechanisms`.

    SINGLETON
        A `ProcessingMechanism` that is the only Mechanism in a `Process` and/or `System`.  It can serve the
        functions of an `ORIGIN` and/or a `TERMINAL` Mechanism.

    LEARNING
        A `LearningMechanism <LearningMechanism>` in a `Process` and/or `System`.

    TARGET
        A `ComparatorMechanism` of a `Process` and/or `System` configured for learning that receives a target value
        from its `execute <ComparatorMechanism.ComparatorMechanism.execute>` or
        `run <ComparatorMechanism.ComparatorMechanism.execute>` method.  It must be associated with the `TERMINAL`
        Mechanism of the Process or System. The `TARGET` Mechanisms of a Process or System are listed in its
        :keyword:`target_mechanisms` attribute, and can be displayed using its :keyword:`show` method.  For additional
        details, see `TARGET mechanisms <LearningMechanism_Targets>` and specifying `target values <Run_Targets>`.


    """
    def __init__(self):
        self.ORIGIN = ORIGIN
        self.INTERNAL = INTERNAL
        self.CYCLE = CYCLE
        self.INITIALIZE_CYCLE = INITIALIZE_CYCLE
        self.TERMINAL = TERMINAL
        self.SINGLETON = SINGLETON
        self.LEARNING = LEARNING
        self.TARGET = TARGET


class MatrixKeywords:
    """
    Attributes
    ----------

    IDENTITY_MATRIX
        a square matrix of 1's along the diagnoal, 0's elsewhere; this requires that the length of the sender and 
        receiver values are the same.

    HOLLOW_MATRIX
        a square matrix of 0's along the diagnoal, 1's elsewhere; this requires that the length of the sender and 
        receiver values are the same.

    FULL_CONNECTIVITY_MATRIX
        a matrix that has a number of rows equal to the length of the sender's value, and a number of columns equal
        to the length of the receiver's value, all the elements of which are 1's.

    RANDOM_CONNECTIVITY_MATRIX
        a matrix that has a number of rows equal to the length of the sender's value, and a number of columns equal
        to the length of the receiver's value, all the elements of which are filled with random values uniformly
        distributed between 0 and 1.

    AUTO_ASSIGN_MATRIX
        if the sender and receiver are of equal length, an `IDENTITY_MATRIX` is assigned;  otherwise, a
        `FULL_CONNECTIVITY_MATRIX` is assigned.

    DEFAULT_MATRIX
        used if no matrix specification is provided in the constructor;  it presently assigns an `IDENTITY_MATRIX`.

    """
    def __init__(self):
        # self.MATRIX = MATRIX
        self.IDENTITY_MATRIX = IDENTITY_MATRIX
        self.HOLLOW_MATRIX = HOLLOW_MATRIX
        self.FULL_CONNECTIVITY_MATRIX = FULL_CONNECTIVITY_MATRIX
        self.RANDOM_CONNECTIVITY_MATRIX = RANDOM_CONNECTIVITY_MATRIX
        self.AUTO_ASSIGN_MATRIX = AUTO_ASSIGN_MATRIX
        self.DEFAULT_MATRIX = DEFAULT_MATRIX

    def _values(self):
        return list(self.__dict__.values())

    def _set(self):
        return set(self.__dict__.values())

    def _names(self):
        return list(self.__dict__)

MATRIX = "matrix"
IDENTITY_MATRIX = "IdentityMatrix"
HOLLOW_MATRIX = "HollowMatrix"
FULL_CONNECTIVITY_MATRIX = "FullConnectivityMatrix"
RANDOM_CONNECTIVITY_MATRIX = "RandomConnectivityMatrix"
AUTO_ASSIGN_MATRIX = 'AutoAssignMatrix'
# DEFAULT_MATRIX = AUTO_ASSIGN_MATRIX
DEFAULT_MATRIX = IDENTITY_MATRIX

MATRIX_KEYWORDS = MatrixKeywords()
MATRIX_KEYWORD_SET = MATRIX_KEYWORDS._set()
MATRIX_KEYWORD_VALUES = MATRIX_KEYWORDS._values()
MATRIX_KEYWORD_NAMES = MATRIX_KEYWORDS._names()
# MATRIX_KEYWORD_VALUES = list(MATRIX_KEYWORDS.__dict__.values())
# MATRIX_KEYWORD_NAMES = list(MATRIX_KEYWORDS.__dict__)


# **********************************************************************************************************************
# ******************************************    CONSTANTS  *************************************************************
# **********************************************************************************************************************

ON = True
OFF = False
DEFAULT = False
AUTO = True


# Used by initDirective
INIT_FULL_EXECUTE_METHOD = 'init using the full base class execute method'
INIT__EXECUTE__METHOD_ONLY = 'init using only the subclass _execute method'
INIT_FUNCTION_METHOD_ONLY = 'init using only the subclass __function__ method'


#region ---------------------------------------------    GENERAL    ----------------------------------------------------
# General

kwSeparator = ': '
SEPARATOR_BAR = ' | '
kwProgressBarChar = '.'
# kwValueSuffix = '_value'
NO_CONTEXT = "NO_CONTEXT"
INITIALIZING = " INITIALIZING "  # Used as context for Log
kwInstantiate = " INSTANTIATING "  # Used as context for Log
EXECUTING = " EXECUTING " # Used in context for Log and ReportOutput pref
kwAssign = '| Assign' # Used in context for Log
ASSIGN_VALUE = ': Assign value'
kwAggregate = ': Aggregate' # Used in context for Log
RECEIVER = "receiver"
VALIDATE = 'Validate'
COMMAND_LINE = "COMMAND_LINE"
SET_ATTRIBUTE = "SET ATTRIBUTE"
kwParams = 'params'
CHANGED = 'CHANGED'
UNCHANGED = 'UNCHANGED'
ENABLED = 'ENABLED'


#endregion

#region -------------------------------------------    Preferences    --------------------------------------------------

kwPrefs = "Prefs"
kwPrefsOwner = "kwPrefsOwner"
kwPrefLevel = 'kwPrefLevel'
kwPrefCurrentValue = 'kwPrefCurrentValue'
kwPrefBaseValue = 'kwPrefBaseValue'
kwPreferenceSetName = 'kwPreferenceSetName'
kwDefaultPreferenceSetOwner = 'DefaultPreferenceSetOwner'
# kpLogPref = '_log_pref'
# kpParamValidationPref = '_param_validation_pref'
# kpVerbosePref = '_verbose_pref'
#endregion

#region --------------------------------------------    TIME SCALE    --------------------------------------------------

CENTRAL_CLOCK = "CentralClock"
TIME_SCALE = "time_scale"
CLOCK = "clock"
#endregion

#region --------------------------------------------    PREFERENCES    -------------------------------------------------

kwPreferenceSet = 'PreferenceSet'
kwComponentPreferenceSet = 'PreferenceSet'
#endregion

#region ------------------------------------------------   LOG    ------------------------------------------------------

kwTime = 'Time'
kwContext = 'Context'
kwValue = 'Value'
#endregion

#region -----------------------------------------------  UTILITIES  ----------------------------------------------------

kpMechanismTimeScaleLogEntry = "Mechanism TimeScale"
kpMechanismInputLogEntry = "Mechanism Input"
kpMechanismOutputLogEntry = "Mechanism Output"
kpMechanismControlAllocationsLogEntry = "Mechanism Control Allocations"
#endregion

#region ----------------------------------------------   COMPONENT   ---------------------------------------------------

# Standard arg / attribute names:
VARIABLE = "variable"
VALUE = "value"
PARAMS = "params"
NAME = "name"
PREFS_ARG = "prefs"
CONTEXT = "context"
STANDARD_ARGS = {NAME, VARIABLE, VALUE, PARAMS, PREFS_ARG, CONTEXT}

INITIAL_VALUES = 'initial_values'

# inputs list/ndarray:
TRIALS_DIM = 0
TIME_STEPS_DIM = 1
PROCESSES_DIM = 2
INPUTS_DIM = 3

COMPONENT_INIT = 'Component.__init__'
DEFERRED_INITIALIZATION = 'Deferred Init'
DEFERRED_ASSIGNMENT = 'Deferred Assignment'
DEFERRED_DEFAULT_NAME = 'DEFERRED_DEFAULT_NAME'
USER_PARAMS = 'user_params' # Params available to user for inspection in user_params dict
FUNCTION = "function" # Param name for function, method, or type to instantiate and assign to self.execute
FUNCTION_PARAMS  = "function_params" # Params used to instantiate or assign to a FUNCTION

PARAM_CLASS_DEFAULTS = "paramClassDefaults"        # "Factory" default params for a Function
PARAM_INSTANCE_DEFAULTS = "paramsInstanceDefaults" # Params used to instantiate a Function; supercede paramClassDefaults
PARAMS_CURRENT = "paramsCurrent"                  # Params currently in effect for an instance of a Function
                                                   #    in general, this includes params specifed as arg in a
                                                   #    to Function.execute;  however, there are some exceptions
                                                   #    in which those are kept separate from paramsCurrent (see DDM)
FUNCTION_CHECK_ARGS = 'super._check_args' # Use for "context" arg
FUNCTION_OUTPUT_TYPE_CONVERSION = "FunctionOutputTypeConversion" # Used in Function Components to set output type

#endregion

#region ----------------------------------------    COMPONENT SUBCLASSES  ----------------------------------------------

# Component Categories   -----------------

kwSystemComponentCategory = "System_Base"
kwProcessComponentCategory = "Process_Base"
kwMechanismComponentCategory = "Mechanism_Base"
kwStateComponentCategory = "State_Base"
kwProjectionComponentCategory = "Projection_Base"
kwComponentCategory = "Function_Base"

# Component TYPES  -----------------

# Mechanisms:
PROCESSING_MECHANISM = "ProcessingMechanism"
ADAPTIVE_MECHANISM = "AdpativeMechanism"
LEARNING_MECHANISM = "LearningMechanism"
CONTROL_MECHANISM = "ControlMechanism"
GATING_MECHANISM = 'GatingMechanism'

# States:
INPUT_STATE = "InputState"
PARAMETER_STATE = "ParameterState"
OUTPUT_STATE = "OutputState"
MODULATORY_SIGNAL = 'ModulatorySignal'

# Projections:
MAPPING_PROJECTION = "MappingProjection"
LEARNING_PROJECTION = "LearningProjection"
CONTROL_PROJECTION = "ControlProjection"
GATING_PROJECTION = "GatingProjection"
PATHWAY_PROJECTION = "TransmissiveProjection"
MODULATORY_PROJECTION = "ModulatoryProjection"


# Function:
EXAMPLE_FUNCTION_TYPE = "EXAMPLE FUNCTION"
USER_DEFINED_FUNCTION_TYPE = "USER DEFINED FUNCTION TYPE"
COMBINATION_FUNCTION_TYPE = "COMBINATION FUNCTION TYPE"
DIST_FUNCTION_TYPE = "DIST FUNCTION TYPE"
INTEGRATOR_FUNCTION_TYPE = "INTEGRATOR FUNCTION TYPE"
TRANSFER_FUNCTION_TYPE = "TRANSFER FUNCTION TYPE"
DISTRIBUTION_FUNCTION_TYPE = "DISTRIBUTION FUNCTION TYPE"
OBJECTIVE_FUNCTION_TYPE = "OBJECTIVE FUNCTION TYPE"
LEARNING_FUNCTION_TYPE = 'LEARNING FUNCTION TYPE'


# Component SUBTYPES -----------------

# ControlMechanisms:
DEFAULT_CONTROL_MECHANISM = "DefaultControlMechanism"
EVC_MECHANISM = "EVCMechanism"

# ObjectiveMechanisms:
OBJECTIVE_MECHANISM = "ObjectiveMechanism"
COMPARATOR_MECHANISM = "ComparatorMechanism"

# ProcessingMechanisms:
TRANSFER_MECHANISM = "TransferMechanism"
RECURRENT_TRANSFER_MECHANISM = "RecurrentTransferMechanism"
LCA = "LCA"
KWTA = "KWTA"
INTEGRATOR_MECHANISM = "IntegratorMechanism"
DDM_MECHANISM = "DDM"

# Functions:
ARGUMENT_THERAPY_FUNCTION = "Contradiction Function"
USER_DEFINED_FUNCTION = "USER DEFINED FUNCTION"
REDUCE_FUNCTION = "Reduce Function"
LINEAR_COMBINATION_FUNCTION = "LinearCombination Function"
LINEAR_FUNCTION = "Linear Function"
EXPONENTIAL_FUNCTION = "Exponential Function"
LOGISTIC_FUNCTION = "Logistic Function"
SOFTMAX_FUNCTION = 'SoftMax Function'
INTEGRATOR_FUNCTION = "Integrator Function"
SIMPLE_INTEGRATOR_FUNCTION = "SimpleIntegrator Function"
CONSTANT_INTEGRATOR_FUNCTION = "ConstantIntegrator Function"
ACCUMULATOR_INTEGRATOR_FUNCTION = "AccumualtorIntegrator Function"
ADAPTIVE_INTEGRATOR_FUNCTION = "AdaptiveIntegrator Function"
DRIFT_DIFFUSION_INTEGRATOR_FUNCTION = "DriftDiffusionIntegrator Function"
ORNSTEIN_UHLENBECK_INTEGRATOR_FUNCTION = "OU Integrator Function"
LINEAR_MATRIX_FUNCTION = "LinearMatrix Function"
BACKPROPAGATION_FUNCTION = 'Backpropagation Learning Function'
RL_FUNCTION = 'ReinforcementLearning Function'
ERROR_DERIVATIVE_FUNCTION = 'Error Derivative Function'

# Distribution functions

NORMAL_DIST_FUNCTION = "Normal Distribution Function"
UNIFORM_DIST_FUNCTION = "Uniform Distribution Function"
EXPONENTIAL_DIST_FUNCTION = "Exponential Distribution Function"
GAMMA_DIST_FUNCTION = "Gamma Distribution Function"
WALD_DIST_FUNCTION = "Wald Distribution Function"

# Objective functions
STABILITY_FUNCTION = 'Stability Function'
DISTANCE_FUNCTION = 'Distance Function'

ENERGY = 'energy'
ENTROPY = 'entropy'

DIFFERENCE = 'difference'
EUCLIDEAN = 'euclidean'
ANGLE = 'angle'
CORRELATION = 'correlation'
PEARSON = 'Pearson'
CROSS_ENTROPY = 'cross-entropy'
DISTANCE_METRICS = {DIFFERENCE, EUCLIDEAN, ANGLE, CORRELATION, PEARSON, CROSS_ENTROPY}

#endregion

#region ----------------------------------------------    SYSTEM   ----------------------------------------------------

SYSTEM = "System"
SCHEDULER = "scheduler"
SYSTEM_INIT = 'System.__init__'
DEFAULT_SYSTEM = "DefaultSystem"
CONTROLLER = "controller"
ENABLE_CONTROLLER = "enable_controller"
CONROLLER_PHASE_SPEC = 'ControllerPhaseSpec'

RUN = 'Run'

#endregion

#region ----------------------------------------------    PROCESS   ----------------------------------------------------

PROCESS = "PROCESS"
PROCESSES = "processes"
PROCESS_INIT = 'Process.__init__'
PATHWAY = "pathway"
CLAMP_INPUT = "clamp_input"
SOFT_CLAMP = "soft_clamp"
HARD_CLAMP = "hard_clamp"
LEARNING = 'LEARNING'
LEARNING_RATE = "learning_rate"
CONTROL = 'control'
GATING = 'gating'
kwProjections = "projections"
kwProcessDefaultProjectionFunction = "Default Projection Function"
kwProcessExecute = "ProcessExecute"
kpMechanismExecutedLogEntry = "Mechanism Executed"
#endregion

#region ---------------------------------------------    MECHANISM   ---------------------------------------------------

MECHANISM = 'MECHANISM'
kwMechanismName = "MECHANISM NAME"
kwMechanismDefault = "DEFAULT MECHANISM"
DEFAULT_PROCESSING_MECHANISM = "DefaultProcessingMechanism"
kwProcessDefaultMechanism = "ProcessDefaultMechanism"
kwMechanismType = "Mechanism Type" # Used in mechanism dict specification (e.g., in process.pathway[])
kwMechanismDefaultInputValue = "Mechanism Default Input Value " # Used in mechanism specification dict
kwMechanismParamValue = "Mechanism Param Value"                 # Used to specify mechanism param value
kwMechanismDefaultParams = "Mechanism Default Params"           # Used in mechanism specification dict

ORIGIN = 'ORIGIN'
INTERNAL = 'INTERNAL'
CYCLE = 'CYCLE'
INITIALIZE_CYCLE = 'INITIALIZE_CYCLE'
TERMINAL = 'TERMINAL'
SINGLETON = 'ORIGIN AND TERMINAL'
SAMPLE = 'SAMPLE'
TARGET = 'TARGET'

RESULT = 'RESULT'
MEAN = 'MEAN'
MEDIAN = 'MEDIAN'
VARIANCE = 'VARIANCE'
SIZE = 'size'

STATE_VALUE = "State value"   # Used in State specification dict
                                                 #  to specify State value
STATE_PARAMS = "State params" # Used in State specification dict

# ParamClassDefaults:
MECHANISM_TIME_SCALE = "Mechanism Time Scale"
kwMechanismExecutionSequenceTemplate = "Mechanism Execution Sequence Template"

# Entries for output OrderedDict, describing the current state of the Mechanism
kwMechanismOutputValue = "MechanismOutputValue" # points to <mechanism>.outputStateValue
kwMechanismConfidence = "MechanismConfidence"   # contains confidence of current kwMechanismValue
kwMechanismPerformance = "MechanismPerformance" # contains value from objective function
kwMechanismDuration = "MechanismDuration"       # contains number of time steps since process.execute was called
kwMechanismParams = "MechanismParams"           # dict of ParameterState objects in <mechanism>.params

kwMechanismExecuteFunction = "MECHANISM EXECUTE FUNCTION"
kwMechanismAdjustFunction = "MECHANISM ADJUST FUNCTION"
kwMechanismInterrogateFunction = "MECHANISM INTERROGATE FUNCTION"
kwMechanismTerminateFunction = "MECHANISM TERMINATE FUNCTION"
# TBI: kwMechanismAccuracyFunction = "MECHANISM ACCURACY FUNCTION"

#DDM
kwThreshold = 'thresh'
kwInitialPoint = 'initial_point'
#endregion

#region ----------------------------------------    MODULATORY MECHANISMS ----------------------------------------------

MODULATION = 'modulation'

# ControlMechanism / EVCMechanism
MAKE_DEFAULT_CONTROLLER = "make_default_controller"
MONITOR_FOR_CONTROL = "monitor_for_control"
PREDICTION_MECHANISM = "Prediction Mechanism"
PREDICTION_MECHANISM_TYPE = "prediction_mechanism_type"
PREDICTION_MECHANISM_PARAMS = "prediction_mechanism_params"
PREDICTION_MECHANISM_OUTPUT = "PredictionMechanismOutput"
LEARNING_SIGNAL = 'learning_signal'
LEARNING_SIGNALS = 'learning_signals'
LEARNING_SIGNAL_SPECS = 'LEARNING_SIGNAL_SPECS'
LEARNED_PARAM = 'learned_param'
CONTROL_SIGNAL = 'control_signal'
CONTROL_SIGNALS = 'control_signals'
CONTROL_SIGNAL_SPECS = 'CONTROL_SIGNAL_SPECS'
CONTROLLED_PARAM = 'controlled_param'
CONTROL_PROJECTIONS = 'ControlProjections'
OUTCOME_FUNCTION = 'outcome_function'
COST_FUNCTION = 'cost_function'
COMBINE_OUTCOME_AND_COST_FUNCTION = 'combine_outcome_and_cost_function'
VALUE_FUNCTION = 'value_function'
SAVE_ALL_VALUES_AND_POLICIES = 'save_all_values_and_policies'
SYSTEM_DEFAULT_CONTROLLER = "DefaultController"
EVC_SIMULATION = 'SIMULATING'
ALLOCATION_SAMPLES = "allocation_samples"

# GatingMechanism
MAKE_DEFAULT_GATING_MECHANISM = "make_default_gating_mechanism"
GATING_SIGNAL = 'gating_signal'
GATING_SIGNALS = 'gating_signals'
GATING_SIGNAL_SPECS = 'GATING_SIGNAL_SPECS'
GATE = 'GATE'
GATED_STATE = "gated_state"
GATING_PROJECTIONS = 'GatingProjections'
GATING_POLICY = 'gating_policy'

#endregion

#region ----------------------------------------------    STATES  ------------------------------------------------------

STATE = "State"
# These are used as keys in State specification dictionaries
STATES = "STATES"
<<<<<<< HEAD
PROJECTIONS = "projections"  # Used to specify projection list to State
=======
PROJECTIONS = "Projections"  # Used to specify projection list to State
>>>>>>> b7535e33
kwStateName = "StateName"
kwStatePrefs = "StatePrefs"
kwStateContext = "StateContext"
kwAddInputState = 'kwAddNewInputState'     # Used by Mechanism._add_projection_to()
kwAddOutputState = 'kwAddNewOutputState'   # Used by Mechanism._add_projection_from()
FULL = 'FULL'
OWNER = 'owner'
REFERENCE_VALUE = 'reference_value'

# InputStates:
PRIMARY = 'Primary'
INPUT_STATES = 'input_states'
INPUT_STATE_PARAMS = 'input_state_params'
WEIGHT = 'weight'
EXPONENT = 'exponent'

# ParameterStates:
PARAMETER_STATES = 'parameter_states'
PARAMETER_STATE_PARAMS = 'parameter_state_params'

# OutputStates:
OUTPUT_STATES = 'output_states'
OUTPUT_STATE_PARAMS = 'output_states_params'
STANDARD_OUTPUT_STATES = 'standard_output_states'
INDEX = 'index'
CALCULATE = 'calculate'


#endregion

#region ---------------------------------------------    PROJECTION  ---------------------------------------------------

# Attributes / KVO keypaths / Params
PROJECTION = "Projection"
PROJECTION_TYPE = "ProjectionType"
PROJECTION_PARAMS = "ProjectionParams"
MAPPING_PROJECTION_PARAMS = "MappingProjectionParams"
LEARNING_PROJECTION_PARAMS = 'LearningProjectionParams'
CONTROL_PROJECTION_PARAMS = "ControlProjectionParams"
GATING_PROJECTION_PARAMS = 'GatingProjectionParams'
PROJECTION_SENDER = 'projection_sender'
SENDER = 'sender'
PROJECTION_SENDER_VALUE =  "projection_sender_value"
kwProjectionReceiver = 'projection_receiver'
kwReceiverArg = 'receiver'
# kpLog = "ProjectionLog"
MONITOR_FOR_LEARNING = 'monitor_for_learning'


#endregion

#region ----------------------------------------------    FUNCTION   ---------------------------------------------------


FUNCTION_OUTPUT_TYPE = 'functionOutputType'

SUM = 'sum'
DIFFERENCE = DIFFERENCE # Defined above for DISTANCE_METRICS
PRODUCT = 'product'
QUOTIENT = 'quotient'
SUBTRACTION = 'subtraction'
DIVISION = 'division'
SCALAR = 'scalar'
VECTOR = 'vector'

GAIN = 'gain'
BIAS = 'bias'
SLOPE = 'slope'
INTERCEPT = 'intercept'
RATE = 'rate'
SCALE = 'scale'
NOISE = 'noise'

AUTO_DEPENDENT='auto_dependent'
DRIFT_RATE = 'drift_rate'
INCREMENT = 'increment'
INTEGRATOR_FUNCTION = 'integrator_function'
INTEGRATION_TYPE = "integration_type"
TIME_STEP_SIZE = 'time_step_size'
DECAY = 'decay'

LOW = 'low'
HIGH = 'high'

BETA = 'beta'

DIST_SHAPE = 'dist_shape'

STANDARD_DEVIATION = 'standard_dev'
DIST_MEAN = 'mean'

OUTPUT_TYPE = 'output'
ALL = 'all'
MAX_VAL = 'max_val'
MAX_INDICATOR = 'max_indicator'
PROB = 'prob'
MUTUAL_ENTROPY = 'mutual entropy'

INITIALIZER = 'initializer'
WEIGHTS = "weights"
EXPONENTS = "exponents"
OPERATION = "operation"
OFFSET = "offset"
LINEAR = 'linear'
CONSTANT = 'constant'
SIMPLE = 'scaled'
ADAPTIVE = 'adaptive'
DIFFUSION = 'diffusion'

#endregion<|MERGE_RESOLUTION|>--- conflicted
+++ resolved
@@ -518,11 +518,7 @@
 STATE = "State"
 # These are used as keys in State specification dictionaries
 STATES = "STATES"
-<<<<<<< HEAD
 PROJECTIONS = "projections"  # Used to specify projection list to State
-=======
-PROJECTIONS = "Projections"  # Used to specify projection list to State
->>>>>>> b7535e33
 kwStateName = "StateName"
 kwStatePrefs = "StatePrefs"
 kwStateContext = "StateContext"

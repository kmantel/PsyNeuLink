--- conflicted
+++ resolved
@@ -95,11 +95,11 @@
     ----------
 
     IDENTITY_MATRIX
-        a square matrix of 1's along the diagnoal, 0's elsewhere; this requires that the length of the sender and
+        a square matrix of 1's along the diagonal, 0's elsewhere; this requires that the length of the sender and
         receiver values are the same.
 
     HOLLOW_MATRIX
-        a square matrix of 0's along the diagnoal, 1's elsewhere; this requires that the length of the sender and
+        a square matrix of 0's along the diagonal, 1's elsewhere; this requires that the length of the sender and
         receiver values are the same.
 
     FULL_CONNECTIVITY_MATRIX
@@ -354,11 +354,7 @@
 USER_DEFINED_FUNCTION = "USER DEFINED FUNCTION"
 REDUCE_FUNCTION = "Reduce Function"
 LINEAR_COMBINATION_FUNCTION = "LinearCombination Function"
-<<<<<<< HEAD
 COMBINE_MEANS_FUNCTION = "CombineMeans Function"
-=======
-TD_DELTA_FUNCTION = "TDDelta Function"
->>>>>>> b9e70faa
 LINEAR_FUNCTION = "Linear Function"
 EXPONENTIAL_FUNCTION = "Exponential Function"
 LOGISTIC_FUNCTION = "Logistic Function"
@@ -374,19 +370,10 @@
 DRIFT_DIFFUSION_INTEGRATOR_FUNCTION = "DriftDiffusionIntegrator Function"
 ORNSTEIN_UHLENBECK_INTEGRATOR_FUNCTION = "OU Integrator Function"
 LINEAR_MATRIX_FUNCTION = "LinearMatrix Function"
-<<<<<<< HEAD
 HEBBIAN_FUNCTION = 'Hebbian Learning Function'
 RL_FUNCTION = 'ReinforcementLearning Function'
 BACKPROPAGATION_FUNCTION = 'Backpropagation Learning Function'
 TDLEARNING_FUNCTION = "TD Learning Function"
-=======
-IDENTITY_TRANSFORM_FUNCTION = "IdentityTransform Function"
-BACKPROPAGATION_FUNCTION = 'Backpropagation Learning Function'
-RL_FUNCTION = 'ReinforcementLearning Function'
-TDLEARNING_FUNCTION = 'TDLearning Function'
-SARSA_FUNCTION = 'SARSA Function'
-QLEARNING_FUNCTION = 'QLearning Function'
->>>>>>> b9e70faa
 ERROR_DERIVATIVE_FUNCTION = 'Error Derivative Function'
 
 # Distribution functions
@@ -661,18 +648,5 @@
 ADAPTIVE = 'adaptive'
 DIFFUSION = 'diffusion'
 
-<<<<<<< HEAD
-T = 't'
 REWARD = 'reward'
-=======
-GOAL_STATE = 'goal_state'
-CURRENT_STATE = 'current_state'
-INITIAL_WEIGHTS = 'initial_weights'
-DISCOUNT_FACTOR = 'discount_factor'
-REWARD = 'reward'
-Q_MATRIX = 'q_matrix'
-INITIAL_ITERATIONS = 'initial_iterations'
-
-
->>>>>>> b9e70faa
 #endregion
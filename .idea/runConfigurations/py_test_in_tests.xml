--- conflicted
+++ resolved
@@ -1,11 +1,6 @@
 <component name="ProjectRunConfigurationManager">
-<<<<<<< HEAD
-  <configuration default="false" name="py.test in tests" type="tests" factoryName="py.test" singleton="true" nameIsGenerated="true">
-    <module name="PsyNeuLink (Dropbox)" />
-=======
   <configuration default="false" factoryName="py.test" name="py.test in tests" nameIsGenerated="true" singleton="true" type="tests">
     <module name="" />
->>>>>>> 1fe66110
     <option name="INTERPRETER_OPTIONS" value="" />
     <option name="PARENT_ENVS" value="true" />
     <option name="SDK_HOME" value="" />

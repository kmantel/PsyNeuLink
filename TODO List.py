# NEW COMMENT
# **************************************************  ToDo *************************************************************
#region CURRENT: -------------------------------------------------------------------------------------------------------

# Bryn:
#  1) Programmatic creation of @property
#  2) Plug & play

# HIGH LEVEL / DESIGN / CONVENTION ISSUES:
#   1) MANAGEMENT OF RETURN_VALUE FOR MECHANISMS (AS LIST VS. 2d NP.ARRAY)
#   2) ASSIGNMENT AND NAMING OF FUNCTION_PARAMS FOR AN OBJECT;
#      PROBLEMS:
#        - CONFUSION AS TO OBJECT TO WHICH THEY BELONG (OBJECT ITSELF OR ITS FUNCTION_OBJECT)
#        - NAMING CONFLICTS
#      OPTIONS:
#        - MAKE A SPECIAL CLASS, OR KEEP function_params DICT BUT DON'T ASSIGN AS PARAMS OF OBJECT?
#        - RENAME ANY CONFLICTS WITH PREFIX "function_<param_name>" (E.G., function_learning_rate)
#        - RENAME ALL FUNCTION_PARAMS WITH PREFIX "function_<param_name>"
#        - DISALLOW CONFLICTING NAMES AND THROW EXCPETION WHEN THEY ARE DETECTED IN _instantiate_parameter_state()
#        * MAKE @property ATTRIBUTES THAT POINT TO FUNCTION'S PARAM(S)
#   3) MONITORING SPECIFICATION SYNTAX:  Restrict specification to ObjectiveMechanism and possibly ControlMechanism,
#                                        or also allow "locally" on OutputStates, Mechanisms, Processes and Systems?
#   4) SPECIFICATION OF LEARNING USING A PROJECTION SPEC VS. A DEDICATED KEYWORD (THAT ALLOWS FCT AND LEARNING_RATE)
#          PRO:  CONSISTENT WITH CONTROL
#          CON:  AKWARD TO HAVE TO GIVE THE PROJECTION THE FUNCTION AND LEARNING RATE THAT ARE PASSED TO LearningMech
#   5) SHOULD ATTRIBUTES OF PARENT CLASSED BE DOCUMENTED ON CHILD CLASSES?
#          (E.G., PREFS, NAME, FUNCTION, FUNCTON_PARAMS, USER_PARAMS, ETC.)
#   6) SHOULD WE SUPPORT >2D VALUES (PASSED ALONG PROJECTIONS, USED AS STATE VALUES, ETC.; INPUTS TO TRANSFER FCT, ETC.)
#   7) DOCUMENTATION: SHOULD WE INCLUDE COMPONENT ATTRIBUTES IN DOCSTRING FOR SUBCLASSES (E.G., params, prefs, etc.)
#   8) DOCUMENTATION: SHOULD EXAMPLES BE GENERIC (SEE COMPONENT FUNCTION) OR SPECIFIC (USING ACTUAL PSYNEULINK OBJECTS)
#   9) DOCUMENTATION: INCLUDE EXAMPLES "INLINE" OR IN THEIR OWN SECTION AT THE END?

# TASKS:
#  1) BREAK UP FUNCTION INTO SEPARATE MODULES
#  2) IMPLEMENT CLASSES FOR ALL KEYWORDS (SIMILAR TO MatrixKeywords)
#  3) IMPLEMENT gating projections
#  4) IMPLEMENT ABC
# 4a) IMPLEMENT Swap execute (on Mechanism) and _execute (on its subclasses)
#  5) IMPLEMENT Compilation / paralleliztion of execution
#  6) IMPLEMENT Recurrent layer / KWTA??
#  7) IMPLEMENT TD learning
#  8) IMPLEMENT CLS / NMPH
#  9) IMPLEMENT Conflict (energy / entropy)
# 10) IMPLEMENT TensorFLow wrapper
# 11) IMPLEMENT Production System model (using scheduler??)
# 12) IMPLEMENT LEABRA
# 13) IMPLEMENT Model fitting


# COMPOSITION IMPLEMENTATION NOTE:
#   add_projection_to and add_projection_from methods
#   methods in LearningAuxilliary
#   search for "Composition" in LearningProjection, LearningMechanism and LearningAuxlliary
#   specification of ProcessingMechanism that should be associated with TARGET ObjectiveMechanism:
#         one that either has either no outgoing projections, or none that receive LearningProjections
#   got rid of special cases for Objective function altogether (since comparator is just special case of derivative = 0)
#   added attribute to Projections:  has_learning_projection

<<<<<<< HEAD
# DOCUMENTATION:  Now that attribute assignment calls:
#                         _assign_params, which in turn calls _instantiate_params, which in turn calls _validate_params
#                             therefore _validate params may only get a subset of the params for a component
#                                in which case it can't be used to insure that a give param has been implemented,
#                                only that its value is a syntactically legal one.
#                                enforcement of assignment should be done using required_params
#                         in general, _validate_params should now check that the parameter being validated
#                             is in the target_set

# IMPLEMENT: error threshold / criterion for ending learning
# DOCUMENTATION: FUNCTION_PARAMS in runtime_params example
# FIX: Stroop Model Test Script: Process -> System
=======
# FIX:                  assignment of ControlSignal (OutputState) index attribute
# FIX:                     before allocation size has been determined (in make_prop->assign_params)

>>>>>>> 1c5c6cdc
# DOCUMENTATION: ?? MOVE `parameter specification dictionary <Mechanism_Creation>` TO Component??
# FIX: Component: IMPLEMENT:  PROGRAMMATICALLY ADD GETTER AND SETTER PROPERTY FOR EACH FUNCTION_PARAM HERE
#                 SEE learning_rate IN LearningMechanism FOR EXAMPLE

# FIX: MOVE setattr OUT OF make_property AND HAVE make_property TAKE IT AS AN ARG
# FIX: ADD XOR 2 PROCESS TO META TEST SCRIPT (ONCE VALIDATED)
# QUESTION: IF VARIABLE IS AN ARRAY, DOES IT RETURN AN ARRAY FOR EACH RETURN VALUE (RT, ER, ETC.)#
# FIX: FUNCTION DOCUMENTATION: variable VS. variable_default
# FIX: OUTPUT TEMPLATE SPECIFICATION FOR LinearMatrix FUNCTION
# FIX: DERIVATIVE FOR SoftMax Function
# FIX: ADD owner ARG TO Function CONSTRUCTOR (DEFAULT = NONE)
# FIX: SEARCH FOR AND PURGE: monitoringMechanism and monitoring_mechanism AND monitoring_mech
# FIX: GET STRAIGHT target, self.target, self.targets and self.current_targets IN Process AND System
# FIX: GET STRAIGHT THE HANDLING OF learning_rate for:
#                  LearningMechanism
#                  its function
#                  LearningProjection
#                  Processs
#                  System
# IMPLEMENT: runtime_params FOR learning mechanisms in system (CURRENTLY ONLY SUPPORTS learning_rate);
#            NEED TO IMPLEMENT SOME WAY OF SPECIFYING A LearningMechanism IN A mech_tuple,
#            (SINCE LearningMechanisms ARE NOT CURRENTLY SPECIFIABLE IN A PROCESS' pathway ATTRIBUTE)
#            [OR DOCUMENT THAT THIS IS NOT SUPPORTED]

# IMPLEMENT:  MONITORED_OUTPUT_STATES param for Mechanism --
#                  make this a general form of MONITOR_FOR_CONTROL, that can be used by ObjectiveMechanism
#             [SEE `monitoring_status` in ObjectiveMechanism]
# IMPLEMENT: MonitoredOutputStatesOption in string for MONITORED_VALUES specification of ObjectiveMechanism
#
# DOCUMENTATION:
#    search for "specification dictionary" and replace with: `specification dictionary <Mechanism_Creation>`
#
# CONFIRM (IN ObjectiveMechanism):
#         elif isinstance(monitored_value, InputState): [~616]
#         if isinstance(state_spec, dict): [~753]
#         if isinstance(state_spec, MonitoredOutputStatesOption): [~759]

# FIX: LearningComponents CLASS:
#           ADD GENERIC CHECK (FOLLOWING IMPLEMENTATION IN error_signal_mech) THAT CHECKS THAT ANY RETURNED VALUE
#               BELONGS TO AN OBJECT IN THE SAME PROCESS TO WHICH THE activation_mech BELONGS
#           DOCUMENT THAT activation_mech IS THE "ROOT OBJECT" FOR THE CLASS (I.E., THE ONE FROM THE
#               SEARCH/IDENTIFICATION OF ALL OBJECTS PROCEEDS

# IMPLEMENT: WRITE PARSER THAT CONVERTS matrix.shape "(#, #, #)" INTO "(#x#x#)

# FIX:  WHY DOES weights SPECIFICATION FOR LINEARCOMBINATION FUNCTION HAVE TO BE [[-1],[1]] RATHER THAN JUST [-1, 1]
#
# FIX:
#   MAKE SURE THAT WHEREVER variableClassDefaults OR paramClassDefaults ARE CHANGED IT IS LEGIT
#             I.E., THAT THIS BE OK FOR ALL OTHER INSTANCES OF THAT CLASS
#             FOR EXAMPLE, IN assign_params_to_dicts, WHERE A DEFAULT IS SPECIFIED IN THE ARG RATHER THAN classDefaults
#
#
# FIX: WHY DOESN"T THIS WORK: [ASSIGNMENT OF LEARNING_RATE TO SLOPE OF LEARNING FUNCTION]
# FIX: HANDLE THIS AS runtime_param??
#         if self.learning_rate:
#             params.update({SLOPE:self.learning_rate})

# FIX:
#    0) Deal with function parameter assignment in update() of ParameterState
#        - move assignment of function params (Lines 714 and 742 in ParameterState)
#               into @property for value (Line 756) [DEBUG CRASH]
#        - assign params for function to owner in _instantiate_parameter_states (currently in assign_params_to_dicts??)
#          ?? use user_params from function?
#    1) Once function param assignment is fixed, add test that it is working to jenkins suite
#          (i.e., that assigning a value to the attribute for the parameter on the object (e.g., mechanism)
#                 changes its value for the Function
#    3) For system vs. process learning:
#           Figure out why calling update_state for the matrix ParameterState works,
#                      but executing the LearningProjection to it does not
#    4) ObjectiveMechanisms:  MODIFY TO:
#                                d) Revise EVCMechanism._get_monitored_states() to NOT direclty assign weights
#                                           and exponents, but rather assign
#                                    (see RE-WRITE TO INDICATE:  (SEE ATTRIBUTE DESCRIPTION FOR monitored_values)
#                                f) parse MonitoredOUtputStates specification for monitored_values arg
#                                g) Fix EVC use of ObjectiveMechanism (needs to now call for Mapping Projection
#     4.5): LearningMechanism:
#              Name inputStates using input_state_names (or create them explicitly using the values of variable?)
#              Instantiate the MappingProjection from its ObjectiveMechanism
#                            (as ObjectiveMechanism does, by calling module function if not None)
#              Need to change how learning function is specified, since no longer belongs in LearningProjection
#                    use new keyword or tuple type for specification of Learning (instead of using LearningProjection)
#              Re-implement instantiation of receiver and sender for LearningProjection (in case they are created
#                    on their own)
#     5) Purge DefaultMonitoringMechanism
#     7) DDM weights for EVC mechanism:  Handle better in ObjectiveMechanism
#     8) EVCMechanism:  add objective_mechanism arg (as per LearningMechanism)
#     9) Reorganize:
#            Add to _validate_params that their receivers are parameterStates
#          MappingProjection under ProcessingProjection
#            Add to _validate_params that receiver must be an inputState
#     10) Get .status == CHANGED straight
#     11) Change monitoringMechanism attribute of Projection to objectiveMechanism or something else?
#                             or change assignment to LearningMechanism??
#     12) Return values immediately in lc.component helper methods (see error_matrix and error_mech for examples)
#             then get rid of x = lc.error_matrix

# DOCUMENT:  Projection (vs. Mechanism):  single input/oputput, and single parameter (matrix);  no execution_id
#
# FIX: PUT ERROR HERE IF EVC AND/OR EVC_MAX ARE EMPTY (E.G., WHEN EXECUTION_ID IS WRONG)
#                 if EVC == EVC_max: (LINE 289 IN EVCAuxilliary)

# FIX: execution_token asynchrony:
#    * Since learning and controller execute after processing mechanisms:
#      - on the first pass, they ignore learning and control projections (since their excxecution_tokens == None
#      - on subsequent passes, they have the new (current) execution_token, while learning and control mechanisms
#             still have the last one
#      SOLUTION:  HAVE LEARNING AND CONTROL MECHANISMS GET THEIR execution_tokens FROM THEIR SYSTEM?
#                 OR HAVE SYSTEM ASSIGN ITS LEARNING AND CONTROL MECHANISMS THE CURRENT execution_token??
#      SOLUTION:  ASSIGN execution_token TO ALL MECHANISMS IN SYSTEM GRAPH AND LEARNING GRAPH AT TIME OF SYSTEM EXEC.
#
#    * Same issue for learning in Process??
#
#    * Also, which execution_token should be used for simulations (while simulation uses actual system rather than copy)
#
# FIX:
# Finish Run:
#     assignment of inputs (for both Process and System):  consolidation from process and system execute methods
#
# Rename INPUTS -> STIMULI
# FIX: process.run crashes if stimuli are in dict format and there is more than one execution set
#                 (see Multilayer Learning Script)
#
# FIX: MAKE SURE SAME ORIGIN FOR DIFFERENT PROCESSES IS NOT ASSIGNED DIFFERENT PHASES
#
# FIX:
#
# System:
#    Finish implementing SystemStimulusInputs

# ObjectiveMechanism:
#    Add matrix assignments (and allow None to suppress it)
#    Add input assignments

# LearningProjection:
#    Finish implementing Comparator version of ObjectiveMechanmism

# FIX: EVC Gratton Script_Bug5:  Can't assign Linear() directly to intensity_cost_function (had to assign .function)
# FIX: When running a process with a TERMINAL mechanism that is also in another process, it gets input from that
#        process even if it is not running
# FIX: Can't specify parameter as ControlProjection (StroopEVCforDST)

# DOCUMENTATION COMPLETION/CLEAN-UP:
#   Component
# √ Function
# √ System
# √ Process
# √ Mechanism
# √ ProcessingMechanism
#   DefaultProcessingMechanism
# √ DDM
# √ IntegratorMechanism
# √ TransferMechanism
# √ ControlMechanism
#   DefaultControlMechanism
# √ EVCMechanism
# √ ControlSignal
# √ Projection
# √ MappingProjection
# √ ControlProjection
# √ LearningProjection
# √ State
# √ InputState
# √ ParameterState
# √ OutputState
# √ Run
#   Preferences
#   Log
#   TimeScale
#   Registry
#
# FIX: MAKE SURE SAME ORIGIN FOR DIFFERENT PROCESSES IS NOT ASSIGNED DIFFERENT PHASES

# DOCUMENT: targets argunment in system() and System_Base.__init__()

# DOCUMENT: ADD CHAIN EXAMPLE TO System AND Mechanism DOCSTRINGS
#
# DOCUMENT: FINISH DOCUMENTING:
#             .. _ControlMechanism_Specifying_Control:
#
#             Specifying control for a parameter
#             ~~~~~~~~~~~~~~~~~~~~~~~~~~~~~~~~~~
# DOCUMENT: it`s -> its (unless contraction)
# DOCUMENT:  ControlSignal/ControlProjection:
#                      not just mechanism or its function, but also a mapping projection;  reword referent as ``owner``
#            `ORIGIN` -> 'ORIGIN'
# DOCUMENT: MONITOR_FOR_CONTROL -> EVALUATE_FOR_CONTROL
# DOCUMENT:  MonitoredOutputStates -> EvaluatedOutputStates

# DOCUMENT:  Component:  under assign_params, document that parameter must be reference using a string that is the name
#                        of the argunent used for the parameter in the component's constructor (or the corresponding
#                        keyword, which is a capitlizaed version of its name, including any underscore separators )
#                        GIVE EXAMPLES.

# DOCUMENT: EVCMechanism NOTES ON API FOR CUSTOM VERSIONS:

#           FROM EVCMechanism.control_signal_grid_search:
#             Gets controller as argument (along with any standard params specified in call)
#             Must include **kwargs to receive standard args (variable, params, time_scale, and context)
#             Must return an allocation policy compatible with controller.allocation_policy:
#                 2d np.array with one 1d array for each allocation value
#
#             Following attributes are available:
#             controller.run: executes a specified number of trials with the simulation inputs
#             controller.predicted_inputs: ndarray of current value of outputState
#                                          for each predictionMechanism in self.system.prediction_mechanisms
#             controller.monitored_states: list of the mechanism outputStates being monitored for outcomes
#             controller.inputValue: list of current outcome values for monitored_states
#             controller.controlSignals: list of controlSignal objects
#             controlSignal.allocation_samples: set of samples specified for that controlSignal
#             [TBI:] controlSignal.allocation_range: range that the controlSignal value can take
#             controller.allocation_policy: current allocation_policy
#             controller.outputValue: list of current controlSignal values
#             controller.value_function: calls the three following functions (done explicitly, so each can be specified)
#             controller.outcome_aggregation function: aggregates outcomes (using specified weights and exponentiation)
#             controller.cost_function:  aggregate costs of control signals
#             controller.combine_outcome_and_cost_function: combines outcomes and costs



# DOCUMENT: Learning and Control in System
# DOCUMENTATION: go through DDM;  update refs, and add attributes for params (drift rate, starting_point, etc.)

# DOCUMENT: TO IMPOSE A DEFAULT PARAMETER CONDITIONALLY, NEED TO OVERRIDE _instantiate_parameter_states
#            (EXAMPLE:  TransferMechanism:  impose default range if function is Logistic)

# DOCUMENTATION: replace ``variable`` with
#                    :py:data:`variable <Module.variable>` or
#                    :py:data:`variable <Component.variable>`
#                same for ``function`` and ``value``

# DOCUMENTATION: Update LearningProjection_TERMINAL_vs_TARGET_fig
# DOCUMENT: LearningProjection.monitoringMechanism attribute
# DOCUMENT: Targets are checked against range of source mechanism (by Comaprator)
#           Full set of targets and inputs are generated by run??
# *******************************************************************************************************************
#
# DOCUMENTATION: params dictionary -> ``params`` dictionary
#                parameter dictionary -> ``params`` dictionary
#               System -> Agent?
#               Mechanism -> Process? [Representation? Transformation?]
#               phase -> event
#               MappingProjection matrix -> weightMatrix;  make corresponding changes in learningSignal

# DOCUMENT: In Components, document use of params dictionaries and/or assign_params methods for modifying
#                the parameters of a component "permanently";  describe relatinoshipo of keywords for parameters
#                which are simply convenience string constants that are the same as the name of the argument
#                for the parameter in the component's constructor. (see :ref:`EVCMechanism_Creation` for text)

# DOCUMENT: inputValue and outputValue are lists for convenience of user access, whereas
#           variable and value are 2d np.arrays that are used as internal datastructures
#


# DOCUMENT:  Explain better the relationship of an inputStates variable to its value, and of thes to the
#            to the potential for multiple items of a mechanism's variable (with an example:  ComparatorMechanism)


# DOCUMENT:  FIGURES FOR:
#                   inputState: inputValue vs. variable
#                   OutputState: function vs. calculate, value vs. outputState.value vs. outputValue

# DOCUMENT:  IN MECHANISM, CLARIFY:
#                DISTINCTION BETWEEN THE RESULT OF ITS FUNCTION,
#                                     AND ITS ``value`` ATTRIBUTE, WHICH IS WHAT IS RETURNED BY ITS EXECUTE METHOD
#                DISTINCTION BETWEEN ``value``, WHICH IS THE RESULT OF THE MECHANISM'S EXECUTION,
#                                AND ``outputValue``, WHICH IS A SUMMARY OF THE ``value`` OF EACH OF ITS outputStates
#
# DOCUMENTATION: add show to Systsem and Process
#

# DOCUMENT:
#    - Clean up documentation at top of module
#    - change relevant references to "function" to "execute method"
#    - note that run time params must be in FUNCTION_PARAMS
#    - Add the following somewhere (if it is not already there):
#     Parameters:
#         + Parameters can be assigned and/or changed individually or in sets, by:
#             including them in the initialization call (see above)
#             calling the adjust method (which changes the default values for that instance)
#             including them in a call the execute method (which changes their values for just for that call)
#         + Parameters must be specified in a params dictionary:
#             the key for each entry should be the name of the parameter (used to name its state and projections)
#             the value for each entry can be a:
#                 + State object: it will be validated
#                 + State subclass: a default state will be implemented using a default value
#                 + dict with specifications for a State object to create:
#                 + ParamValueProjection tuple: a state will be implemented using the value and assigned the projection
#                 + projection object or class: a default state will be implemented and assigned the projection
#                 + value: a default state will be implemented using the value

# DOCUMENT:
#    README.md -> README.rst AND/OR Index.rst:
#    Features:  graph support, logging, hierarchical preferences
#
#    System:  Control and Learning under Structure
#    OutputStates: INDEX argument, customizability, balance between customized outputStates and dedicated mechanisms

# DOCUMENT: Component:  :keyword:`NotImplemented` can be assigned to a parameter in the definition of paramClassDefaults
#                          to allow it to pass _validate_params without having to make an assignment (i.e., to
#                          suppress type checking.
#                       `None` is used to suppress its use by higher level assignments

# DOCUMENT UNDER ParameterStates
#     If parameter default value is set to None (or a non-numeric value),
#           either in paramClassDefaults, as default in constructor argument, or specified as such,
#           then no parameter state is created and can't be used either for Control, Learning or runtime assignment
#     Instantiate parameterState for each param in owner.user_params
#     - including ones in owner.user_params[FUNCTION_PARAMS]
#     - exclude if it is:
#        assigned a non-numeric value (including None, NotImplemented, False or True)
#           unless it is:
#               a tuple (could be on specifying ControlProjection, LearningProjection or ModulationOperation)
#               a dict with the name FUNCTION_PARAMS (otherwise exclude)
#        a function
#            IMPLEMENTATION NOTE: FUNCTION_RUNTIME_PARAM_NOT_SUPPORTED
#            (this is because paramInstanceDefaults[FUNCTION] could be a class rather than an bound method;
#            i.e., not yet instantiated;  could be rectified by assignment in _instantiate_function)

# IMPLEMENT / DOCUMENT:
#             IMPLEMENTATION NOTE:  Process._execute_learning - ~line 1909
#                This implementation restricts learning to parameterStates of projections to inputStates
#                That means that other parameters (e.g. object or function parameters) are not currenlty learnable
#             ADD LEARNING TO OF OTHER PARAMETER STATES (E.G., OBJECT ITSELF AND/OR ITS FUNCTION)

# DOCUMENTATION: direct call to run or execute for mechanism executes its function in isolation
#                 (i.e., does not do any state updating), so can't use run_time params
#
# DOCUMENTATION:  runtime_param specification can use tuple, which specifies modulation operation for runtime param
#                       (including override)
# DOCUMENTATION: runtime_param can be specified for the parameters of an object or of its function,
#                but *NOT* the function itself  (COMMENT: problem is the possible need to re-instantiate the function;
#                paramInstanceDefaults may have just has the class, not an instance; could rectify by assigning that to
#                paramInstanceDefaults (see 11/27/16 in Component.instantiate_function)
# DOCUMENTATION: for now, only numeric parameters can be subject to control (may change in the future)
#                 COMMENT:  will need to:
#                                      allow all params to be assigned in Mechanism.execute (line 1336-7):
#                                             for param in self.function_params:
#                                                 runtime_params[param] = self.parameterStates[param].value
#                                      return keyword values (cf. commented out keyword method for Function.Integrator
#                                      handle management of contraints in State._instantiate_state (line 1869):
#                                               constraint_value = convert_to_np_array(constraint_value,1)
#
# DOCUMENTATION:  TAKE CARE OF THE FOLLOWING:
#         COMMENT:
#           MOVE THE BULK OF THIS TO THE DESCRIPTION OF RUNTIME PARAMS ABOVE, AND REFERENCE THAT.
#         COMMENT

# DOCUMENTATION:  singularize first statement in overview of all objects
#
# DOCUMENTATION:  SEARCH FOR :class: AND REPLACE WITH :py:class:

# DOCUMENTATION: check that, for DDM in TIME_STEP mode, parameter values not specified in params dict will assume
#                any value assigned in the function arg; otherwise, default will be used
# DOCUMENTATION:  FROM DDM:  PUT FULL EXPLANATION IN MECHANISM AND THEN ADD LINK TO BELOW
#             since any parameters specified in the  ``params`` argument when
#             creating a mechanism override any corresponding ones specified as arguments to its ``function``).[LINK]

# DOCUMENTATION: MONITOR_FOR_LEARNING (in LearningProjection AND ??WHERE ELSE:
#                                                                 Mechanism?? Paralleling MONITOR_FOR_CONTROL
#                                                                 OutputState??
#                                                                 MonitoringMechanism??
# DOCUMENTATION: THESE NEED TO BE ADDED:
#       (see :ref:`ControlMechanisms_Monitored_OutputStates` for details of specification).
#       (see :ref:`MonitoringMechanisms_Monitored_For_Learning` for details of specification).

# DOCUMENTATION: MOVE DESCRIPTION OF PARAMETER SPECIFICATION DICTIONARY FROM UNDER MECHANISM TO UNDER COMPONENT
#                  AND ADJUST ALL REFERENCES OF THE FOLLOWING TYPE ACCORDINGLY:
#                   (see :doc:`Mechanism` for specification of a parms dict)
# DOCUMENTATION:  NEED GENERAL INTRO, INCLUDING COMMENT ABOUT SPECIFYING ARGUMENTS/PARAMETERS:
#                    FOR ARGUMENTS OF __init__ , THERE IS USUALLY AN ATTRIBUTE OF THE OBJECT THAT CAN BE ASSIGNED A
#                    VALUE AFTER IT IS CREATED.  (PUT THIS WHEREVER PARAMS, PARAMSCURRENT, INSTANCE DEFAULTS ETC.
#                    ARE DISCUSSED.
# DOCUMENTATION: ControlMechanism -> controlMechanism or control mechanism (in appropriate places)
# DOCUMENTATION: Call subclass -> "Constructor"

#  DOCUMENTATION: Learning -> LearningProjection (name of doc)
#
#  DOCUMENTATION: add the following to attributes of class:
#                object-specific params to list of
#                function_params
#                consider adding the following (paralleling Projection):
#                     params : Dict[param arg, parm value]
#                         set currently in effect
#
#                     paramsCurrent : Dict[param arg, parm value]
#                         current value of all params for instance
#
#                     paramInstanceDefaults : Dict[param arg, parm value]
#                         defaults for instance (created and validated in Components init)
# DOCUMENT:
# If the sender outputState and/or the receiver inputState are not specified:
#    - a mapping will be created for only sender.outputState and receiver inputState (i.e., first state of each)
#    - the length of value for these states must match
#
# - DOCUMENT: Finish editing Description:
#             UPDATE TO INCLUDE Mechanism, Projection, Mechanism FORMAT, AND (Mechanism, Cycle) TUPLE
#
# DOCUMENT:
#     SHOULD ALSO BE INCLUDED IN DOCUMENTATION OF EXECUTE METHOD FOR PROCESS AND SYSTEM:
#     *Number of phases (time_steps) per trial.* Processes have only one phase per trial, but systems can have
#     more than one.  If the mechanisms in a system use more than a single phase, then the next level of
#     nesting of a lists, or next higher axis of an ndarrays is used for the sequence of phases.

# DOCUMENT: update System docstring for MechanismList and mech_tuple attributes (following format of Process)

# DOCUMENT parsing of (paramValue, projection_spec) tuples:

# DOCUMENT:
# ORDER OF INSTANTIATION OF PARAMETER STATES AND EXECUTE METHODS
# ORDER OF INSTANTIATION OF LEARNING PROJECTION COMPONENTS:
# _deferred_init FOR LEARNING PROJECTIONS, MAPPING_PROJECTIONS W/O RECEIEVERS, ETC.

# DOCUMENT:
    #     ComparatorMechanisms ARE INCLUDED FOR EXECUTION DURING LEARNING,
    #     BUT NOT FOR REPORTING, AND SHOULD NOT BE CONSIDERED TERMINALS FOR EVC MONITORING
    #      FOR OPTIONAL INPUT, AND ADD ARGUMENT TO SYSTEM FOR ASSIGNING INPUT AT EXECUTE TIME
#endregion
#
# DOCUMENT:  Add links throughout for time_step and trial

#region DEVELOPMENT
# time_step DDM integration
#
# system.graph -> NetworkX, graphViz, or the like.
#
# API for "wrappers"
#
# IMPLEMENT:  Demos of Functions that plots each Function
#                                (use new "demoRange" attribute that specifies range of inputs for Function for demo)
#
# GUI (using QT)
#
# FIGURE OUT HOW TO GET DILL WORKING TO CACHE SYSTEM IN System._cache_state, OR STORE AS BINARY OBJECT
#
# function format for inputs in Run (e.g., for simulating staircasing):
#                       needs to be coordinated with validation of num_targets (if it is not a function);
#                       then document (paralleling targets, and maybe moving much of that to inputs function format)
#
# Filter Warnings
#
# TEST run(inputs) dict format FOR SITUATION IN WHICH TWO PROCESSES HAVE THE SAME INPUT,
#                                                     OR ONE PROCESS BRANCHES OUT FROM ANOTHER
#                  ISSUE IS WHETHER THE RIGHT NUMBER OF INPUTS ARE ASSIGNED, AND WHETHER SYSTEM KNOWS NOT TO
#                  CREATE AN INPUT FOR THE BRANCHING PROCESS (SEE RUN line 688 and SYSTEM line 1388
#
# README.md -> README.rst AND/OR Index.rst:
#endregion

#
#region PY QUESTIONS: --------------------------------------------------------------------------------------------------

# QUESTION:  how to initialize a numpy array with a null value, and then assign in for loop: np.empty
#endregion
# -------------------------------------------------------------------------------------------------

#region PYCHARM QUESTIONS: ---------------------------------------------------------------------------------------------

# QUESTION:  how to identify method in which breakpoint has occurred (or where execution has paused/stopped)
# QUESTION:  how to share breakpoints across installations?
# QUESTION:  how to set default for expanded vs. collapsed Favorites window/pane

#endregion
# -------------------------------------------------------------------------------------------------

#region DEPENDENCIES: -----------------------------------------------------------------------------------------------
#
# toposort.py
# wfpt.py
# mpi4py.py
#
#region BRYN: -------------------------------------------------------------------------------------------------------

# Documentation (from code -> HTML/MD -> website
# Jupyter and matplotlib

# - QUESTION: Better way to do this (check for a number or 0D np value and convert to 1D?):
#             if isinstance(target, numbers.Number) or (isinstance(target, ndarray) and target.ndim == 0):
#                 target = [COMPARATOR_TARGET]
#             # If input is a simple list of numbers (corresponding to 0D), wrap in an outer list (i.e., make 1D)
#             if all(isinstance(i, numbers.Number) for i in target):
#                 target = [COMPARATOR_TARGET]
# - QUESTION: OK to have mutable objects in arguments to init?? (e.g., System)
# - QUESTION:
#   How to avoid implementing DefaultController (for ControlSignals) and DefaultTrainingMechanism (for LearningSignals)
#   and then overriding them later??

# - ABC
# - params dict vs. args vs. **kwargs:  FIX: LOOK AT BRYN'S CHANGES TO isCompatible
# - FIX: LOOK AT HIS IMPLEMENTATION OF SETTER FOR @ClassProperty
# - QUESTION: CAN ERRORS IN TypeVar CHECKING BE CAPTURED AND CUSTOMIZED?
#            (TO PROVIDE MORE INFO THAN JUST THE ERROR AND WHERE IT OCCURRED (E.G., OTHER OBJECTS INVOLVED)
# - Revert all files to prior commit in PyCharm (VCS/Git/Revert command?)


# It’s helpful if methods that mutate object state have names that suggest they will do so.
#      For example, it was confusing to me that _validate_variable assigns self.variable and self.variableClassDefault
#      (at least it does in Mechanism, I’m not sure about other subclasses).  I was expecting it simply to validate,
#      as in do nothing if the variable was OK, and throw an exception if it wasn’t.
#      It may sound kooky, but even a clunky name like “validate_and_set_variable” would be better,
#      or better still would be to make validate really just validate,
#      and have another method like “assign_variable” or something.
# In general, every assignment statement changes the behavior of the program in ways that are non-local,
#      and thus hard to understand and debug. So you want as few of them as you can possibly get away with,
#      and you want them clearly identified.
# NotImplemented is used a lot for missing arguments. Usually people use None for that.
#     This also allows for a nice idiom. Given a parameter foo = None, you can do defaulting like this:
#     myval = foo or “some default value”
#     So you get myval = foo if foo is truthy (not None, [], (), 0, 0.0, “”, or False), and your default value otherwise
# I don’t think you have to worry quite so much about people implementing classes wrongly or subversively.
#     This is Python - if they want to do bad things, you’ll be hard pressed to stop them.
#     All you can do is guide them in the right direction.
# In Function there’s a test to make sure there’s a registry - this probably ought to be handled by having
#     a base class “Category” or something, that ensures there is one in its __init__, and just insisting that
#     every category class extends that “Category” class. We can talk more about this.
# Normally when implementing __init__, it’s a good idea for base classes to call super().__init__ first,
#     before doing anything else. In some languages, e.g. C++ and Java, it’s actually required to be the first thing.
#     There were some comments in Function.__init__ that made me think you’re expecting people to do some setup before
#     calling super().__init__.
# Automated type checking (like typecheck-decorator) would reduce code size noticeably.
# PEP8
#     Rename packages lowercase, Components -> functions
#     Mechanism_Base -> MechanismBase
#     Method names, e.g. verbosePref -> verbose_pref in ComponentPreferenceSet
#     Aim for methods that fit on a single screen, e.g. Function.__init__ is about 150 lines,
#         but you want something like 50 lines for a method for it to be comprehensible.
#     Along the same lines, too many #regions, and too much SHOUTING. Breaks up the reader’s flow.
#     Single line comments in normal case are fine.
#     No need for #regions around 1-2 lines of code, especially if your region name almost exactly matches
#         the name of the method you’re calling in the region (e.g. Function, around the end of __init__)
#     For each #region more than 2-3 lines long, consider whether it would be better to extract that code to
#         a small helper method or function.
# Commenting style:
#     Want comments on each method, not one block at the class level that lists all the methods.
#     Documentation generators like sphinx will generate those class summaries from component parts,
#         no need to synthesize them yourself
#     Guiding principle: docs as physically close to the code as possible, so less likely to get out of sync.
#     No point in listing things like “:param level: and :return:” if they’re not actually going to be documented,
#         it’s just taking up space.
#     Lots of code commented out. Just delete it, git will get it back for you if you decide you need it again.
#     Use doc strings to document class members, not comments
#         (e.g. Function.py line ~207 doc for variableClassDefault_Locked)

#endregion

#region PNL JAMBOREE
#
# DEVELOPMENT:
# TimeStep time scale (DDM & TransferMechanism Mechanisms)
# Implement single centralized registry
# Learning execution sequence
# Cyclic system
# API / extensibility
#
# ACTION ITEMS:
#
# Flatten params (and add kwArgs handling) to Functions
# - function -> function
# - functionParams -> args and/or params dict inside Function specification
# - if functionParams are now all handled inside specification of a Function for function param:
#      - need to make sure all parses of function can now handle this
#      - instantiation of parameterStates needs to extract any params specified as args and/or in a params dict
# - add @property for all params, so they can be addressed directly as attributes
#      setter method should call _instantiate_defaults
#

#endregion

#region EVC MEETING: ---------------------------------------------------------------------------------------------------

# -------------------
#
# QUESTION:     Should ControlSignal "intelligence" (e.g., intensity, costs, etc.)
#                   be in EVC mechanism rather than ControlProjection?
#                   EVCMechanism makes more sense theoretically
#                      e.g., seems better to talk about the cost of a control signal, rather than ControlProjection
#                   Projection is easier to manage (as it is its own object, can be parameterized, etc.)
#                   Maybe they should be assigned to OutputStates of the EVCMechanism?
#
# QUESTION: DDM:
#            MULTIPLE PROCESSES AND AVERAGED OUTPUT VALUES IDEA
#            t0 BUISINESS (ms or secs?)
#            DOES NAVARRO AND FUSS ACTUALLY RETURN ER (I ASSUMED IT DID)
#            DOES NAVARRO AND FUSS ACTUALLY RETURN MEAN RT FOR CORRECT RESPONSE?  SHOULD THIS TOO BE UPPER BOUND??
#            HOW TO DESCRIBE RESULTS OF INTERROGATOIN PROTOCOL (IN TIME_STEP MODE)
#            IS t0 MS OR SECONDS?

# -------------------------------------------

# FIX: PROCESS INPUT, AND TARGET INPUT TO ComparatorMechanism, ARE RESTRICTED TO PROCESS TO WHICH MECHANISM BELONGS
#      ?SHOULD SAME BE TRUE FOR ALL PROJECTIONS:  ONLY UPDATE THOSE BELONGING TO MECHANISMS WITHIN THE PROCESS?

# QUESTION: When executing a mechanism, and updating its projections (to get their input),
#               should update only those from mechanisms that belong to the process currently being executed?
#               or should all projections be updated (irrespective of source) when executing a mechanism?
#           This issue includes Process inputs, as well as target inputs
#           Inclined to only restrict Process and target inputs
#           (since those are process-specific) but not other projections
#
# QUESTION: RL:
#       Option 1 - Provide Process with reward for option selected: more natural, but introduces timing problems:
#           - how to provide reward for outcome of first trial, if it is selected probabilistically
#           - must process trial, get reward from environment, then execute learning
#           SOLUTION: use lambda function to assign reward to outputState of terminal mechanism
#       Option 2 - Provide Process with reward vector, and let targetMechanism choose reward based on action vector
#           - softamx should pass vector with one non-zero element, that is the one rewarded by comoparator
#           SOLUTION:  use this for Process, and implement Option 1 at System level (which can control timing):
#           - system should be take functions that specify values to use as inputs based on outputs
#               as per SOLUTION to Option 1 using lambda functions

# QUESTION: Default object (e.g., default_projection for Process): should they be templates or objects?
#                                                                  or signify (e.g., class = template)
#
# QUESTION: ??OPTION (reshapedWeightMatrixOption for MappingProjection) TO SUPPRESS RESHAPING (FOR FULL CONNECTIVITY)
#
# QUESTION: WHICH CLASS SHOULD HANDLE THE EXECUTION OF LEARNING:  PROCESS OR SYSTEM
#           Process:
#               - it manages the instantiation of LearningSignals
#               - part of the definition of a Process: output is where supervised training signals are provided
#               - may want to build a model that can learn and only has a Process
#           System:
#               - need to manage execution of learning in systems anyhow (same as for mechanisms)
#               - learning that needs to straddle Processes
#                   (e.g., error-signals that need to be passed from the first layer of one Process
#                    to the last layer of a preceding Process) - but then make them one Process (per definition above)?
#
# FIX: HOW IS THIS DIFFERENT THAN LENGTH OF self.variable
#         + kwTransfer_NUnits (float): (default: Transfer_DEFAULT_NUNITS
#             specifies number of units (length of input array)
#
# NEED FOR EVC MODEL:
# - Sequential adjust effects:
#   "Reactive":  simple controlMechanism that maps input values into ControlProjection intensities
#   "Simple Exhaustive Search": find optimal policy for stimulus/reward values
#   "Feature-based model learning" (Falk & Tom)
#   "Exhaustive Search + learning":
#       searches through all ControlSignals to find the optimal one
#       stimulus prediction
#       reward prediction
#       automatic component of the drift for each stimulus (== weight matrix)
#    *  d(parameter_value)/d(control signal intensity) for each control signal ==
#                                                          differential of the parameterModulationFunction
#       NOTE:
#          THIS IS DISTINCT FROM THE ControlProjection.function
#                                           (== intensity_function) WHICH MAPS ALLCATION -> ControlProjection Intensity
#          BUT IS ISOMORPHIC IF ControlProjection.function IS Linear with slope = 1 and offsent 0 (i.e,. its default)
#       QUESTION:  DO WE CARE ABOUT THE DIFFERENTIAL ON ALLOCATION -> parameter_value (.e., ControlSiganl.function)
#                       OR ControlProjection Intensity -> parameter_value (i.e., parameterModulation function)??
#        SEBASTIAN FAVORS LEAVING IT AS DIFFERENTIAL ON parameterModulation function
#    *  Parameters of parameterModulation function should be accessible

#endregion

#region GENERAL: -------------------------------------------------------------------------------------------------------
#
# - Register name:
#    PsyNeuLink
#    [PsyPy? PsyPyScope?  PyPsyScope?  PsyScopePy? NeuroPsyPy?  NeuroPsySpy]
#
# Search & Replace:
#   show() -> show()
#   ControlProjection -> ControlProjection
#   LearningSignal -> LearningProjection
#   "execute method" -> function:  BUT NEED TO BE CAREFUL, SINCE "<object>.execute method" SHOULD *NOT* BE REPLACED
#   <>.paramsCurrent = <>.params
#   kwXxxYyy -> XXX_YYY
#   MATRIX -> kwWeightMatrix;  matrix -> weightMatrix in MappingProjection
#   item -> element for any array/vector/matrix contexts
#   function (and execute Method) -> executeFunction (since it can be standalone (e.g., provided as param)
#   PARAMETER_STATE -> PARAMETER_STATES
#   MechanismParamValueparamModulationOperation -> MechanismParamValueParamModulationOperation
#   functionParams -> ParameterStates
#   InputStateParams, OutputStateParams and ParameterStateParams => <*>Specs
#   KwDDM_StartingPoint -> DDM_StartingPoint
#   CHANGE ALL VARIABLES FROM THEIR LOCAL NAMES (E.G., Allocation_Source, Input_value, etc) to variable
#   Projections: sendsTo and sendsFrom
#   "or isinstance(" -> use tuple
#   Change "baseValue" -> "instanceValue" for prefs
#   super(<class name>, self) -> super() [CHECK FUNCTIONALITY IN EACH CASE]
#   NotImplemented -> None (and adjust tests accordingly)
#
# FIX: execute VS. update
#      SUTBTYPES DON'T CURRENTLY IMPLEMENT update();  THEY USE execute() for both housekeeping and function
#      WOULD BE BETTER AND MORE CONSISTENT TO HAVE THEM IMPLEMENT update() WHICH CALLS .execute
#      PROBLEM with implementing update() in subclasses of Mechanism:
#          1) it would override Mechanism.update so must call super().update
#          2) no obvious place to do so, since execute() (which MUST be implemented by subclass)
#                 is called in the MIDDLE of Mechanism.update
#          3) could name subclass.update() something else, but that gets more complicated
#      PROBLEM with NOT implementing update() in subclasses of Mechanism:
#          1) they are now special (i.e., not treated like all other classes in Function hierarchy)
#          2) all of the "housekeeping" for execution must be done in subclass.execute()
#          3) that means that kwExecute can't be used to override self.execute (i.e., defeats plug and play)
#      CURRENT SOLUTION:
#          use FUNCTION as scripting interface
#          intercept specification of FUNCTION before _instantiate_function (e.g., in _validate_params),
#              reassign to instance attribute, and del FUNCTION from paramsCurrent
#
# - FIX: get rid of type/class passing
#        - replace all type/class specifications of params with kw string specifications for each type
#        - implement global and/ or local lookup table(s) of types (locally for each (set of) types)
#        - reserve a special keyword (e.g, CLASS_NAME or kwClassName or kwDEFAULT) for specifying default of instance
#
# FIX: NotImplemented STILL LINGERING FOR:
#                MONITOR_FOR_CONTROL (see Mechanism line 696)
#                     needed to distinguish between suppress and ignore MONITOR_FOR_CONTROL
#                variableClassDefault (see Component line 408)
#                    needed to allow Process and System to set their variableClassDefault values to None
#
# - FIX: GET RID OFF '-1' SUFFIX FOR CUSTOM NAMES (ONLY ADD SUFFIX FOR TWO OR MORE OF SAME NAME, OR FOR DEFAULT NAMES)
# - FIX: MAKE ORDER CONSISTENT OF params AND time_scale ARGS OF update() and execute()
#
# TEST: RUN TIMING TESTS FOR paramValidationPref TURNED OFF
#
# TEST warnings.warn

# IMPLEMENT:  Replace class checking (isclass) with:
#                if any(i in {None, Mechanism, OutputState, ObjectiveMechanism} for
#                      i in {self.objective_mechanism, type(self.objective_mechanism)}):

#
# IMPLEMENT:  typecheck name arg in constructors to be a str
#
# IMPLEMENT: REFACTOR EVC and LEARNING:
#
#            EVC:  1) MonitoringMechanism - new one that implements current EVCMechanism's objective function (i.e.,
#                                            (i.e., using LinearCombination).
#                  2) EVCMechanism - new version that takes output of MonitoringMechanism, and just handles search.
#                  3) ControlProjection - as it is now.
#
#            Learning: 1) MonitoringMechanism - use relevant one, as it does now.
#                      2) LearningMechanism - move BP and RL implementations from LearningProjection to this/these;
#                                               takes output of MonitoringMechanism (as errorSignal)
#                                               as well as an errorSource as its input
#                                               (rather than figuring it out, as it does now);
#                                               BP version calculates gradient on that;  RL does its thing;
#                                               generates modification specification for LearningProjection.
#                      3) LearningProjection - simplified version (paralleling ControlProjection implementation):
#                                                * takes modification specification from LearningMechanism and
#                                                     formats it for item being modified (learned);
#                                                * can be used for MappingProjection or ProcessingMechanism.
#
#
# - IMPLEMENT: Config (that locally stashes default values for user)
#
# - IMPLEMENT: integrate logging and verbose using BrainIAK model:
#              no printing allowed in extensions
#              verbose statements are logged
#              log goes to screen by default
#              can define file to which log will go
#
# - IMPLEMENT: master registry of all Function objects
# - IMPLEMENT TYPE REGISTRIES (IN ADDITION TO CATEGORY REGISTRIES)
#
# - IMPLEMENT switch in __init__.py to suppress processing for scratch pad, etc.
#
# IMPLEMENT: Quote names of objects in report output
#
# IMPLEMENT: Change all enum values to keywords (make read_only?? by using @getters and setters)
#            (follow design pattern in SoftMax)
#
# - IMPLEMENT Testing:
#     use instantiation sequence (in Utilities) to create test for each step
#
# - Fully implement logging
#    For both of the above:
#       use @property to determine whether current value should be set to local value, type, category or class default
# - Implement timing
# - implement **args (per State init)
# - MAKE SURE _check_args IS CALLED IN execute
#
# - iscompatible:
# -   # MAKE SURE / i IN iscompatible THAT IF THE REFERENCE HAS ONLY NUMBERS, THEN numbers_only SHOULD BE SET
# -   Deal with int vs. float business in iscompatible (and Function_Base functionOutputTypeConversion)
# -   Fix: Allow it to allow numbers and strings (as well as lists) by default
#     and then relax constraint to be numeric for InputState, OutputState and ParameterState
#     in Mechanism._validate_params
# -   Implement: #  IMPLEMENTATION NOTE:  modified to allow numeric type mismatches; should be added as option in future
#
# IMPLEMENT: add params as args in calls to __init__() for Function objects (as alternative to using params[])
#
# MAKE CONSISTENT:  variable, value, and input
#
# - Registry:
#   why is LinearCombination Function Components registering an instanceCount of 12 but only 2 entries?
#   why is DDM registering as subclass w/o any instances?
#   why are SLOPE and INTERCEPT in same registry as Statess and Parameters?
#   IMPLEMENT: Registry class, and make <*>Registry dicts instances of it, and include prefs attribute
#
# IMPLEMENT: change context to Context namedtuple (declared in Globals.Keywords or Utilities):  (str, object)
#
#endregion

#region SCRIPTS: -----------------------------------------------------------------------------------------------

# IMPLEMENT: Extend Multilayer Learning Test script to use multiple forms of parameter specification

#endregion

# region DEPENDENCIES:
#   - toposort
#   - mpi4py
#   - wfpt.py
# endregion

# region OPTIMIZATION:
#   - get rid of tests for PROGRAM ERROR
# endregion

#region DOCUMENTATION: -------------------------------------------------------------------------------------------------

# QUESTION: should attributes that are common to different subclasses be documented there, or only in the base classes?

# DOC LIST:

#    IntegratorMechanism
#  √ ComparatorMechanism
#  ~ ControlMechanism
#  √ ControlProjection
#  ! DDM
#    DefaultControlMechanism
#  √ EVCMechanism
#    Function
#  ~ InputState
#  √ LearningProjection
#    Log
#  √ MappingProjection
#  ! Mechanism
#  √ MonitoringMechanism
#  ~ OutputState
#  ~ ParameterState - NEED TO ADD RUNTIME SPECIFICATION
#    Preferences
#  √ Process
#    ProcessingMechanism
#  ~ Projection
#  ! Run
#  √ State
#  ! System
#  ! TransferMechanism
#    Utilities
#  √ WeightedErrorMechanism

# SPHINX / RST ***********************************************************

# Convention for names of arguments, attributes, methods and keywords:
# =====================================================================

# argument_attribute -> argument and user-accessible attribute derived from a constructor argument
# nonArgumentAttribue -> user-accesible attribute that is not an argument in the constructor
# _internal_atttribute or _method -> not user accessible, and not to be included in rst docs
# KEY_OR_KEYWORD -> name of a str used as a key for a dict or as a PsyNeuLink keyword

# Main documentation of params/attributes should be in module docstring;  Arguments and Attributes should refer to that


# rST formatting for tokens:
# =========================

# None:
#    `None`

# Keywords:
#   :keyword:`<KEYWORD>`

# Arguments, parameters, attributes, methods and functions:
#   ``argument``, ``parameter``, ``attribute``, ``method``, or ``function``

# Section reference:
#    _<DOCUMENT>_<SECTION>_<SUBSECTION>:


# rST formatting for Headings:
# ===========================

# SECTION: -------
# SUB SECTION: ~~~~~~~
# SUB SUB SECTION: ..........
# EXCLUDE FROM DOCS: COMMENT:
#                    Text to be excluded
#                    COMMENT

# Arguments [SECTION]
# ---------

# <argument> : <type> : default <default>
#    description.  <- Note, first line of description is not capitalized (since it is prepended with hyphenation)
#    More description.

# Attributes [SECTION]
# ----------
# <attribute> : <type> : default <default>
#    Description. <- Note, first line of description IS capitalized (since it is NOT prepended with hyphenation)
#    More description.
#
#    .. _<attribute>  <- Internal attribute is commented out (by prepending dots and indentation)
#           Description.
#           More description.


# ?? ADD TO FUNCTION OR GENERAL DESCRIPTION SOMEWHERE:

    # Notes:
    # *  params can be set in the standard way for any Function subclass:
    #     - params provided in param_defaults at initialization will be assigned as paramInstanceDefaults
    #          and used for paramsCurrent unless and until the latter are changed in a function call
    #     - paramInstanceDefaults can be later modified using _instantiate_defaults
    #     - params provided in a function call (to execute or adjust) will be assigned to paramsCurrent

# FIX: Figures: need higher rez

# FIX:
# Where is this coming from:
#    Process.random() → x in the interval [0, 1).# Suppress / rearrange particular members:
#
# Suppress / rearrange particular members:
#    tc/typecheck decorators in argument lists
#    class types: e.g., namedtuples
#    specific definitions: e.g., ProcessRegistry
#    @property declarations (or group them with/as attributes?)
#    @<variable_name>.setter
#
# Line spacing between lines in a list

# Dereference variable values
#   Example (line 295 in DDM):
#      default_input_value : value, list or np.ndarray : :py:data:`Transfer_DEFAULT_BIAS <LINK->SHOULD RESOLVE TO VALUE>`
# Any better way to format defaults in argument and attributes?  Is "default" a keyword for default or just a convention
# How to underline?
# Why does adding ": default _______ " to parameter specification suppress italicization??

# ADDITIONAL QUESTIONS / ISSUES:
# Why are some parameter type specifications (in parens) italicized and others not?
# Why do some underlines work and not others (e.g., Examples in Process)
# Definition of a Python keyword
# Why does Process_Base get referenced as Process, but System_Base as such?

# US:
#     Systematize #D vs. #d

# ***********************************************************************

# DOCUMENT: constructor_arguments get instantiated (if ncessary) and assigned to objectAttributes
#           members of params dicts get turned into object_attributes but remain in original state

# DOCUMENT: Lazy Evaluation:  PUT .. _Lazy_Evaluation: SOMEWHERE (IN COMPONENTS??)
# "lazy evaluation" (or call-by-need) (see https://en.wikipedia.org/wiki/Lazy_evaluation)[LINK].
# :ref:"Lazy_Evaluation": for execution, this means that objects are updated by
# calling items from which they receive input;  for implementation, this means that objects can create objects
# from which they expect input, but cannot "impose" the creation of "downstream" objects.

# DOCUMENT: Deferred Initialization
#   For LearingSignal, ??ControlProjection

# DOCUMENT: TARGETED FOR / INTENDED USES/USERS:
#                     OVERALL STRUCTURE, INCLUDING:  COMPONENTS MADE UP OF VARIABLE, FUNCTION AND OUTPUT
# DOCUMENT: TARGETED FOR / INTENDED USES/USERS:
#                novices (students, non-modelers)
#                "sketch pad", mock-up of models
#                integration of different components
#                model sharing/distribution, documentation, and archiving
#                small-moderate scale agential (e.g., social) interactions (1-10 participants)
#                not (yet?) optimized for:
#                           intensive model fitting, i.e.:
#                               generation of distributions of behavior
#                               automated parameter estimation
#                           large-scale simulations, e.g.:
#                              deep learning at the individual level
#                              population effects at the social level
#                           biophysics
#                           large-social interaction
#
#  CLEAN UP THE FOLLOWING
# - Combine "Parameters" section with "Initialization arguments" section in:
#              Function, MappingProjection, ControlProjection, and DDM documentation:

# DOCUMENT: SYSTEM:
#           ORIGIN: origin mechanism of a process in a system that does not receive projections from any other mechanisms
#                   NOTE: if a mechanism that is an origin for one process, but also appears as an INTERNAL mechanism
#                         in another process, it is NOT treated as an origin in the system;
#           INTERNAL: mechanism both receives projections from and sends projections to other mechanisms in the system
#           INITIALIZE_CYCLE: mechanism that has an outgoing projection that closes a cycle (feedback loop),
#                       so it should be properly initialized
#                       NOTE: self.executionGraph elides the projection that closes the loop so that an acyclic graph can be
#                             constructed to generate an execution list / sequence;  however, the projection is
#                             still operational in the system and will support recurrent (feedback) processing)
#           TERMINAL: terminal mechanism of a process that does not project to any other processing mechanisms
#                     (however, it can project to a ControlMechanism or a MonitoringMechanism)
#
# DOCUMENT: PROCESS:
#           If either the sender and/or receiver arg of a MappingProjection are not specified,
#               initialization of the projection is delayed.  This has the following consequence:
#           If the MappingProjection is defined outside the Process pathway and not explicitly listed in it,
#               it will not be included in the Process;  this is because deferring intialization means that
#               even if the sender or the receiver is specified, the projection will not be assigned to the
#               specified mechanism's projection list (sendsToProjections, receivesFromProjections), and thus not
#               identified in _instantiate_pathway.  Could allow sender to be left unspecified and still
#               proceed with initialization that thus be recognized by the Process;  however, can't do the reverse
#               (specify sender but not receiver) since receiver *must* be specified to initialize a projection
#               this assymetry might be confusing, and thus neither is allowed
#           However, if projection is listed in pathway, it is not necessary to specify its sender or receiver

# DOCUMENT: FUNCTION:
#           To use keywords for params, Function Function must implement .keyword method that resolves it to value
#           To use lambda functions for params, Function Function must implement .lambda method that resolves it to value

# DOCUMENT: MAPPING_PROJECTION:  different types of weight assignments
#            (in MappingProjection _instantiate_receiver and Function LinearCombination)
#            AUTO_ASSIGN_MATRIX: if square, use identity matrix, otherwise use full
#                                differs from full, in that it will use identity if square;  full always assigns all 1s

# DOCUMENT:  PROCESS: specifying the learning arg will add the LearningProjection specifcadtion to all default projections
#                      as well as any explicity specified (except for ones that already have a LearningProjection specified)

# DOCUMENT:  PROJECTIONS:  deferred init -> lazy instantiation:
#                          for MappingProjection and ControlProjection, if receiver is not specified in __init__,
#                              then iniit is deferred until State.instantiate_projection_to? from? is called on it
#                          for LearningProjection, at end of Process._instantiate_pathway
# DOCUMENT:  ARGS & PARAMS
# • Function:
#    CODE:
#    - assign_args_to_params makes specified args in __init__() available in <>.params (with keyword = arg's name)
#    SCRIPT:
#    - _assign_args_to_param_dicts() and _validate_params() now handle the following formats:
#                drift_rate=(2.0, CONTROL_PROJECTION),
#                drift_rate=(2.0, ControlProjection),
#                drift_rate=(2.0, ControlProjection()),
#                drift_rate=(2.0, ControlProjection(function=Linear)),
#                drift_rate=(2.0, ControlProjection(function=Linear(slope=2, intercept=10))),
#
# DOCUMENT: ASSIGNMENT OF DEFAULT PARAM VALUES:
#               For params not accessible to user:  assign params and default values in paramClassDefaults
#               For params accessible to user:  assign params and default values in args to __init__()
#               All subclasses of Function *must* include in their __init__():
# call _assign_args_to_param_dicts
#            PRINCIPLE:
#                 if there is ONLY one value for the function:
#                     - don't include as arg in __init__ (put in paramClassDefaults)
#                         (since there is no way to change it;  sacrifices power-coder's change to install their own)
#                     - include the function's arg as args in __init__
#                         (since there is only one set (no confusion of which belong to which of the possible functions)
#                          and it is more convenient than having to specify the function in order to specify its params)
#                     - package the args in function_args in _assign_args_to_param_dicts()
#                 if there is MORE than one value for the function:
#                     - include it as arg in __init__()
#                          (since there are different options)
#                     - do NOT include its args in __init__()
#                          (since some might be inappropriate for some functions)
#                     - they should be declared inside the definition of the function in the function arg
#
# DOCUMENT: Function Components don't use functionParams (i.e., they are the end of the recursive line)

# DOCUMENT: function, execute & update
#            .execute should be called to execute all object classes (except States):
#                it takes care of any "house-keeping" before and after it calls .function (if it exsits)
#                .execute should always return an array, the first item of which is the return value of .function
#                (note: System and Process don't implement a separate .function; it points to .execute)
#                Subclasses of mechanism implement _execute that is called by Mechanism
#                    - this is so Mechanism base class can do housekeeping before and after subclass._execute)
#                    - if a subclass does not implement _execute, calling it will call .function directly
#                    -  if INITIALIZING is in context for call to execute, initMethod is checked to determine whether:
#                        only subclass._execute is run (initMethod = INIT__EXECUTE__METHOD_ONLY)
#                        only subclass.function is run (initMethod = INIT_FUNCTION_METHOD_ONLY)
#                        full subclass._execute and Mechanism.execute method are run
#                States use .execute only to call .function (during init);  they are updated using <state>.update()
#            .function is the "business end" of the object:
#                - generally it is a Function Function
#                - but can be anything that adheres to the Function API

# DOCUMENT: Construction/Initialization Implementation:
# 1) Function implements _deferred_init(), which checks whether self.value is DEFERRED_INITIALIZATION;
#     if so, calls super(<subclass>,self).__init__(**self.init_args)
#     <subclass> is the class implementing deferred initialization
#     <**self.init_args> is the set of args passed to the __init__() method of the subclass
# 2) an object can defer initialization by doing the following in its __init__ method: (see LearningProjection for example)
#     - storing its args as follows:
#         self.init_args = locals().copy()
#         self.init_args['context'] = self
#         self.init_args['name'] = name
#         del self.init_args['self']
#     - set self.value = DEFERRED_INITIALIZATION
# 3) Where projections are ordinarily instantiated, assign instantiated stub" to sendsToProjections,
# 4) When a process is instantiated, the last thing it does is call _deferred_init
#    for all of the projections associated with the mechanism in its pathway,
#    beginning with the last and moving backward though the pathway
# 5) When finally instantiating deferred projections, be sure to do validation of their variable with sender's output:
#          State._instantiate_state:  elif iscompatible(self.variable, projection_spec.value):
# 6) update() method should test for self.value and if it is DEFERRED_INITIALIZATION it should return self.value
# 7) Objects that call execute method of ones with deferred init should test for return value of DEFERRED_INITIALIZATION
#     and handle appropriately


# DOCUMENT: LEARNING
#  Principles:
# - learning occurs on processes (i.e., it has no meaning for an isolated mechanism or projection)
# - Initialization of LearningSignals should occur only after a process has been instantiated (use _deferred_init)
# - Reorder the instantiation process:
#    - _instantiate_receiver
#    - _instantiate_sender
#    - _instantiate_function
#
#  LearningProjection requires that:
#               - _instantiate_sender and _instantiate_receiver be called in reverse order,
#               - some of their elements be rearranged, and
#               - MappingProjection.instantiate_parameter_state() be called in MappingProjection._instantiate_attributes_after_function
#               this is because:
#               - _instantiate_sender needs to know whether or not a MonitoringMechanism already exists
#                   which means it needs to know about the LearningProjection's receiver (MappingProjection)
#                   that it uses to find the ProcessingMechanism being monitored (error_source)
#                   which, in turn, means that _instantiate_receiver has to have already been called
#               - _instantiate_sender must know size of weight matrix to check compatibilit of error_signal with it
#           Error Signal "sits" in Monitoring mechanim that is the sender for the LearningProjection
#  MonitoringMechanism must implement and update flag that indicates errorSignal has occured
#           this is used by MappingProjection to decide whether to update LearningProjection & weight matrix
#
# DOCUMENT: If _validate_params is overridden:
#               before call to super()._validate_params(), params specified by user are in request_set
#               after call to super()._validate_params(), params specified by user are in target_set
# DOCUMENT: Function subclasses must be explicitly registered in Components.__init__.py
# DOCUMENT: ParameterStates are instantiated by default for any FUNCTION params
#                unless suppressed by params[FUNCTION_PARAMS][PARAMETER_STATES] = None
#           Currently, ControlProjection and LearningProjection suppress parameterStates
#                by assigning paramClassDefaults = {FUNCTION_PARAMS: {PARAMETER_STATES:None}}
# DOCUMENT: .params (= params[Current])
# DOCUMENT: requiredParamClassDefaultTypes:  used for paramClassDefaults for which there is no default value to assign
# DOCUMENT: CHANGE MADE TO FUNCTION SUCH THAT paramClassDefault[param:NotImplemented] -> NO TYPE CHECKING
# DOCUMENT: EVC'S AUTOMATICALLY INSTANTIATED prediction_mechanisms USURP terminalMechanism STATUS
#           FROM THEIR ASSOCIATED INPUT MECHANISMS (E.G., Reward Mechanism)
# DOCUMENT:  PREDICTION_MECHANISM_TYPE IS A TYPE SPECIFICATION BECAUSE INSTANCES ARE
#                 AUTOMTICALLY INSTANTIATED BY EVMechanism AND THERE MAY BE MORE THAN ONE
# DOCUMENT:  PREDICTION_MECHANISM_PARAMS, AND THUS MONITOR_FOR_CONTROL APPLIES TO ALL prediction_mechanisms
# DOCUMENT: System.mechanisms:  DICT:
#                KEY FOR EACH ENTRY IS A MECHANIMS IN THE SYSTEM
#                VALUE IS A LIST OF THE PROCESSES TO WHICH THE MECHANISM BELONGS
# DOCUMENT: MEANING OF / DIFFERENCES BETWEEN self.variable, self.inputValue, self.value and self.outputValue
# DOCUMENT: DIFFERENCES BETWEEN EVCMechanism.inputStates (that receive projections from monitored States) and
#                               EVCMechanism.MonitoredOutputStates (the terminal states themselves)
# DOCUMENT: CURRENTLY, PREDICTION MECHANISMS USE OUTPUT OF CORRESPONDING ORIGIN MECHANISM
#           (RATHER THAN THEIR INPUT, WHICH == INPUT TO THE PROCESS)
#           LATTER IS SIMPLEST AND PERHAPS CLOSER TO WHAT IS MOST GENERALLY THE CASE
#               (I.E., PREDICT STIMULUS, NOT TRANSFORMED VERSION OF IT)
#           CURRENT IMPLEMENTATION IS MORE GENERAL AND FLEXIBLE,
#                BUT REQUIRES THAT LinearMechanism (OR THE EQUIVALENT) BE USED IF PREDICTION SHOULD BE OF INPUT

# DOCUMENT: CONVERSION TO NUMPY AND USE OF self.value
#    - self.value is the lingua franca of (and always) the output of an function
#           Mechanisms:  value is always 2D np.array (to accomodate multiple states per Mechanism
#           All other Function objects: value is always 1D np.array
#    - Mechanism.value is always an indexible object of which the first item is a 1D np.array
#               (corresponding to the value of Mechanism.outputState and Mechanism.outputStates.items()[0]
#     Mechanism.variable[i] <-> Mechanism.inputState.items()e[i]
#     Mechanism.value[i] <-> Mechanism.ouptputState.items()e[i]
#    - variable = input, value = output
#    - Function.variable and Function.value are always converted to 2D np.ndarray
#             (never left as number, or 0D or 1D array)
#             [CLEAN UP CODE THAT TESTS FOR OTHERWISE] - this accomodate the possiblity of multiple states,
#                 each of which is represented by a 1D array in variable and value
#             Whenever self.value is set, should insure it is a 2D np.ndarray
#             output of projections should always be 1D array, since each corresponds to a single state
#     variable AND Mechanism output specification:
#     [0, 1, 2] (i.e., 1D array) => one value for the object
#                                (e.g., input state for a MappingProjection, or param value for a ControlProjection)
#     [[0, 1, 2]] (i.e., 2D array) => multiple values for the objectn (e.g., states for a mechanism)
#     CONTEXTUALIZE BY # OF INPUT STATES:  IF ONLY ONE, THEN SPECIFY AS LIST OF NUMBERS;  IF MULITPLE, SPECIFIY EACH AS A LIST

# DOCUMENT: When "chaining" processes (such that the first Mechanism of one Process becomes the last Mechanism
#               of another), then that Mechanism loses its MappingProjection from the input_state
#               of the first Process.  The principole here is that only "leaves" in a Process or System
#              (i.e., Mechanisms with otherwise unspecified inputs sources) get assigned Process.input_state Mappings
#
# DOCUMENT: UPDATE READ_ME REGARDING self.variable and self.value constraints
# DOCUMENT:  ADD "Execution" section to each description that explains what happens when object executes:
#                 - who calls it
#                 - relationship to update
#                 - what gets called
#
# DOCUMENT: ControlSignals are now NEVER specified for params by default;
#           they must be explicitly specified using ParamValueProjection tuple: (paramValue, CONTROL_PROJECTION)
#     - Clean up ControlProjection InstanceAttributes
# DOCUMENT _instantiate_state_list() in Mechanism
# DOCUMENT: change comment in DDM re: FUNCTION_RUN_TIME_PARAM
# DOCUMENT: Change to InputState, OutputState re: owner vs. ownerValue
# DOCUMENT: use of runtime params, including:
#                  - specification of value (exposed or as tuple with ModulationOperation
#                  - role of  RuntimeParamModulationPref / ModulationOperation
# DOCUMENT: INSTANTIATION OF EACH DEFAULT ControlProjection CREATES A NEW outputState FOR DefaultController
#                                AND A NEW inputState TO GO WITH IT
#                                UPDATES VARIABLE OF owner TO BE CORRECT LENGTH (FOR #IN/OUT STATES)
#                                NOTE THAT VARIABLE ALWAYS HAS EXTRA ITEM (I.E., BEGINS AT INDEX 1)
# DOCUMENT: IN INSTANTIATION SEQUENCE:
#              HOW MULTIPLE INPUT AND OUTPUT STATES ARE HANDLED
#             HOW ITEMS OF variable AND owner.value ARE REFERENCED
#             HOW "EXTERNAL" INSTANTIATION OF States IS DONE (USING ControlProjection.instantiateSender AS E.G.)
#             ADD CALL TO Mechanism._update_value SEQUENCE LIST
# DOCUMENT: DefaultController
# DOCUMENT: Finish documenting def __init__'s
# DOCUMENT: (In Function):
                        #     Instantiation:
                        #         A function can be instantiated in one of several ways:
                        # IMPLEMENTATION NOTE:  *** DOCUMENTATION
                        # IMPLEMENTATION NOTE:  ** DESCRIBE VARIABLE HERE AND HOW/WHY IT DIFFERS FROM PARAMETER
# DOCUMENT Runtime Params:
#              INPUT_STATE_PARAMS,
#              PARAMETER_STATE_PARAMS,
#              OUTPUT_STATE_PARAMS
#              PROJECTION_PARAMS
#              MAPPING_PROJECTION_PARAMS
#              CONTROL_PROJECTION_PARAMS
#              <projection name-specific> params
    # SORT OUT RUNTIME PARAMS PASSED IN BY MECHANISM:
    #    A - ONES FOR EXECUTE METHOD (AGGREGATION FUNCTION) OF inputState
    #    B - ONES FOR PROJECTIONS TO inputState
    #    C - ONES FOR EXECUTE METHOD (AGGREGATION FUNCTION) OF parmaterState
    #    D - ONES FOR EXECUTE METHOD OF MECHANISM - COMBINED WITH OUTPUT OF AGGREGATION FUNCTION AND paramsCurrent
    #    E - ONES FOR PROJECTIONS TO parameterState
    #  ?? RESTRICT THEM ONLY TO CATEGORY D
    #  ?? ALLOW DICT ENTRIES FOR EACH (WITH DEDICATED KEYS)
#
# CONFIRM: VALIDATION METHODS CHECK THE FOLLOWING CONSTRAINT: (AND ADD TO CONSTRAINT DOCUMENTATION):
# DOCUMENT: #OF OUTPUTSTATES MUST MATCH #ITEMS IN OUTPUT OF function **

#endregion

#region PREFERENCES: ---------------------------------------------------------------------------------------------------------
#
# IMPLEMENT: make it so that specifying only setting for pref automatically assigns level to INSTANCE for that object
# IMPLEMENT: PreferenceLevel SUBTYPE
#            For Function Components:  ADD PreferenceLevel.SUBTYPE with comments re: defaults, etc.
#
# FIX:  SHOULD TEST FOR prefsList ABOVE AND GENERATE IF IT IS NOT THERE, THEN REMOVE TWO SETS OF CODE BELOW THAT DO IT
#
# FIX: Problem initializing classPreferences:
# - can't do it in class attribute declaration, since can't yet to refer to class as owner (since not yet instantiated)
# - can't use @property, since @setters don't work for class properties (problem with meta-classes or something)
# - can't do it by assigning a free-standing preference set, since its owner will remain DefaultProcessingMechanism
#     (this is not a problem for objects, since they use the @setter to reassign ownership)
# - another side effect of the problem is:
#   The following works, but changing the last line to "PreferenceLevel.CATEGORY" causes an error
#     DDM_prefs = ComponentPreferenceSet(
#                     # owner=DDM,
#                     prefs = {
#                         kpVerbosePref: PreferenceEntry(False,PreferenceLevel.INSTANCE),
#                         kpReportOutputPref: PreferenceEntry(True,PreferenceLevel.INSTANCE),
#                         kpRuntimeParamModulationPref: PreferenceEntry(ModulationOperation.OVERRIDE,PreferenceLevel.CATEGORY)})
#
# FIX: SOLUTION TO ALL OF THE ABOVE:  CHANGE LOG PREF TO LIST OF KW ENTRIES RATHER THAN BOOL COMBOS (SEE LOG)
# FIX: Problems validating LogEntry / Enums:
# - Status:  commented out lines in PreferenceSet.validate_setting and PreferenceSet.validate_log:
# - Validating source of LogEntry setting (as being from same module in which PreferenceSet was declared)
#      is a problem for DefaultPreferenceSetOwner, since it can be assigned to objects declared in a different module
#      PROBLEM CODE (~660 in PreferenceSet.validate_log:
#             candidate_log_entry_value = candidate_log_class.__dict__['_member_map_'][log_entry_attribute]
#             global_log_entry_value = LogEntry.__dict__['_member_map_'][log_entry_attribute]
# - Validating that settings are actually enums is a problem when assigning boolean combinations
#      (which are not members of the enum)
#      PROBLEM CODE (~630 in PreferenceSet.validate_setting):
#             setting_OK = iscompatible(candidate_setting, reference_setting, **{kwCompatibilityType:Enum}
# ** FIX: # FIX: SHOULDN'T BE ABLE TO ASSIGN enum TO PREF THAT DOESN'T REQUIRE ONE (IN Test Script:)
#           my_DDM.prefs.verbosePref = LogEntry.TIME_STAMP
# IMPROVE: Modify iscompatible to distinguish between numbers and enums; then enforce difference in set_preference
#
# FIX: Add specification of setting type to pref @setter, that is passed to PreferenceSet.set_preference for validation
#
# FIX:  replace level setting?? (with one at lower level if setting is not found at level specified)
# QUESTION:  IS PreferenceSet.level attribute ever used?
#
# QUESTION:  WHAT IS THE RELATIONSHIP BETWEEN:
#                         CLASS PREFERENCES IN .__init__.py  (OMITTING THIS ALLOWS INSTANCE TO BE SPECIFIED DIRECTLY)
#                         ONES IN ComponentPreferenceSet
#                         CUSTOM SETS DEFINED AS ClassPreferences IN CLASS DECLARATION?
#
#
# IMPLEMENT: move defaults (e.g., defaultMechanism) to preferences
#
# IMPLEMENT: change pref names from name_pref to namePref
#              (rectifying whatever conflict that will produce with other names)
#endregion

#region LOG: -----------------------------------------------------------------------------------------------------------------
#
# IMPLEMENT:
#             0) MOVE LIST OF RECORDED ENTRIES TO LOG_ENTRIES param, AND USE logPref TO TURN RECORDING ON AND OFF
#             X) VALIDATE LOG VALUES (IN set_preferences)
#             Y) Fix CentralClock
#             4) IMPLEMENT RELEVANT SETTER METHODS IN Process, Mechanism and Projections (AKIN TO ONES IN State):
#                  MOVE IT TO LEVEL OF Function??
#             1) IMPLEMENT LOGGING "SWITCH" SOMEWHERE THAT TURNS LOGGING ON AND OFF: activate_logging, deactive_logging
#                 (PROCESS.pathway.prefs.logPref?? OR AT SYSTEM LEVEL?? OR AS PREF OR ATTRIBUTE FOR EVERY OBJECT?
#                IMPLEMENT THIS IN "IF" STATEMENT OF value SETTER METHODS
#                          MAKE SURE THIS CONTROLS APPENDING OF VALUES TO ENTRIES IN A CONTEXT-APPROPRIATE WAY
#             3) FINISH WORKING OUT INITIALIZATION (IN Function AND IN Log):
#                 SHOULD TRY TO GET ENTRIES FROM logPrefs??
#                 SHOULD USE classLogEntries AS DEFAULT IN CALL TO Log;
#                 SHOULD ADD SysetmLogEntries IN CALL TO Log (IN FUNCTIONS OR IN LOG??)
#                 SHOULD ADD LOG_ENTRIES PARAM IN WHICH VARIABLES CAN BE ASSIGNED
#             5) DEAL WITH validate_log IN PreferenceSet
#             6) REVISIT Log METHODS (add_entry, log_entries, etc.) TO MAKE SURE THEY MAKE SENSE AND FUNCTION PROPERLY:
#                 ADAPT THEM TO LogEntry tuple FORMAT
#     WHEN DONE, SEARCH FOR FIX LOG:
#
# DOCUMENTATION: ADD DESCRIPTION OF HOW LOGGING IS TURNED ON AND OFF ONCE THAT IS IMPLEMENTED
#
# IMPLEMENT: ORDER OUTPUT ALPHABETICALLY (OR IN SOME OTHER CONSISTENT MANNER)
# IMPLEMENT: dict that maps names of entries (_iVar names) to user-friendly names
# IMPLEMENT: validate logPrefs in PrererenceSet.validate_log by checking list of entries against dict of owner object
# FIX: REPLACE ENUM/BOOLEAN BASED ENTRY SPECIFICATION WITH LIST/KW-BASED ONE
# Define general LogEntry enum class for common entry flags in Globals.Log
# Validate in PreferenceSet.__init__ that any setting being assigned to _log_pref:
# - is an enum that has all of the entries in Globals.LogEntry with the same values
# - is from the same module as the owner:  candidate_info.__module is Globals.LogEntry.__module__
# PROBLEM IS THAT CAN'T VALIDATE BOOLEAN COMBINATIONS WHICH ARE SIMPLE ints, NOT ENUM MEMBERS)
#
#endregion

#region DEFAULTS: ------------------------------------------------------------------------------------------------------------
#
# - IMPLEMENT Logging of values during initialization
# - IMPLEMENT DefaultControlMechanism(object) / DefaultController(name) / SYSTEM_DEFAULT_CONTROLLER(str)
#
# - SystemDefaultInputState and SystemDefaultOutputState:
# - SystemDefaultSender = ProcessDefaultInput
# - SystemDefaultReceiver = ProcessDefaultOutput
# - DefaultController
#
# Reinstate Default state and projections and DefaultMechanism
# *** re-implement defaults:
#      In state() and Function:
#          DefaultState
#      In projection() and Function:
#          DefaultProjection
#      In Process_Base:
#          kwProcessDefaultProjection: Components.Projections.MappingProjection
#          kwProcessDefaultProjectionFunction: Components.Function.LinearMatrix
#  DefaultMechanism is now being assigned in Process;
#  -  need to re-instate some form of set_default_mechanism() in Mechanism
#
#endregion

#region TIMESCALE ------------------------------------------------------------------------------------------------------

# FIX:  TIME_STEP SHOULD HAVE A GLOBAL PARAMETER, AND THEN DDM TIME_STEP MODE USES THAT
# FIX: Put in an "apology" exception message if anything that can't handle it is called to run in time_step mode.

# IMPLEMENT:  leave default time_scale = None for mechanism
#                      (and change it back wherever it ha been assigned to TimeScale.TRIAL)
#             when process is executed, mechanism defaults to process.time_scale;
#                 if process is run on its own (i.e., not in a system), its time_scale should default to TimeScale.TRIAL
#             when system is executed, mechanism defaults to system.time_scale;
#                 if that is None, it should default to TimeScale.TRIAL
#             deal with it in the following places:
#   SYSTEM:
#     self._execute_processing(clock=clock, time_scale=time_scale, context=context)

#     def _execute_processing(self, clock=CentralClock, time_scale=TimeScale.Trial, context=None):

#     mechanism.execute(time_scale=self.timeScale,

#     def _execute_learning(self, clock=CentralClock, time_scale=TimeScale.TRIAL, context=None):

#     def execute(self,
#                 input=None,
#                 clock=CentralClock,
#                 time_scale=None,
#                 # time_scale=TimeScale.TRIAL

#     self._execute_learning(clock=clock, time_scale=time_scale, context=context + LEARNING)

#     component.execute(clock=clock,
#                       time_scale=self.timeScale,
#                       # time_scale=time_scale,
#                       context=context_str)

#     def run(self,
#             inputs,
#             num_executions=None,
#             reset_clock=True,
#             initialize=False,
#             targets=None,
#             learning=None,
#             call_before_trial=None,
#             call_after_trial=None,
#             call_before_time_step=None,
#             call_after_time_step=None,
#             clock=CentralClock,
#             time_scale=None,
#         #     time_scale=TimeScale.TRIAL,
#             context=None):
#  PROCESS:
#     def execute(self,
#                 input=None,
#                 # params=None,
#                 target=None,
#                 clock=CentralClock,
#                 time_scale=None,
#                 # time_scale=TimeScale.TRIAL,
#                 runtime_params=None,
#                 context=None

#     mechanism.execute(clock=clock,
#                       time_scale=self.timeScale,
#                       # time_scale=time_scale,

#     # Execute learningSignals

#     if self._learning_enabled:
#         self._execute_learning(clock=clock, context=context)
#         # self._execute_learning(clock=clock, time_scale=time_scale, context=context)

#     def _execute_learning(self, clock=CentralClock, context=None):

#     # def _execute_learning(self, clock=CentralClock, time_scale=TimeScale.TRIAL, context=None):
#
#  PROJECTION:
#     ControlProjection, LearningProjection, MappingProjection:

#     def execute(self, params=None, clock=CentralClock, time_scale=None, context=None):

#     # def execute(self, params=None, clock=CentralClock, time_scale=TimeScale.TRIAL, context=None):


#endregion

#region COMPONENT:
# -----------------------------------------------------------------------------------------------------------
#
# FIX!!: Get straight ComponentName vs. ComponentType (e.g.,. EVCMechanism, ComparatorMechanism)
#
# FIX!!: VARIABLE VS. VALUE BUSINESS:
#     QUESTION: is mechanism.value always == mechanism.outputValue (if not, document example)
#     QUESTION: is self.value re-initialized prior to every system execution? process execution?
#     FIX: Mechanism.inputValue and outputValue should both be lists (not np.arrays)
#     FIX: WHY BOTHER WITH inputValue ATTRIBUTE?  IF IT IS WORTH KEEPING, ADD TO DOCUMENTATION OF MECHANISM AND INPUTSTATE
#     IMPLEMENT: 7/3/16 inputValue (== self.variable) WHICH IS 2D NP.ARRAY OF inputState.value FOR ALL inputStates
#     DOCUMENTATION:  inputValue is a list, variable is a 2d np.nparray
#     FIX:  RECONCILE DOCUMENTATION WITH ACTUALITY:  value == outputValue or just 1st item of outputValue
#           CURRENTLY:  value = outputValue (DDM doesn't even have an outputValue
#     FIX:  MAKE IT SO THAT value = output of function, and outputValue is what is returned by execute
#     FIX:                  check that outputValue is concatenation of outputState values
#     IMPLEMENT .input FOR Component:  == ndarray of all inputState.variables
#     IMPLEMENT .output FOR Component:  == ndarray of all outputState.variables
#     FIX: GET STRAIGHT system.input vs. system.inputValue
#     FIX: GET STRAIGHT system.value vs. system.output vs. system.oputputValue
#     FIX: GET STRAIGHT process.input vs. process.inputValue (should be list of ProcessInputState.values)
#     FIX: CHANGE .input to .external_input
#     FIX: process.inputValue == process.variable; GET RID OF inputValue?? or replace variable with it? (AND OTHER OBJECTS?)
#     FIX: GET STRAIGHT process.value vs. system.output vs. system.oputputValue
#     FIX: IMPLEMENT .output FOR Process:  == ndarray of all outputState.variables
#                         # FIX: THESE NEED TO BE PROPERLY MAPPED
#                         return np.array(list(item.value for item in self.lastMechanism.outputStates.values()))
#     FIX: CHECK FOR dtype == object (I.E., MIXED LENGTH ARRAYS) FOR BOTH VARIABLE AND VALUE REPRESENTATIONS OF MECHANISM)
#     IMPLEMENT HIERARCHICAL SETTERS AND GETTERS FOR .value AND .metavalues;  USE THEM TO:
#                                                                             - REPRESENT OUTPUT FORMAT OF function
#                                                                             - ENFORCE 1D DIMENSIONALITY OF ELEMENTS
#                                                                             - LOG .value AND .metavalues
#     FIX: USE LIST:
#         output = [None] * len(self.paramsCurrent[OUTPUT_STATES])
#     FIX: USE NP ARRAY
#         output = np.array([[None]]*len(self.paramsCurrent[OUTPUT_STATES]))
#     FIX: MAKE CONSISTENT: self.inputValue and self.variable for process and system,
#     FIX:                  or just make inputValue a property that returns self.variable

# FIX:  ALLOW `name` TO BE A PARAM IN A PARAMS DICT (WHICH OVERRIDES name ARGUMENT OF CONSTRUCTOR)
#
# FIX: MAKE ALL OBJECT PARAMS @PRPOERTY SO THEY ARE READ-ONLY (I.E., ACCESSSIBLE ONLY VIA ASSIGN_PARAMS)
#      AND USE SETTER TO ISSUE WARNING ON ATTEMPTS TO ASSIGN;  INTERNALLY USE _PARAM TO DO DIRECT ASSIGNMENTS
#
# FIX:  IN _validate_params, ARE FUNCTION_PARAMS CHECKED AGAINST FUNCTION?  SHOULD BE.
# FIX:           MODIFY THIS TO USE user_params (STILL TREATING function_param_specs AS BELOW)
#
# INSTANTATION OF ARGS AS OBJECTS
# PROBLEM: By allowing specification of an arg to be an object,
#              but using it as a template (to recreate another instance that will actually be used)
#              preclude being able to specify a particular object.
#          This is not a problem for Function Components, for which specific instances are not needed
#              (although is inefficient: have to instantiate each twice -- particularly salient for Matlab-based ones)
#              but what about other object types (e.g., projections), that might be explicitly instantiated for
#              use in one or more places, or created in one place and used in another (e.g., projections for a Process);
#              such items should/would be usable as templates but not actual objects
#          ??SOLUTIONS:
#              - add attribute that determines whether the object should be used an instance or a template?
#                ?? which should be the default behavior?
#              - determine use by context:  items created inline for args = templates;  assigned items = instances??
#
# IMPLEMENT: is_<componentType> typespec annotation (for Function, Mechanism, State and Projection)
#
# IMPLEMENT: GET RID OF params ARG;  replace assignments as follows:
#            OLD VERSION:
#                ASSIGNMENT:
#                    params[kwSomeParam] = some_value
#                     OR
#                    params = {kwSomeParam:some_value}
#                CALL:
#                    someFunction(params=params)
#            NEW VERSION:
#                ASSIGNMENT:
#                    someParamsDict[kwSomeParam] = some_value
#                     OR
#                    someParamsDict = {kwSomeParam:some_value}
#                CALL:
#                    someFunction(**someParamsDict)
#            NOTE: THIS ONLY WORKS IF eval(kwSomeParam) (== some_param) is an arg for someFunction
#                  (i.e.:  def someFunction(some_param=some_default_value))
#                  FOR FUNCTION THAT MUST ACCEPT PARAMS NOT SPECIFIED AS ARGS, THEN INCLUDE **kwargs AS ARG
#                  AND THEN PASS kwargs TO _assign_args_to_param_dicts as params:
#                  _assign_args_to_param_dicts(params=kwargs)
#                  any entries that have keys matching an arg of someFunction will be assigned to the corresponding args
#                  any (and only those) entries in someParamsDict that have keys that don't match an arg of someFunction
#                      will be left in kwargs, and passed to assign_args_as_param_dicts() in the params dict
#
# FIX: REFACTOR Function._instantiate_function TO USE INSTANTIATED function (rather than class ref)
#      AND Function.add_args_to_param_classes:
#      RATHER THAN EXTRCTING PARAMS, CONVERTING IT INTO A CLASS AND THEN RE-INSTANTIATING IN _instantiate_function
# FIX:
#     Specification of projections arg for Process level:  projection object?  matrix??
#     kwFullConnectivity not working on outputLayer in Multilayer Learning Test Script
#     Flattening of matrix param of function arg for MappingProjection
#
# FIX / IMPLEMENT:  change .function to a property, that refers to ivar ._function;
#                  make any internal direct assignments to ._function
#                  make setter for .function that insures function_params have also been appropriately changed
#                  by comparing them with new function's user_params,
#                  deleting any that don't match (presumably from old function that are still there)
#                  and assigning defaults for new function's params that are not missing / not yet there
# IMPLEMENT / DOCUMENT:  MODIFY ``function`` ATTRIBUTE SO THAT, IF IT IS NOT A SUBCLASS OF Function
#                        (E.G., IT IS A LAMBDA FUNCTION), THEN FUNCTION_PARAMS IS DISABLED.
#                        -- SEE EXAMPLE OF transfer_mechanism_Y in Scratch Pad
#                        THEN, INTEGRATE WITH SPECIFICATION OF INPUT_STATES,
#                        BY ADDING ``index`` ATTRIBUTE TO INPUT_STATES, AND ASSIGNING EACH ONE TO RELEVANT
#                        ITEM IN ``variable`` OF CUSTOM FUNCTION.
# IMPLEMENT: REFACTOR ALL ARGUMENT/ATTRIBUTE RELATIONSHIPS AS FOLLOWS:
#      ALL ARGUMENT-RELATED ATTRIBUTES ARE IMPLEMENTED AS PROPERTIES (FOR ASSIGNMENT VALIDATION, LOGGING, ETC.):
#        THE INTERNAL VALUE IS STORED IN _argument_related_attribute
# IMPLEMENT: make paramsCurrent a @property (DONE?) and force validation on assignment if validationPrefs is set
# IMPLEMENT: @property for FUNCTION_PARAMS that parses tuple vs. direct value
#            (replace existing function in ParameterStates)
#
#  _validate_function:
#
# FIX / IMPLEMENT: Make sure that if function is reassigned (.e.g, using _instantiate_defaults),
# FIX:                  that function_params are changed too
#
# FIX / IMPLEMENT: "MODIFIED RUNTIME_PARAMS":
#       CURRENTLY FUNCTIONING ("NEW" - 11/27/16, AS OF 11/29/16)
#       SHOULD BE MODIFIED SO THAT FUNCTION PARAMS ARE KEPT ONLY IN, AND ACCESSED DIRECTLY FROM
#       THE FUNCTION ITSELF (function_object.user_params) USING EITHER:
#           AN @PROPERTY FOR function_params TO GET THEM or
#           POINT user_params.function_params TO THEM (rather than it being a dict)
#
# FIX: _validate_params ALWAYS ALLOW PARAMETER_STATE_PARAMS TO PASS
# FIX: get rid of is_numeric_or_none; replace throughout with tc.optional(is_numeric)
# FIX: implement _instantiate_defaults where flagged
#
# QUESTION: is it possible to specify a function param in a params dict if the arguments appear in the __init__
#           method?  And, in either case, does specifying function params in a params dict overrided the value
#           assigned in an explicit instantation of the function in function arg of the __init__ method?
# QUESTION: does a parameter dict have to put projection params in a PROJECTION_PARAMS subdictionary, or can it
#           it simply include entries for the params along with (i.e., at the same level as) the PROJECTION_TYPE entry
#
# IMPLEMENT: is_numeric_or_none -> optional_numeric
#
# FIX: CHANGE PROCESSING MECHANISMS TO USE update RATHER THAN execute, AND TO IMPLEMENT FUNCTION
# FIX: For SUBTYPES, change funtionType to functionSubType (may interacat with naming)
# IMPLEMENT:
#     Move code specific to _deferred_init from sublass.__init__() to Function.__init__() (MODIFIED 8/14/16 NEW)
#     PROBLEM: variable is called variable_default in Function, and params is param_defaults
#              but something different in subclasses, so not recognized; need to standardize across all classes
# IMPLEMENT: MODIFY SO THAT self.execute (IF IT IS IMPLEMENTED) TAKES PRECEDENCE OVER FUNCTION
#                 BUT CALLS IT BY DEFAULT);  EXAMPLE:  IntegratorMechanism
# IMPLEMENT:  change specification of params[FUNCTION] from class to instance (as in ControlProjection functions)
# IMPLEMENT:  change _validate_variable (and all overrides of it) to:
#              _validate_variable(request_value, target_value, context)
#              to parallel _validate_params, and then:
# IMPLEMENT: some mechanism to disable instantiating ParameterStates for parameters of an function
#                that are specified in the script
#            (e.g., for EVC.function:
#                - uses LinearCombination,
#                - want to be able to specify the parameters for it
#                - but do not need any parameterStates assigned to those parameters
#            PROBLEMS:
#                - specifying parameters invokes instantation of parameterStates
#                    (note: can avoid parameterState instantation by not specifying parameters)
#                - each parameterState gets assigned its own functions, with the parameter as its variable
#                - the default function for a parameterState is LinearCombination (using IDENTITY_MATRIX)
#                - that now gets its own parameters as its variables (one for each parameterState)
#                - it can't handle kwOperaton (one of its parameters) as its variable!
#            SOLUTION:
#                - FUNCTION_PARAMS: {PARAMETER_STATE: None}}:  suppresses ParameterStates
#                - handled in Mechanism._instantiate_parameter_states()
#                - add DOCUMENTATION in Components and/or Mechanisms or ParameterStates;
#                      include note that functionParams are still accessible in paramsCurrent[functionParams]
#                      there are just not any parameterStates instantiated for them
#                          (i.e., can't be controlled by projections, etc.)
#                - TBI: implement instantiation of any specs for parameter states provided in PARAMETER_STATES
#
# Implement: recursive checking of types in _validate_params;
# Implement: type lists in paramClassDefaults (akin requiredClassParams) and use in _validate_params
            # IMPLEMENTATION NOTE:
            #    - currently no checking of compatibility for entries in embedded dicts
            #    - add once paramClassDefaults includes type lists (as per requiredClassParams)
# Implement categories of Function functions using ABC:
# - put checks for constraints on them (e.g., input format = output format)
# - associate projection and state categories with function categories:
#    e.g.:  mapping = transform;  input & output states = aggregate
#
#endregion

#region SYSTEM ---------------------------------------------------------------------------------------------------------
#
# IMPLEMENT!! Ted's toposort
# IMPLEMENT OrderedSet for toposort execution sets
# IMPLEMENT Replace executionList with sorted_execution_list (i.e., sort once formed, so there is only one version)
# IMPLEMENT:  OUTPUT EDGE LIST FROM GRAPH
# IMPLEMENT: Add PREDICTION to list of mechanism specifications in System (and document in System, and EVCMechanism)
# **IMPLEMENT: System.monitored_output_states:
#              @property, that gets list of all outputStates monitored by the system's controller
#              object should include their names, objects, and the inputState used to monitor it
# IMPLEMENT:  INITIALIZE USING TOPOSORT AND THEN RUN WITH FULL SET OF PROJECTIONS
#          VS INITIAL STATE ATTRIBUTE IN MECHANISM_TUPLES;
#                                   FLAG SOURCES OF FEEDBACK PROJECTIONS AS NEEDING THIS SPECIFIED
#                                   INCLUDE KEYWORD "IGNORE" THAT MEANS DON'T USE THAT PROJECTION ON INITIALIZATION PASS
#
# FIX: System.mechanismList.mechanismNames
# FIX: MAKE SURE THIS IS OK (IN System):
#                                 # MODIFIED 9/15/16 NEW:
#                                 values.append(output_state.value)
# FIX:  Order target assignments for system according to order in targetMechanisms rather than process
# TEST SPECIFYING word_reading_process BEFORE color_naming_process
#
# ** FIX: FIGURE OUT HOW TO GET DILL WORKING TO CACHE SYSTEM IN System._cache_state, OR STORE AS BINARY OBJECT
#      THIS NEEDS TO BE DONE FOR EVC SIMULATIONS, SO THAT THERE IS NOT "PARAMETER" CREEP FROM RUNNING THOSE:
#      EVC simulation may leave system in different state than end of last trial:
#      NEED TO CACHE SYSTEM BEFORE SIMULATIONS, AND RESTORE AT END.
#
# FIX: CHANGE <system>.processes to <system>.process_tuples
# FIX: DEAL WITH "INITIALIZE_CYCLE" MECHANISMS IN GRAPH
# FIX: THE FOLLOWING SHOULD SPECIFY a AS BOTH ORIGIN AND TERMINAL: [a, b, a]
# FIX: *** FLAG "INTERNAL" ORIGIN MECHANISMS (I.E., ONES THAT ALSO HAVE FEEDBACK CONNECTIONS)
# FIX:  ADD SOMEWHERE
    # if self.verbosePref:
    # print('{} has feedback connections; be sure that the following items are properly initialized:'.
    #       format(self.name))
#
# QUESTION: CYCLIC SYSTEMS:
#                HOW TO HANDLE MECHANISMS WITH OUTGOING FEEDBACK PROJECTIONS:  NEED TO BE EXPLICITLY INITIALIZED
#                HOW TO HANDLE MECHANISMS THAT ARE IN TWO PROCESSES (E.G., "SEQUENTIAL" PROCESSES):
#                   should mechanism that is TERMINAL for one process but is an ORIGIN (or projects to) another
#                   be treated as an origin and/or terminal or neither?
#                   (SEE Cyclic System Test Script)
# ANSWER: Default to ignore projection on first pass
#         Allow it to use prior values between runs/executions (modulo no reset of CentralClock)
#         Allow it to be specified as a parameter
#
# System module:
#
# TOOLS
#             Visualizer
#               Cytoscape
#               Gephi
#
#             Directed acyclic graph
#             Topological sort
#
#             Methods for develping hierarchical models
#             Stan
#             Winbug
#
#             Python networkx:
#             https://networkx.github.io/
#
#
#    PARSER:
#    Specify:
#      tuples: (senderMech, receiverMech, [projection])
#                     senderMech & receiverMech must be mechanism specifications
#                     projectionMatrix must specify either:
#                          + MappingProjection object
#                          + IDENTITY_MATRIX: len(sender.value) == len(receiver.variable)
#                          + kwFull (full cross-connectivity) [** ADD THIS AS SPEC FOR LinearMatrix FUNCTION)
#                          + timing params
#      Processes (and use their pathways)
#    Run toposort to get linear structure
#
#    EXECUTION:
#    run function:
#        Calls each Process once per time step (update cycle)
#
#    "SEQUENTIAL"/"ANALYTIC" MODE:
#    1) Call every Process on each cycle
#        a) Each Process calls the Mechanisms in its Pathway list in the sequence in which they appear;
#            the next one is called when Mechanism.receivesFromProjections.frequency modulo CurrentTime() = 0
#
# VS:
#        a) Each Process polls all the Mechanisms in its Pathway list on each cycle
#            each one is called when Mechanism.receivesFromProjections.frequency modulo CurrentTime() = 0
#
# SEQUENTIAL MODE:
#     COMPUTE LCD (??GCF??)
#     STEP THROUGH 0->LCD
#     EACH FIRES WHEN ITS FREQ == STEP #
#
# CASCADE MODE:
#     EVERY MECHANISM UPDATES EVERY STEP
#     BUT IT DOES SO WITH SCALE = 1/FREQ
#
# Update Cycle:
#     Each Process calls update method of each mechanism in its pathway
#     Mechanisms are called in reverse order so that updating is synchronous
#         (i.e., updating of each mechanism is indpendent of the influence of any others in a feed-forward chain)
#     Each mechanism:
#         - updates its inputState(s) by calling its projection(s)
#             - projections are updated and values included in inputState update based on projection's timing param
#         - runs its execute method
#         - updates its outputState(s)
#
# TimeScale params:
#     Number of timesteps per trial (default:  100??)
#
# ProjectionTiming params [ProjectionTiming namedtuple: (phase, frequency, scale)]
#     Phase (time_steps): determines when update function starts relative to start of run
#     Frequency (int [>0] or float [0-1]): cycle time for projection's contribution to updating of inputState.variable:
#                               - if int, updates every <int> time_steps
#                               - if float, multiplied times self.value and used to update every cycle
#     Scale (float [0-1]):  scales projection's contribution to inputState.variable
#                            (equivalent to rate constant of time-averaged net input)
#     Function (UpdateMode):  determines the shape of the cycling function;
#                             - default is delta function:  updates occur only on time_steps modulo frequency
#                             - future versions should add other functions
#                               (e.g,. square waves and continuous function to "temporally smooth" update function
# LATEST VERSION:
#   - phaseSpec for each Mechanism in Process::
#        integers:
#            specify time_step (phase) on which mechanism is updated (when modulo time_step == 0)
#                - mechanism is fully updated on each such cycle
#                - full cycle of System is largest phaseSpec value
#        floats:
#            values to the left of the decimal point specify the "cascade rate":
#                the fraction of the outputvalue used as the input to any projections on each (and every) time_step
#            values to the right of the decimal point specify the time_step (phase) at which updating begins

#
# IMPLEMENT:  PhaseSpec:
#   - phaseSpec for each Mechanism in Process::
#        integers:
#            specify time_step (phase) on which mechanism is updated (when modulo time_step == 0)
#                - mechanism is fully updated on each such cycle
#                - full cycle of System is largest phaseSpec value
#        floats:
#            values to the left of the decimal point specify the "cascade rate":
#                the fraction of the outputvalue used as the input to any projections on each (and every) time_step
#            values to the right of the decimal point specify the time_step (phase) at which updating begins
# QUESTION: SHOULD OFF PHASE INPUT VALUES BE SET TO EMPTY OR NONE INSTEAD OF 0?
#           IN SCRIPTS AND EVCMechanism._get_simulation_system_inputs()
# FIX: Replace toposort with NetworkX: http://networkx.readthedocs.io/en/stable/reference/introduction.html
# IMPLEMENT: Change current System class to ControlledSystem subclass of System_Base,
#                   and purge System_Base class of any references to or dependencies on controller-related stuff
# IMPLEMENT: *** ADD System.controller to executionList and
#                execute based on that, rather than dedicated line in System.execute
# IMPLEMENT: *** sort System.executionList (per System.show() and exeucte based on that, rather than checking modulos
# IMPLEMENT: *** EXAMINE MECHANISMS (OR OUTPUT STATES) IN SYSTEM FOR monitor ATTRIBUTE,
#                AND ASSIGN THOSE AS MONITORED STATES IN EVC (inputStates)
# IMPLEMENT: System.execute() should call EVC.update or EVC.execute_system METHOD??? (with input passed to System on command line)
# IMPLEMENT: Store input passed on command line (i.e., at runtime) in self.input attribute (for access by EVC)??
# IMPLEMENT: run() function (in Systems module) that runs default System
# IMPLEMENT: System.inputs - MAKE THIS A CONVENIENCE LIST LIKE System.terminalMechanisms
# IMPLEMENT: System.outputs - MAKE THIS A CONVENIENCE LIST LIKE System.terminalMechanisms
#
# FIX: NOTES: MAKE SURE System.execute DOESN'T CALL EVC FOR EXECUTION (WHICH WILL RESULT IN INFINITE RECURSION)
#
# FIX: NEED TO INSURE THAT self.variable, self.inputs ARE 3D np.arrays (ONE 2D ARRAY FOR EACH PROCESS IN kwProcesses)
# FIX:     RESTORE "# # MODIFIED 6/26/16 NEW:" IN self._validate_variable
# FIX:     MAKE CORRESPONDING ADJUSTMENTS IN self._instantiate_function (SEE FIX)
#
# FIX: Output of default System() produces two empty lists
#
#endregion

#region PROCESS: -------------------------------------------------------------------------------------------------------------
#
# FIX: SOFT CLAMP and HARD CLAMP (for clamp_input option): convert SOFT_CLAMP and HARD_CLAMP to enums and test for them
#
# FIX: REPLACE Process.firstMechanism and Process.lastMechanism WITH ORIGIN AND TERMINAL mechanisms THROUGHOUT PROJECT
# FIX: *** CHANGE process.firstMechanism -> process.origin
# FIX: *** CHANGE process.lastMechanism -> process.terminal
#
# FIX: add learning_mech_tuples and learningMechanisms
#
# FIX: Identify recurrent projections, designate mechanisms as INITIALIZE_CYCLE,
# FIX:          and in implement initialization of them in execution
#           OPTIONS:  ZEROS, NO INPUT FOR FIRST PASS, OR EXPLICITLY?
# FIX: SHOULD MOVE VALIDATION COMPONENTS BELOW TO Process._validate_params
# FIX: AUTO_ASSIGN_MATRIX NOT WORKING:  FIX IN Function LinearCombination
# IMPLEMENT: AUTO_ASSIGN_MATRIX  in LinearCombination or in MappingProjection?
#                                or wherever matching referenced in Process actually gets done
# FIX: Deploy _is_mechanism_spec in validation contexts generally
#
# CONFIRM: Assignment of processInputStates when mechanism belongs to more than one process
# TEST (line 1442):
    # if params:
    #     projection.matrix = params
#
# IMPLEMENT: ?REINSTATE VALIDATION OF PROCESS AND SYSTEM (BUT DISABLE REPORTING AND RE-INITIALIZE WEIGHTS IF LEARNING)
# IMPLEMENT: Process: phases in execution
# IMPLEMENT: ProcessTuples (per MechanismTuples)
# IMPLEMENT: Process SHOULD RECOGNIZE AND CALL MonitoringMechanism(s):
#            - do pass after _deferred_init to add MonitoringMechanism(s) to mechanisms_list
#              (or do so in _deferred_init pass)
#            - ??add flag that enables/disables learning? (for use by system/EVC)??
# IMPLEMENT: set _deferred_init flag on a mechanism if any component has a delayed init
#                and use in Process to filter which ones need to be called (both for efficiency and debugging)
#
# IMPLEMENT: In Process factory method:
#                 add name arg (name=)
#                 test params (in particular, kwConfig)
#                 test dict specification
#
# IMPLEMENT: Add params to Process for projection type (default: MappingProjection) and matrix type (default: random)
#
# IMPLEMENT: Factor _instantiate_pathway so that parsing/instantiation of mechanism/projection specs
#            can also be called after _deferred_init
#
# IMPLEMENT: Process:  modify execute to take training_signal arg if LearningProjection param is set
#                      (i.e., specify its format and where it will come from -- input or projection from a mechanism)
#
# QUESTION:  Should process.execute use phases or not?
# ANSWER: yes, for realtime mode;  so, it should check phase
#
# - FIX:
#         if len(config_item) is 3:
#                     # TEST THAT ALL TUPLE ITEMS ARE CORRECT HERE
#                     pass
#
# - FIX: NEED TO DEAL WITH SITUATION IN WHICH THE SAME MECHANISM IS USED AS THE FIRST ONE IN TWO DIFFERENT PROCESSES:
#        ?? WHAT SHOULD BE ITS INPUT FROM THE PROCESS:
#           - CURRENTLY, IT GETS ITS INPUT FROM THE FIRST PROCESS IN WHICH IT APPEARS
#           - IMPLEMENT: ABILITY TO SPECIFY WHICH PROCESS(ES?) CAN PROVIDE IT INPUT
#                        POSSIBLY MAP INPUTS FROM DIFFERENT PROCESSES TO DIFFERENT INPUT STATES??
#
# - IMPLEMENT: Autolink for pathway:
#               WHAT TO DO WITH MECHANISMS THAT RECEIVE A PROJECTION W/IN THE LIST BUT NOT THE PRECEDING
#               OVERRIDE MODE:  serial projections only within the config list
#               INHERIT MODE:   mechanisms retain all pre-specified projections:
#                                  ?? check for orphaned projections? mechanisms in NO process config??
#
# - fix: how to handle "command line" execute method parameters (i.e., specified in config tuple):
#        in check args they get incorporated into paramsCurrent, but into parameterState.value's
#        combining all of them in mechanism execute method would be "double-counting"
#        - only count the ones that changed?
#        - handle "command line" params separately from regular ones (i.e., isolate in _check_args)??
#        - pass them through parameterState execute function
#              (i.e., pass them to parameterState.execute variable or projection's sender??)
# - implement:
#     - coordinate execution of multiple processes (in particular, mechanisms that appear in more than one process)
#     - deal with different time scales
#     - response completion criterion (for TIME_STEP mode) + accuracy function
#     - include settings and log (as in ControlProjection)
#
# - implement:  add pathway arg to call, so can be called with a config
#
# - implement: alias Process_Base to Process for calls in scripts
#
#
# *** DECIDE HOW TO HANDLE RUNNING OF ALL execute FUNCTIONS ON INIT OF OBJECT:
#    ?? DO IT BUT SUPPRESS OUTPUT?
#    ?? SHOW OUTPUT BUT FLAG AS INITIALIZATION RUN
#    ?? USE CONTEXT TO CONDUCT ABBREVIATED RUN??
#
# execute methods: test for kwSeparator+COMPONENT_INIT in context:
#          limit what is implemented and/or reported on init (vs. actual run)
#endregion

#region MECHANISM: -----------------------------------------------------------------------------------------------------------
#
# FIX: FORMATTING OF return_value IN Mechanism.execute (LINE 1322) AND OutputState._instantiate_output_states (LINE 573)
#
# FIX MonitorOutputStates ISSUES:
#     FIX: GET RID OF MonitoredOutputStatesOption enum; just use keywords (also in documentation)
#     IMPLEMENT: Replace monitored_output_states tuple format (outputState or mech, exp, weight) with
#                       (outputState or mech, MonitoredOutputStatesOptions, tuple(exp, weight))
#     FIX: MAKE MONITOR_FOR_CONTROL A REQUIRED PARAM FOR System CLASS
#          ALLOW IT TO BE:  MonitoredOutputStatesOption, Mechanism, OutputState or list containing any of those
#     FIX: NEED TO SOMEHOW CALL _validate_monitored_state FOR MONITOR_FOR_CONTROL IN SYSTEM.params[]
#     FIX: CALL _instantiate_monitored_output_states AFTER instantiate_prediction_mechanism (SO LATTER CAN BE MONITORED)
#     FIX: QUESTION:  WHICH SHOULD HAVE PRECEDENCE FOR MONITOR_FOR_CONTROL default: System,Mechanism or ConrolMechanism?
#     IMPLEMENT: EVCMechanism.MonitoredOutputStates (list of each Mechanism.outputState being monitored)
#
# FIX!!: CONSOLIDATE _instantiate_parameter_states IN Mechanism AND Projection AND MOVE TO ParameterState Module
# FIX:     Function IN Projection:  (_instantiate_attributes_before_function() and _instantiate_parameter_states())
# FIX:     ?? SHOULD THIS USE _instantiate_defaults ??
#
# CONFIRM: VALIDATION METHODS CHECK THE FOLLOWING CONSTRAINT: (AND ADD TO CONSTRAINT DOCUMENTATION):
#          #OF OUTPUTSTATES MUST MATCH #ITEMS IN OUTPUT OF EXECUTE METHOD **
#
# TEST: MAKE SURE THAT outputValue IS GETTING SET PROPERLY
#                  (IN Mechanism.execute OR Mecchanism._update_output_states)
#
# IMPLEMENT: dictionaries for receivesFromProjections and sendsToProjections;
#            each entry is the name of an inputState or outputState;  value is tuple with...??
# IMPLEMENT: add built-in names for mechanism's InputStates and OutputStates (like ParameterStates)
# IMPLEMENT: reference to mechanism by name in pathway (look it up in Registry)
# IMPLEMENT mechanismTuple as named tuple type
# IMPLEMENT:  Mechanism:  consider adding _update_output_states() to @property method for self.value
# IMPLEMENT:  Mechanism.initialize (that sets Mechanism.value and updates Mechanism.outputStates)
#
# FIX!!: get_mech_tuple() in MechanismList only gets first mech_tuple in the list, but there could be more than one
#      check calls to get_mech_tuple() to see if that ever will pose a problem
#      Same problem for ProcessList
#
# FIX: IN _instantiate_state:
# FIX: - check that constraint_value IS NOW ONLY EVER A SINGLE VALUE
# FIX:  CHANGE ITS NAME TO constraint_value
# Search & Replace: constraint_value -> constraint_value
#
# FIX: ALLOW EXECUTE/RUN OF MECHANISM TO USE RUN-TIME PARAM
#
# - add settings and log (as in ControlProjection)
# - Fix: name arg in init__() is ignored
#
# - MODIFY add_projection
#         IMPLEMENTATION NOTE:  ADD FULL SET OF ParameterState SPECIFICATIONS
# IMPLEMENT: WRITE METHOD TO MORE DEEPLY CHECK CHANGE OF .value STATUS FOR NON-NUMPY values
#               (in Mechanism_Base.@status.setter, ~Line 1746)
#
# IMPLEMENT: EXAMINE MECHANISMS (OR OUTPUT STATES) IN SYSTEM FOR monitor ATTRIBUTE,
#                AND ASSIGN THOSE AS MONITORED STATES IN EVC (inputStates)
#
# - IMPLEMENT: CLEAN UP ORGANIZATION OF STATES AND PARAMS
# Mechanism components:                Params:
#   InputStates      <- InputStateParams
#   ParameterStates  <- ParameterStateParams (e.g., Control Signal execute method)
#   OutputStates     <- OutputStateParams
#   self.execute              <- MechanismFunction, MechanismFunctionParams (e.g., automatic drift rate)
#
# IMPLEMENT:  self.execute as @property, which can point either to _execute or paramsCurrent[FUNCTION]
#
# - IMPLEMENTATION OF MULTIPLE INPUT AND OUTPUT STATES:
# - IMPLEMENT:  ABSTRACT HANDLING OF MULTIPLE STATES (AT LEAST FOR INPUT AND OUTPUT STATES, AND POSSIBLE PARAMETER??
# - Implement: Add StateSpec tuple specificaton in list for  INPUT_STATE and OutputStates
#        - akin to ParamValueProjection
#        - this is because OrderedDict is a specialty class so don't want to impose their use on user specification
#        - adjust _validate_params and instantiate_output_state accordingly
# - Implement: allow list of names, that will be used to instantiate states using self.value
# - Implement: allow dict entry values to be types (that should be checked against self.value)
#
# - NEED TO INITIALIZE:            kwStateValue: NotImplemented,
# - IMPLEMENTATION NOTE: move defaultMechanism to a preference (in Mechanism.__init__() or Process.__init())
# - IMPLEMENTATION NOTE: *** SHOULD THIS UPDATE AFFECTED PARAM(S) BY CALLING RELEVANT PROJECTIONS?
# -    ASSGIGN  *** HANDLE SAME AS MECHANISM STATE AND PROJECTION STATE DEFAULTS:
#                   create class level property:  inputStateDefault, and assign it at subclass level??
# - replace "state" with "mechanism_state"
# - Generalize _validate_params to go through all params, reading from each its type (from a registry),
#                            and calling on corresponding subclass to get default values (if param not found)
#                            (as PROJECTION_TYPE and PROJECTION_SENDER are currently handled)
# IN MECHANISMS _validate_function:
#   ENFORCEMENT OF CONSTRAINTS
#
# - Break out separate execute methods for different TimeScales and manage them in Mechanism.update_and_execute
#
# # IMPLEMENTATION NOTE: *** SHOULDN'T IT BE INSTANTIATED? (SEE BELOW)  (ARE SOME CONTEXTS EXPECTING IT TO BE A CLASS??)
#                          SEARCH FOR [kwExecuteFunction] TO SEE
#
# ??ADD self.valueType = type(func(inspect.getargspec(func).args))
#             assign this Function.__init__
#
#
# In _instantiate_state (re: 2-item tuple and Projection cases):
        # IMPLEMENTATION NOTE:
        #    - need to do some checking on state_spec[1] to see if it is a projection
        #      since it could just be a numeric tuple used for the variable of a state;
        #      could check string against ProjectionRegistry (as done in _parse_projection_ref in State)
    # IMPLEMENTATION NOTE:
    #    - should create list of valid projection keywords and limit validation below to that (instead of just str)
#
# - implement:
#     Regarding ProcessDefaultMechanism (currently defined as Mechanism_Base.defaultMechanism)
#        # IMPLEMENTATION NOTE: move this to a preference (in Process??)
#        defaultMechanism = DDM_MECHANISM
#
#endregion

#region ControlMechanism / EVCMechanism / ControlSignal: -------------------------------------------------------------
#
# FIX: implement System argument for EVCMechanism
#
# FIX: Should __init__ for ControlMechanism and EVCMechanism have default_input_value argument?
#
# FIX!!: ALLOW ControlMechanism.system ASSIGNMENT TO BE DEFERRED (CHECK ONLY ON EXECUTION, or SYSTEM INSTANTATION?)
#      COORDINATE THIS WITH deferred init for ControlProjection
#      THIS SHOULD OBVIATE NEED FOR DefaultControlMechanism
#      THEN TEST EVC System Laming Validation Test with weights assigned to EVC
#
# FIX monitor_for_control ISSUES (cf monitored_output_states ISSUES UNDER MECHANISM (ABOVE))
#     FIX:  ADD monitored_output_states ATTRIBUTE TO ControlMechanism, AND THEN MAKE SURE THAT DOCSTRING REFERENCES RESOLVE
#                 TO IT RATHER THAN EVCMechanism (AS THEY CURRENTLY DO).
#     - IMPLEMENT: MONITOR_FOR_CONTROL_OPTION for individual Mechanisms (in ControlMechanism):
#            TBI: Implement either:  (Mechanism, MonitoredOutputStatesOption) tuple in MONITOR_FOR_CONTROL specification
#                                    and/or MONITOR_FOR_CONTROL in Mechanism.params[]
#                                             (that is checked when ControlMechanism is implemented
#            DOCUMENT: if it appears in a tuple with a Mechanism, or in the Mechamism's params list,
#                          it is applied to just that mechanism
#     DOCUMENT: DIFFERENCES BETWEEN EVCMechanism.inputStates (that receive projections from monitored States) and
#                                   EVCMechanism.MonitoredOutputStates (the terminal states themselves)
#
# FIX/DOCUMENT:  WHY SYSTEM: None FOR EVCMechanism AND DefaultControlMechanism [TRY REMOVING FROM BOTH]
#
# FIX: GENERATE MORE MEANINGFUL ERROR WHEN THERE ARE NO OUTPUTSTATES TO MONITOR FOR EVC
#       USE EVC System Test Script and delete CONTROL_PROJECTION for drift_rate param in DDM.__init__()
#
# FIX: IMPLEMENT _update FOR ControlMechanism (CURRENTLY OVERRIDDEN)
# FIX: EVCMecchanism prefs not settable
# FIX: Component: UNCOMMENT WHEN EVC IS GIVEN A PREF SET
#
# FIX: MAKE EVCMechanism._update_predicted_inputs MORE EFFICIENT
#
# FIX: WHICH IS CORRECT (SEBASTIAN):
#             # MODIFIED 12/4/16 OLD:
#             self._mech_tuples.extend(self._monitoring_mech_tuples)
#             # # MODIFIED 12/4/16 NEW:
#             # self._mech_tuples.extend(reversed(self._monitoring_mech_tuples))
#             # MODIFIED 12/4/16 END
#
# NOTE:  Can implement reward rate valuation by:
# - implementing reward mechanism (gets input from environment)
# - instantiating EVC with:
# params={
#     MONITOR_FOR_CONTROL:[[reward_mechanism, DDM.outputStates[_ddm_rt]],
#     FUNCTION_PARAMS:{OPERATION:LinearCombination.Operation.PRODUCT,
#                            WEIGHTS:[1,1/x]}}
#    NEED TO IMPLEMENT 1/x NOTATION FOR WEIGHTS IN LinearCombination
#
# REFACTORING NEEDED:
# ? MODIFY State._instantiate_projections_to_state TO TAKE A LIST OF PROJECTIONS AS ITS ARG
# √ ADD METHOD TO Mechanism:  _instantiate_projections_to_state:
#      default:  ADD PROJECTION TO (PRIMARY) inputState
#      optional arg:  inputState (REFERENCED BY NAME OR INDEX) TO RECEIVE PROJECTION,
#                     OR CREATE NEW inputState (INDEX = -1 OR NAME)
# ? MODIFY DefaultProcessingMechanism TO CALL NEW METHOD FROM instantiate_control_signal_channel
# - FIX: ?? For ControlMechanism (and subclasses) what should default_input_value (~= variable) be used for?
# - EVC: USE THE NEW METHOD TO CREATE MONITORING CHANNELS WHEN PROJECIONS ARE AUTOMATCIALLY ADDED BY A PROCESS
#         OR IF params[INPUT_STATES] IS SPECIFIED IN __init__()
#
# IMPLEMENT: Implement way of specifying default allocation policy for ControlSignals in system
#
#                   MAKE IT AN ARGUMENT / ATTRIBUTE OF THE EVCMECHANISM THAT IS USED IF NO OTHER IS SPECIFED
# IMPLEMENT: ADD _instantiate_input_states TO ControlMechanism AND
#
# IMPLEMENT      MOVE ASSIGNMENT OF monitor_for_control_factors TO THERE
#
# - IMPLEMENT: controlSignals attribute:  list of control signals for mechanism
#                                        (get from outputStates.sendsToProjections)
# - IMPLEMENT: controlSignalSearchSpace argument in constructor, that can be:
#                   - 2d array (each item of which is validated for length = len(self.controlSignals
#                   - function that returns a 2d array, validate per above.
#
# - IMPLEMENT: EXAMINE MECHANISMS (OR OUTPUT STATES) IN SYSTEM FOR monitor ATTRIBUTE,
#                AND ASSIGN THOSE AS MONITORED STATES IN EVC (inputStates)
#
# - IMPLEMENT: .add_projection(Mechanism or State) method:
#                   - add controlSignal projection from EVC to specified Mechanism/State
#                   - validate that Mechanism / State.owner is in self.system
#                   ?? use Mechanism.add_projection method
# - IMPLEMENT: FUNCTION_PARAMS for cost:  operation (additive or multiplicative), weight?
# - TEST, DOCUMENT: Option to save all EVC policies and associated values or just max
# - IMPLEMENT: Control Mechanism that is assigned as default with SYSTEM specification
#               ONCE THAT IS DONE, THEN FIX: IN System._instantiate_attributes_before_function:
#                                                         self.controller = EVCMechanism(params={SYSTEM: self})#
# - IMPLEMENT: ??execute_system method, that calls execute.update with input pass to System at run time?
# ? IMPLEMENT .add_projection(Mechanism or State) method that adds controlSignal projection
#                   validate that Mechanism / State.owner is in self.system
#                   ? use Mechanism.add_projection method

# IMPLEMENT: call ControlMechanism should call ControlProjection._instantiate_sender()
#                to instantaite new outputStates and Projections in _take_over_as_default_controller()
#
# IMPLEMENT: kwPredictionInputTarget option to specify which mechanism the EVC should use to receive, as input,
#                the output of a specified prediction mechanims:  tuple(PredictionMechanism, TargetInputMechanism)
#
# FIX: CURRENTLY DefaultController IS ASSIGNED AS DEFAULT SENDER FOR ALL ControlProjections IN
# FIX:                   ControlProjection.paramClassDefaults[PROJECTION_SENDER]
# FIX:   SHOULD THIS BE REPLACED BY EVC?
# FIX:  CURRENTLY, COST_FUNCTION and COST_APPLICATION_FUNCTION ARE SPECIFIED AS INSTANTIATED FUNCTIONS
#           (IN CONTRAST TO function  WHICH IS SPECIFIED AS A CLASS REFERENCE)
#           COULD SWITCH TO SPECIFICATION BY CLASS REFERENCE, BUT THEN WOULD NEED
#             CostAggregationFunctionParams and CostApplicationFunctionParams (AKIN TO functionParams)
#
# FIX: self.variable:
#      - MAKE SURE self.variable IS CONSISTENT WITH 2D np.array OF values FOR MONITOR_FOR_CONTROL
#
# DOCUMENT:  protocol for assigning DefaultControlMechanism
#           Initial assignment is to SystemDefaultCcontroller
#           When any other ControlMechanism is instantiated, if params[MAKE_DEFAULT_CONTROLLER] = True
#                then the class's _take_over_as_default_controller() method
#                     is called in _instantiate_attributes_after_function
# it moves all ControlProjections from DefaultController to itself
#
# FIX: IN ControlProjection._instantiate_sender:
# FIX 6/28/16:  IF CLASS IS ControlMechanism SHOULD ONLY IMPLEMENT ONCE;  THEREAFTER, SHOULD USE EXISTING ONE
#
# FIX: ControlMechanism._take_over_as_default_controller() IS NOT FULLY DELETING DefaultController.outputStates
#
# FIX: PROBLEM - ControlMechanism._take_over_as_default_controller()
# FIX:           NOT SETTING sendsToProjections IN NEW CONTROLLER (e.g., EVC)
#
# SOLUTIONS:
# 1) CLEANER: use _instantiate_sender on ControlProjection to instantiate both outputState and projection
# 2) EASIER: add self.sendsToProjections.append() statement in _take_over_as_default_controller()
#
#
# BACKGROUND INFO:
# _instantiate_sender normally called from Projection in _instantiate_attributes_before_function
#      calls sendsToProjection.append
# _instantiate_control_projection normally called from ControlProjection in _instantiate_sender
#
# Instantiate EVC:  __init__ / _instantiate_attributes_after_function:
#     take_over_as_default(): [ControlMechanism]
#         iterate through old controller’s outputStates
#             _instantiate_control_projection() for current controller
#                 _instantiate_state() [Mechanism]
#                     state_type() [OutputState]
#
#endregion

#region STATE: -----------------------------------------------------------------------------------------------------
#
# FIX: WHY IS THE FIRST ARGUMENT FOR A State (AND ITS SUBCLASSES) "value" RATHER THAN "variable"??
#
# FIX: OutputState:  value as arg and value as attribute are different and therefore confusing;
#                    rename reference_value??
# IMPLEMENT: full _instantiate_input_states capability per _instantiate_output_states (see ObjectiveMechanism):
#                 ??include `senders` arg (and use version of _get_monitored_states in EVC)
# IMPLEMENT: OutputState.update: INCORPORATE paramModulationOperation HERE, AS PER PARAMETER STATE
# IMPLEMENT: REPLACE INDEXING OF Mechanism.value by OUTPUTSTATES WITH NAMES OF ITEMS IN Mechanism.value
# FIX: ``value`` should not be used as the name of the variable arg for states
#              too easily confused with their ``value`` attributes;  should be switched back to ``variable``
# IMPLEMENT: ``index`` attribute for InputState, paralleling outputState (and document accordingly)
#
# IMPLEMENT: OutputStates:
#               _instantiate_output_states() (~Lines 587-602):
#                          if the number of states in owner.paramsCurrent[OUTPUT_STATES] matches
#                          the len of axis 0 of owner_value, then the default should be to increment
#                          index for each state, assigining each item of owner_value to each outputState
#                          (seems natural);  if the lengths are not equal, then can use current default
#                          behavior which is to assign the value of all the outputStates to the first item
#                          of owner_value
#
# IMPLEMENT: OutputStates:
    # COMMENT:
    #     OutputStates can also be added by using the :py:func:`assign_output_state <OutputState.assign_output_state>`.
    # COMMENT
#
# FIX:  Generalize solution to problem of combining projection values when they are matrices:
#       Currently solved by embedding the value of a projection to a matrix parameterState of a MappingProjection
#           in a list (see "is_matrix_mapping").  Should probably do some more general check on dimensionality
#           of value and/or coordinate this with (e.g,. specify relevant parameter for) LinearCombination function
#
# IMPLEMENT:  OutputState functions (per following from DOCUMENTATION under Mechanism docsring:
#    Usually the ``function`` of the primary outputState transfers the result of the mechanism's function to the primary
#    outputState's ``value`` attribute (i.e., its function is the Linear function with slope=1 and intercept=0).  Other
#    outputStates may use other functions to transform the result of the mechanism's function in various ways (e.g.,
#    generate its mean, variance, etc.)
#
# IMPLEMENT outputStateParams dict;  SEARCH FOR: [TBI + OUTPUT_STATE_PARAMS: dict]
# IMPLEMENT: ability to redefine primary input and output states (i.e., to be other than the first)
#
# IMPLEMENT:  ?? ADD OPTION TO OVERRIDE "LAZY UPDATING" OF PARAMETER STATES, SO THAT ANY CHANGES CAN BE SEEN IN A PRINT
#                STATEMENT AS SOON AS THEY HAVE OCCURRED)
# IMPLEMENT: ADD OPTION TO SPECIFY WHICH OUTPUT STATES (self.outputValue) TO INCLUDE IN REPORT_OUTPUT
#            (e.g., DDM)
# IMPLEMENT:  ParamsDict - > .<param>:
#             In update parameter states, assign self.param.value == parameterState[<param>].value
#                                         and use those in mechanism functions (as current value of parameters)
#             Implement same pattern for inputState and outputState dicts, so that can have: inputState.name.value
# IMPLEMENT: option to override "lazy updating" of parameterStates (and, in particular, weight matrix)
#            -> useful for debugging;  confusing to have updates not appear until next trial
# *** NEED TO IMPLEMENT THIS (in State, below):
# IMPLEMENTATION NOTE:  This is where a default projection would be implemented
#                       if params = NotImplemented or there is no param[STATE_PROJECTIONS]
#
# **** IMPLEMENTATION NOTE: ***
#                 FOR MechainismInputState SET self.value = self.variable of owner
#                 FOR MechanismiOuptuState, SET variableClassDefault = self.value of owner
#
# - State, ControlProjection and MappingProjection:
# - if "senderValue" is in **args dict, assign to variable in init
# - clean up documentation
#
         # - %%% MOVE TO State
         #  - MOVE STATE_PROJECTIONS out of STATE_PARAMS:
         #        # IMPLEMENTATION NOTE:  MOVE THIS OUT OF STATE_PARAMS IF CHANGE IS MADE IN State
         #        #                       MODIFY KEYWORDS IF NEEDED
         #    and process in __init__ (_instantiate_projections_to_state()) rather than in _validate_params
         # - if so, then correct in _instantiate_function_params under Mechanism
         # - ADD instantiate_projection akin to _instantiate_state in Mechanism
         # - ADD validate_projection() to subclass, that checks projection type is OK for state
#
## ******* MOVE THIS TO State
#                 try:
#                     from Components.Projections.Projection import ProjectionRegistry
#                     projection_type = ProjectionRegistry[param_value.projection].subclass
#                 except ValueError:
#                     raise MechanismError("{0} not recognized as reference to a projection or projection type".
#                                          format(param_value.projection))
#
# ADD HANDLING OF PROJECTION SPECIFICATIONS (IN kwStateProjection) IN State SUBCLASSES
#                  MUST BE INCLUDED IN STATE_PARAMS
#
# GET CONSTRAINTS RIGHT:
#    self.value === Mechanism.function.variable
#    self.value ===  OutputState.variable
#    Mechanism.params[param_value] === ParameterState.value = .variable
#
    # value (variable) == owner's functionOutputValue since that is where it gets it's value
    #    -- ?? should also do this in Mechanism, as per inputState:
                # See:
                # Validate self.inputState.value against variable for FUNCTION
                # Note:  this is done when inputState is first assigned,
                #        but needs to be done here in case FUNCTION is changed
    # uses MappingProjetion as default projection
    # implement Aritmetic ADD Combination Function as FUNCTION
    # implement default states (for use as default sender and receiver in Projections)
#
# *********************************************
# ?? CHECK FOR PRESENCE OF self.execute.variable IN Function.__init__ (WHERE self.execute IS ASSIGNED)
# IN OutputState:
#   IMPLEMENTATION NOTE: *** MAKE SURE self.value OF MechanismsOutputState.owner IS
#                           SET BEFORE _validate_params of MechanismsOutputState
# *********************************************
#
# FOR inputState:
#      self.value does NOT need to match variable of inputState.function
#      self.value MUST match self.param[kwExecutMethodOuptputDefault]
#      self.value MUST match owners.variable
#
#
# # IMPLEMENTATION NOTE:  *** SHOULD THIS ONLY BE TRUE OF InputState??
#         # If owner is defined, set variableClassDefault to be same as owner
#         #    since variable = self.value for InputState
#         #    must be compatible with variable for owner
#         if self.owner != NotImplemented:
#             self.variableClassDefault = self.owner.variableClassDefault
#
# QUESTION:  WHERE DOES THIS BELONG (WHERE IS InputState USED AS VARIABLE OR ASSIGNMENT SPECIFICATION)??
#            (WAS IN Initialization arguments: UNDER __init_ FOR Mechanism_Base)
#             - variable : value, InputState or specification dict for one
#                       if value, it will be used as variable (template of self.inputState.value)
#                       if State or specification dict, it's value attribute will be used

# QUESTION:  WHERE DOES THIS BELONG (WHERE ARE ParameterStates SPECIFIED FOR ASSIGNMENT)??
#            (WAS IN Initialization arguments: UNDER __init_ FOR Mechanism_Base)
            # - params : dict
            #     Dictionary with entries for each param of the mechanism subclass;
            #     the key for each entry should be the name of the param (used to name its associated projections)
            #     the value for each entry MUST be one of the following (see Parameters above for details):
            #         - ParameterState object
            #         - dict: State specifications (see State)
            #         - projection: Projection object, Projection specifications dict, or list of either)
            #         - tuple: (value, projectionType)
            #         - value: list of numbers (no projections will be assigned)

#endregion

#region PROJECTION: ----------------------------------------------------------------------------------------------------------

# TEST KEYWORD AND NAME SPECIFICATION OF projections
#      alone and w/in tuples of Mechanism, MappingProjection and Function params
#      ADD TO META TEST SCRIPT
#
# FIX: MAKE CONSISTENT HOW PROJECTIONS HANDLE VARIABLE, VALUE AND WHAT THEY RETURN
#           ??IMPLEMENT A STANDARD FUNCTION ON SUPER THAT EXECUTES FUNCTION, SETS SELF.VALUE, AND RETURNS IT?
#
# - IMPLEMENT:  augment _add_projection_from and augment _add_projection_to methods to assign sender, receiver
#                         and not just add to outputState/inputState
#
# - IMPLEMENT:  WHEN ABC IS IMPLEMENTED, IT SHOULD INSIST THAT SUBCLASSES IMPLEMENT _instantiate_receiver
#               (AS ControlProjection AND MappingProjection BOTH DO) TO HANDLE SITUATION IN WHICH MECHANISM IS SPECIFIED AS RECEIVER
# FIX: clean up _instantiate_sender -- better integrate versions for MappingProjection, ControlProjection, and LearningProjection
# FIX: Move sender arg to params, and make receiver (as projection's "variable") required
# FIX:  Move marked section of _instantiate_projections_to_state(), _check_projection_receiver(), and _parse_projection_ref
# FIX:      all to Projection_Base.__init__()
# - add kwFull to specification, and as default for non-square matrices
# - IMPLEMENTATION NOTE:  *** NEED TO SPECIFY TYPE OF MECHANIMSM_STATE HERE:  SHOULD BE DETERMINABLE FROM self.Sender
# - Implement generic paramProjection subclass of Projection:
#       stripped down version of ControlProjection, that has free-floating default inputState
#       used to control execute method params on a trial-by-trial basis (akin to use of tuples in pathway)
# - Fix: name arg in init__() is ignored
#
#endregion

#region MAPPING_PROJECTION: --------------------------------------------------------------------------------------------
#
# TEST: DOES ASSIGNING A MappingProjection OR ControlProjection TO THE Matrix ParameterState OF A MappingProjection work?
#       IF NOT, MODIFY matrix_spec TO ONLY ALLOW A LEARNING_PROJECTION.
# IMPLEMENT: typecheck function for matrix
#
#endregion

#region CONTROL_PROJECTION: --------------------------------------------------------------------------------------------
#
#
# FIX: ControlProjection._instantiate_receiver has to be called before _instantiate_function (like LearningProjection)
#              since execute (called in _instantiate_function) uses self.receiver.
#              COULD CATCH IT IN EXECUTE, AND CALL _instantiate_receiver.
# FIX: make ControlProjection functions arguments in __init__, and get them out of a dictionary
#
#      controlModulatedParamValues
#
# 0) MAKE SURE THAT PROJECTION_SENDER_VALUE IS NOT PARSED AS PARAMS
#      NEEDING THEIR OWN PROJECTIONS (HOW ARE THEY HANDLED IN PROJECTIONS?) -- ARE THEWE EVEN USED??
#      IF NOT, WHERE ARE DEFAULTS SET??
# 2) Handle assignment of default ControlProjection sender (DefaultController)
#
# FIX!!: Deferred init for ControlProjections (instead of creating DefaultController and passing to EVC)
#            Coordinate this with system assignement to ControlMechanism
#
# FIX ************************************************
# FIX: controlSignal prefs not getting assigned

# Fix: rewrite this all with @property:
#
# IMPLEMENT: when instantiating a ControlProjection:
#                   include kwDefaultController as param for assigning sender to DefaultController
#                   if it is not otherwise specified
#
# IMPLEMENT:  re-work cost functions as FUNCTION_PARAMS
#
# IMPLEMENT: when instantiating a ControlProjection:
#                   include kwDefaultController as param for assigning sender to DefaultController
#                   if it is not otherwise specified
#
#  IMPLEMENT option to add dedicated outputState for ControlProjection??
#
#
# IMPLEMENTATION NOTE:  ADD DESCRIPTION OF ControlProjection CHANNELS:  ADDED TO ANY SENDER OF A ControlProjection:
    # USED, AT A MININUM, FOR ALIGNING VALIDATION OF inputStates WITH ITEMS IN variable
    #                      ?? AND SAME FOR FOR outputStates WITH value
    # SHOULD BE INCLUDED IN INSTANTIATION OF CONTROL MECHANISM (per SYSTEM DEFAULT CONTROL MECHANISM)
    #     IN OVERRIDES OF _validate_variable AND
    #     ?? WHEREVER variable OF outputState IS VALIDATED AGAINST value (search for FIX)
#
#endregion

#region LEARNING: ------------------------------------------------------------------------------------------------------
#
# TEST: DIVERGENT SYSTEM FOR LEARNING AND EVC
# TEST: In Process._execute_learning: ONLY UPDATE PROJECTIONS FROM MECHANISMS IN THE CURRENT PROCESS
# TEST: Specify learning of individual projections in a process rather than whole process: is more than one
#             ComparatorMechanism assigned?
# TEST: does specifying learning for the process over-ride any that have been explicitly specified w/o learning?
        # XXX TEST WHICH IS TRUE:  in the process [???] OR
        # XXX that have been assigned by default (but not ones created using either inline or stand-alone specification)
# TEST: setting process.input manually (ie., in a script)
# TEST: Multilayer Learning weights:
#         restore random weights
#         run >>100 trials and check convergence
# TEST:  revalidate RL in new versions
#
# IMPLEMENT: DEFERRED INSTANTIATION OF LEARNING PROJECTION (OR ANY PROJECTION??):
#            IF LEARNING PROJECTION IS ASSIGNED TO MAPPING_PROJECTION AND/OR AS PROJECTION FOR A MONITORING MECHANISM,
#            CHECK IF THIS COMPLETES THE ASSIGNMENT OF ITS SENDER AND/OR RECEIVER AND, IF SO, CALL DEFERRED_INIT
#            ONCE IMPLEMENTED, UPDATE LearningProjection DOCUMENTATION, TO REMOVE REQUIREMENT THAT DEFERRED INIT BE CALLED
#
# IMPLEMENT: learning argument and property for system, that enforces learning on all processes
# IMPLEMENT: Make Process._learning_enabled an arg that can be used to disable learning even if learning spec is provided
#
# IMPLEMENT: add keyword LEARNING as allowable spec for process and system for learning argument
#            implement by adding a learning_spec type-check function (wherever parameter_spec) if defined
# IMPLEMENT:  add notice to error if learning is not enabled for a process for which a target mechanism is not found
# IMPLEMENT: add target (or targets) as arg in system.execute()
# IMPLEMENT:  add attribute to targetMechanisms that lists terminal mechanisms with which they are associated
# IMPLEMENT:  LEARNING_PROJECTION for ProcessingMechanism;  if specified:
#             - implement self.errorSignal attribute
# IMPLEMENT: LEARNING_PROJECTION for Process:
#             - assign self.errorSignal attribute to all mechanisms
#             - assign LearningProjection to all MappingProjections
# IMPLEMENT: learning argument and attribute for System (that assigns learning to all of its processes and,
#            and raises and exception if they can't handle it
# IMPLEMENT: LEARNING_PROJECTION_PARAMS to parallel CONTROL_PROJECTION_PARAMS
# IMPLEMENT: *** IF LEARNING IS SPECIFIED FOR PROCESS, REMOVE THE NEED TO SPECIFY TARGET:
#                  AUTOMATICALLY ASSIGN IT TO BE SAME FORMAT AS OUTPUT OF TERMINAL MECHANISM:
#                IN Process: WARN BUT SET TARGET TO self.terminal.outputState
# IMPLEMENT: RL:  make Backprop vs. RL an arg for LearningProjection (that can also be used as arg for Process)
#                 _validate_function:  must be BP or RL (add list somewhere of what is supported)
#                 IMPLEMENT: MONITOR_FOR_LEARNING AS STATE SPECIFICATION (CF. LearningProjection._instantiate_sender)
#
# FIX: change errorSignal -> error_signal (but must be sure not to interfere / get confused with existing error_signal)
# FIX: MAKE SURE LEARNING PROJECTIONS ON PROCESS ARE ALWAYS ADDED AS COPIES
# FIX: [LearningProjection]:
                # FIX: ?? SHOULD THIS USE _instantiate_defaults:
                # self.receiver.parameterStates[MATRIX].paramsCurrent.update(weight_change_params)
# FIX: DEAL WITH "GAP" OF LearningSignals IN A PROCESS (I.E., MAPPING_PROJECTION W/O ONE INTERPOSED BETWEEN ONES WITH)
# FIX: DEAL WITH FLOATS AS INPUT, OUTPUT OR ERROR OF LearningProjection:
# FIX:       EITHER USE TYPE CONVERSION IN BP FUNCTION,
# FIX:             VALIDATE input, outout AND error IN _instantiate_sender and instantiate_reciever
# FIX:             SET CONVERSION FLAG, AND THEN PASS CONVERSION FLAG TO INSTANTIATION OF bp UTLITY FUNCTION
# FIX:       OR DO TYPE CHECKING AND TRANSLATION IN LearningProjection
# FIX:            IMPLEMENT self.input, self.output, and self.error AND ASSIGN IN instantiate sender & receiver
# FIX:            IN _instantiate_sender AND _instantiate_receiver, CHECK FOR TYPE AND, IF FLOAT,
# FIX:            POINT self.input TO @property self.convertInput, AND SIMILARLY FOR output AND error
# FIX: Default name for LearningProjection is MappingProjection class and parameter state,
#      rather than MappingProjection's actual name
#
# SYSTEM LEARNING ***************************************************************************************************
#       - TEST ASYMETRIC SYSTEM WITH LEARNING, IN WHICH ONE PROCESS TERMINATES ON AN INTERNAL MECHANISM OF ANOTHER
#       - VALIDATE THAT targetMechanisms IN BOTH PROCESS AND SYSTEM ARE PROPERLY CONSTRUCTED
#       - IMPLEMENT: REAMINING CHECKS OF TARGETES (E.G., NUMBER OF TARGET SETS == NUMBER OF INPUT SETS
#       FIX: PROCESS_DIM IS NOT THE RIGHT VALUE HERE, AGAIN BECAUSE IT IS A 3D NOT A 4D ARRAY (NO PHASES)
#       FIX: WHY DOES MSE REPORT ARRAY IN Stroop Model Learning Test Script?
#
# PROBLEM: [FIXED PER BELOW]
#    - _instantiate_sender must know error_source, to know whether or not to instantiate a monitoring mechanism;
#        this reqiures access to LearningProjection's receiver, and thus that _instantiate_receiver be called first;
#    - that means instantiating receiver before the execute method of the MappingProjection has been instantiated
#        which, in turn, means that the weight matrix has not been instantiated
#    - that is a problem for _instantiate_sender, as there is no way to validate that
#        the length of the error_signal from the LearningProjection.sender is compatible with the dim of the weight matrix
#
# IMPLEMENT: NEW DESIGN:
#
# 0) Make sure MappingProjection from terminal Mechanism in Process is to ComparatorMechanism using IDENTITY_MATRIX
#    In System terminal mechanism search, don't include MonitoringMechanisms
#
# 1) LearningProjection:
#    - _instantiate_receiver:
#        - MappingProjection
#    - _instantiate_sender:
#        - examine mechanism to which MappingProjection project (receiver) projects:  self.receiver.owner.receiver.owner
#            - check if it is a terminal mechanism in the system:
#                - if so, assign:
#                    - ComparatorMechanism ErrorMonitoringMechanism
#                        - ProcessInputState for ComparatorMechanism (name it??) with projection to target inputState
#                        - MappingProjection from terminal ProcessingMechanism to LinearCompator sample inputState
#                - if not, assign:
#                    - WeightedErrorMechanism ErrorMonitoringMechanism
#                        - MappingProjection from preceding ErrorMonitoringMechanism:
#                            preceding processing mechanism (ppm):
#                                ppm = self.receiver.owner.receiver.owner
#                            preceding processing mechanism's output projection (pop)
#                                pop = ppm.outputState.projections[0]
#                            preceding processing mechanism's output projection learning signal (popls):
#                                popls = pop.parameterState.receivesFromProjections[0]
#                            preceding ErrorMonitoringMechanism (pem):
#                                pem = popls.sender.owner
#                            assign MappingProjection from pem.outputState to self.inputState
#                        - Get weight matrix for pop (pwm):
#                                pwm = pop.parameterState.params[MATRIX]
#    - update: compute weight changes based on errorSignal received rom ErrorMonitor Mechanism and pwm
#
# 2) ErrorMonitoring Mechanism:
#    - get MappingProjection from source of errorSignal:
#        last one (associated with terminal ProcessingMechanism) gets it from external input
#        preceding ones (associated with antecedent ProcessingMechanisms in the Process) get it from
#            the ErrorMonitor associated with the next ProcessingMechanism in the process:
#    - get weightMatrix for the output of its associated ProcessingMechanism
#        last one:  this should be identityMatrix (for MappingProjection from terminal mechanism to ComparatorMechanism)
#        preceding ones: get from self.receiver.owner.outputState.projections.params[MATRIX]
#    - ErrorMonitoring Mechanism computes the error for each element of its variable ("activation vector"):
#        last one (LinearCompartor) simply computes difference between its two inputs (target and sample)
#        preceding ones compute it as the dot product of its input (errorSignal) and weightMatrix
#    - outputState (errorSignal) has two projections:
#         one MappingProjection to the preceding ErrorMonitorMechanism
#         one LearningProjection to the output MappingProjection of its associated ProcessingMechanism
#
#
# 3) Update:
#    ?? add to System?
#    ?? use toposort?
#    ?? coordinate with updating for Mechanisms?
#
# Two object types:
# 1) ComparatorMechanism (MonioringMechanism):
#     - has two inputStates:  i) system output;  ii) training input
#     - computes some objective function on them (default:  Hadamard difference)
#     - default ComparatorMechanism that is associated with default LearningProjection
#
# 2) LearnningSignal (Projection):
#     - sender:  output of Monitoring Mechanism
#         default: receiver.owner.outputState.sendsToProjections.<MonitoringMechanism> if specified,
#                  else default ComparatorMechanism
#     - receiver: MappingProjection parameterState (or some equivalent thereof)
#
# Need to add parameterState to Projection class;  composition options:
#    - use ParameterState
#    - extract core functionality from ParameterState:
#        make it an object of its own
#        ParameterState and Training Projection both call that object
# MappingProjection should have LEARNING_PARAM which:
#    - specifies LearningProjection
#    - uses self.outputStates.sendsToProjections.<MonitoringMechanism> if specified
#    - otherwise defaults to LinearCompartor (which it instantiates for itself) and LearningProjection with BP
#
# Projection mechanism:
# Generalized delta rule:
# weight = weight + (learningRate * errorDerivative * transferDerivative * sampleSender)
# for sumSquared error function:  errorDerivative = (target - sample)
# for logistic activation function: transferDerivative = sample * (1-sample)
# NEEDS:
# - errorDerivative:  get from FUNCTION of ComparatorMechanism
# - transferDerivative:  get from FUNCTION of Process Processing Mechanism
#
# LearningProjection instantiation
# QUESTION: which should be the sender for final LearningProjection in a Process (and compute the initial errorSignal):
#             - a MonitoringMechanism to which the output (terminal) layer projects
#                  ADVANTAGES:
#                    - modular, consistent with PNL "philosophy"
#                  PROBLEMS:
#                    - the MonitoringMechanism masks the output layer as the terminal mechanism of the Process
#             - the output (terminal) layer of a process
#                  in this case, the targetMechanism would receive a projection from the output layer,
#                     and project the errorSignal back to it, which would then be assigned to outputLayer.errorSignal
#                  ADVANTAGES:
#                    - keeps the errorSignal exclusively in the ProcessingMechanism
#                  PROBLEMS:
#                    - overspecialization (i.e., less modular)
#                    - need to deal with recurrence in the System graph
#                    - as above, the MonitoringMechanism masks the output layer as the terminal mechanism of the Process
#             - output layer itself (i.e., make a special combined Processing/MonitoringMechanism subclass) that has
#                  two input states (one for processing input, another for training signal, and a targetMechanism method)
#                  ADVANTAGES:
#                    - more compact/efficient
#                    - no recurrence
#                    - errorSignal resides in ProcessingMechanism (as with all other levels)
#                    - leaves the output layer is the terminal mechanism of the Process
#                  PROBLEMS:
#                    - overspecialization (i.e., less modular)
#                    - needs additional "function" (targetMechanism function)
#            IMPLEMENTED: MonitoringMechanism
#
# IMPLEMENT: LEARNING IN Processes W/IN A System; EVC SHOULD SUSPEND LEARNING DURING ITS SIMULATION RUN
# IMPLEMENT: Recurrent (for WM in RLPM model)
# IMPLEMENT: RL (vs. BP):
#                0) Linear layer as penultimate layer (one for which output weights will be modified);
#                       (note: slope gets parameterState that is controlled by learning_rate of LearningProjection)
#                1) Use Softmax as final output layer
#                2) ComparatorMechanism:  constrain len(COMPARATOR_SAMPLE) = len(COMPARATOR_TARGET) = 1
#                          (rather than len(terminalMechanism.outputState)
#                3) FullConnectivity MappingProjection from terminalMechanism->ComparatorMechanism
#                4) LearningProjection.learningRate sets slope of Linear layer
#                ----------------
#
#                REVISED VERSION:
#
#                0) Inputs (stimuli, actions) project to expected reward using identity matrix
#                1) Softmax on expected reward array
#                2) Pick one element probabilistically [IMPLEMENT] and use that one to set output of expected reward:
#                    - calculate cumulative sum (in order of options);
#                    - then draw random num (from uniform distribution),
#                    - pick first one whose cum sum is above the random number
#                    Note: NOT expected utility; i.e., softmax is just a decision rule, not a probability estimator
#                3) Compare that reward with the one received
#                4) Update the reward prediction (input weights) of the chosen action only (not the others)
#
#                 Other versions:
#                 one in which the reward goes to infinity (how do to that?)
#                 one in which probability of softmax is learned - but isn’t that what is happening here?
##endregion

#region FUNCTION: ---------------------------------------------------------------------------------------------------
#
# FIX: name of Functions is being assigned to Type rather than subtype
# FIX: MAKE SURE REORDERING OF TESTING OF MATRIX SPEC IN LinearMatrix._validate_params IS OK
#
# IMPLEMENT: UserDefinedFuction SHOULD INSTANTIATE ITS function's ARGS AS ATTRIBUTES AND ADD TO ITS user_params DICT
# IMPLEMENT: LinearMatrix: REFACTOR kwReceiver PARAM AS output_template ARG
# IMPLEMENT: BOTH FULL_CONNECTIVITY_MATRIX AND 2D np.array AND np.matrix OBJECTS
# IMPLEMENT: Reduce: EXTEND TO MULTIDIMENSIONAL ARRAY ALONG ARBITRARY AXIS
# IMPLEMENT:  Demos of Functions that plots each Function
#                                (use new "demoRange" attribute that specifies range of inputs for Function for demo)
# IMPLEMENT: Add scale to TransferFunction (but make sure it doesn't conflictf with or cause trouble for range)
# IMPLEMENT:  Add owner to all error messages in Functions
# IMPLEMENT name arg to individual functions, and manage in __init__()
# IMPLEMENT abstract Types (aggregate, TransferMechanism, tranform, objective)
# IMPLEMENT subtypes of above
# IMPLEMENT:  shortcircuit LinearCombination and Linear and LinearMatrix if params => identity
# LinearMatrix:
#   IMPLEMENTATION NOTE: Consider using functionOutputTypeConversion here
# IMPLEMENT: Consider implementing ParameterStates for Functions, and then assigning ControlProjections to them directly
#
# IMPLEMENT: RANDOMIZATION OF INITIAL WEIGHTS IN kWMatrix:
#            implement ability to specify function for randomization of weights (distribution, range, etc.)
# IMPLEMENT:
#     IN LinearCombination WEIGHTS PARAM:  */x notation:
#         Signifies that item to which weight coefficient applies should be in the denominator of the product:
#         Useful when multiplying vector with another one, to divide by the specified element (e.g., in calcuating rates)
#      EXAMPLE:
#           WEIGHTS = [1, 1/x]   [1, 2/x]
#           variable =  [2, 100]   [2, 100]
#           result:     [2, .01]   [2, 0.2]
#
# IMPLEMENT: simple Combine() or Reduce() function that either sums or multiples all elements in a 1D array
# IMPLEMENT:  REPLACE INDIVIDUAL FUNCTIONS WITH ABILITY TO PASS REFERENCE TO NP FUNCTIONS (OR CREATE ONE THAT ALLOWS THIS)
# IMPLEMENT .keyword() FOR ALL FUNCTIONS (as per LinearMatrix);  DO SAME FOR Enum PARAMS??
#
# LinearCombination:
#     Fix Finish fixing LinearCombination:
#          (checking length of 1D constituents of 2D variable);
#          confirm that for 2D, it combines
#          consider doing it the other way, and called by projections
#     Fix: ??Enforce 2D for parameters values:
#     Fix:  DOCUMENT:
#           - If its a 1D vector, then just scale and offset, but don't reduce?
#           - So, the effect of reduce would only occur for 2D array of single element arrays
#
#endregion

#region RUN: ----------------------------------------------------------------------------------------------------
#
# IMPLEMENT!!: FOR SYSTEM AND PROCESS:
#              learning OPTION in run()
#              train():  buffers and then sets enableLearning; returns error;  requires target(s)
#              test():  buffers and then unsets enableLearning; returns error
#              run():  returns outputValues
#              construct_targets():
#
# IMPLEMENT:
#     TRIAL: if verbose report number of trials for run()
#     CYCLE WARNING:  if verbose, on run() warn about any un-initialized recurrent projections
#     Equivalent of run() for initialize()
#
# IMPLEMENT: show function for results of system.execute (integrate with system.outputValues) and process.execute
# IMPLEMENT: show function for system and process that shows inputs
# IMPLEMENT: ??change specification of inputs in construct_inputs to name of process rather than mechanism
# IMPLEMENT: help function for process.run and system.run that explains required structure of inputs
#
# TEST!!: function format for inputs in Run
#
# FIX: WHAT HAPPENS IF NO TARGETS ARE PROVIDED TO RUN OR EXECUTE BUT LEARNING IS ENABLED?
#
# FIX: ADD ERROR MESSAGE IF MECHANISM REFERENCED IN KEY OF TARGET DICT (FOR run()) IS AN INTERNAL MECHANISM VS. MISSING
#
# TEST run(inputs) dict format FOR SITUATION IN WHICH TWO PROCESSES HAVE THE SAME INPUT,
#                                                     OR ONE PROCESS BRANCHES OUT FROM ANOTHER
#                  ISSUE IS WHETHER THE RIGHT NUMBER OF INPUTS ARE ASSIGNED, AND WHETHER SYSTEM KNOWS NOT TO
#                  CREATE AN INPUT FOR THE BRANCHING PROCESS (SEE RUN line 688 and SYSTEM line 1388
# FIX: ADD SUPPORT FOR RUNTIME PARAMS TO RUN
#
# FIX: Add error message if input.value is None on execute
#
# FIX: If reset_clock and/or initialize == True, set object.result = []
#
# IMPLEMENT: Use Structured array for System input (using namedtuples for inputs to each origin mechanism):
#    http://docs.scipy.org/doc/numpy/user/basics.rec.html
#    programmatically constuct named tuples?
#    tuple(n if i == k else 1 for i in range(m))
#    Result = namedtuple('Result', ['x', 'y'])
#    result = Result(5, 6)
#
#  EXAMPLES:
# my_input_layer = TransferMechanism(default_input_value=[0,0,0], function=Linear)
# my_hidden_layer = TransferMechanism(default_input_value=[0,0,0], function=Logistic)
# my_decision_layer = DDM(default_input_value=[0], function=BogaczEtAl)
#
# IMPLEMENT run Function (in Utilities.py):
#    1) Execute system and generate output
#    2) Call stimulus estimation/expectation mechanism update method to generate guess for next stimulus
#    3) Call EVC update estimation/expectation mechanism's guess as the System's input (self.variable),
#            and assign ControlSignals
#
# IMPLEMENT:  MAKE SURE THAT outputState.values REMAIN UNCHANGED UNTIL NEXT UPDATE OF MECHANISM
# TIMING VERSION:
#                             PHASE
# MECHANISMS              1     2    3
# ----------            ---------------
# Input                   X
# Reward                        X
# StimulusPrediction      X
# RewardPrediction              X
# DDM                     X          X
# Response                X
# EVC                                X
#
# PROCESSES
# ----------
# TaskExecution:      [(Input, 1), (DDM, 1)]
# RewardProcessing:   [(Reward, 2), (RewardPrediction, 2), (EVC, 3)]
# StimulusPrediction: [(Input, 1), (StimulusPrediction, 1), (DDM, 3), (EVC, 3)]
#
# FIX: NEED TO BE ABLE TO SPECIFY phaseSpec FOR EVC;  EITHER:
#       ALLOW EVC TO BE IN A PROCESS, AND RECEIVE PROCESS-SPECIFIED PROJECTIONS,
#       WHICH SHOULD AUTOMATICALLY INSTANTIATE CORRESPONDING MONITORED STATES (EVC.inputStates):
#       THAT IS:
#           WHEN A PROCESS INSTANTIATES AN PROJECTION TO AN EVC MECHANISM,
#           IT SHOULD NOT JUST ADD THE PROJECTION TO THE PRIMARY INPUT STATE
#           BUT RATHER CREATE A NEW inputState FOR IT (CURRENTLY ALL ARE ADDED TO THE PRIMARY inputState)
#      OR ADD phaseSpec FOR EACH inputState OF EVC (MAKE THIS A FEATURE OF ALL MECHANISMS?)
#
# FIX: AUTOMIATCALLY DETECT HOW MANY ROOTS (INPUTS THAT DON'T RECEIVE PROJECTIONS OTHER THAN FROM PROCESS)
#      len(System.input) == number of roots
# FIX: In sigmoidLayer:
#        "range" param is 2-item 1D array
#        function is LinearCombination (since it is a param) so function outPut is a single value
#        Need to suppress execute method, or assign some other one (e.g., CombineVectors)
#
#endregion

#region DDM_MECH: ------------------------------------------------------------------------------------------------------
#
# FIX!!: CHECK WHETHER DDM STILL HANDLES runtime_params DIFFERENTLY
# FIX: DDM -> DDMMechanism
# FIX: CLEAN UP PROBABILITY_UPPER_THRESHOLD ETC.
# FIX: combine paramsCurrent with executeParameterState.values, or use them instead??
# FIX:  move kwDDM_AnalyticSolution back to FUNCTION_PARAMS and adjust validation to allow non-numeric value
#
# TEST: test DDM with drift_rate specified as lambda function
#
# IMPLEMENT!! DDM: noise function for TIME_STEP mode (to use non-Gaussian distributions), or implemente JumpDM
# IMPLEMENT!!: ADD PARAM TO DDM THAT SPECIFIES PRIMARY INPUTSTATE (i.e., DRIFT_RATE, BIAS, THRSHOLD)
#
# IMPLEMENT: add options to multiply or fully override parameterState.values
# IMPLEMENT: time_step and terminate()
# IMPLEMENT: "MULTIPROCESS DDM" (search for this for places to implement/document)
# IMPLEMENT: "MULTIPROCESS DDM" (search for this for places to implement/document)
# IMPLEMENT: ``average_output_states`` ARGUMENT / OPTION AFTER IMPLEMENTING MULTIPROCESS DDM
# IMPLEMENT: ADD PARAM TO DDM (AKIN TO kwDDM_AnayticSolution) THAT SPECIFIES PRIMARY INPUTSTATE (i.e., DRIFT_RATE, BIAS, THRSHOLD)
# IMPLEMENT: customizable noise distribution for TIME_STEP mode??
# IMPLEMENT: interrogation protocol:  ER (mass of distribution to left and right of decision variable)
# IMPLEMENT: compute variance of path in time_step mode and report in RT_CORRECT_VARIANCE?? (but not just correct?)
# -  Clean up control signal params, modulation function, etc.
#        1) value field is initialized with self.value
#        2) value points to mechanism.outputState.value
#        3) params field is populated with list of params from paramsCurrent that are StateParams
#        4) duration field is updated at each time step or given -1
#    Make sure paramCurrent[<kwDDMparam>] IS BEING PROPERLY UPDATED (IN PROCESS?  OR MECHANISM?) BEFORE BEING USED
#                            (WHAT TOOK THE PLACE OF get_control_modulated_param_values)
#
#endregion

#region TransferMechanism ---------------------------------------------------------------------------------------------
#
# FIX: TransferMechanism:
# FIX:     - implement initial_state
# FIX:     - add equation for rate argument
#
# #endregion

#region ComparatorMechanism -----------------------------------------------------------------------------------
# FIX: IN ComparatorMechanism _instantiate_attributes_before_function:  USE ASSIGN_DEFAULT
# IMPLEMENT: ComparatorMechanism Processing Mechanism TYPE, ComparatorMechanism SUBTYPE
#endregion

#region ObjectiveMechanism -----------------------------------------------------------------------------------
#
#     Validate ObjectiveMechanism.monitor argument:
#         Note: parsing/validation of monitored_output_states (in EVCMechanism._get_montiored_states) and
#               monitor (in ObjectiveMechanism._validate_monitored_states) needs to be handled in a more principled way
#               either in their _validate_params method, or in class function
#
#     Make sure add_monitored_value works
#     Allow inputStates to be named (so they can be used as ComparatorMechanism)
#     Move it to ProcessingMechanism
#  Replace ComparatorMechanmism with ObjectiveMechanism
#   using a particular function and named inputStates
#   FIX: typechecking
#   FIX: rename `monitor` and `names` args
#   - IMPLEMENT call to _instantiate_input_states (not plural) once that is implemented (see State above):
#                    - parse `monitor` arg into inputState specifications and pass to _instantiate_input_states()
#   - IMPLEMENT TransferMechanism.outputStates[DERIVATIVE] (per Kristin)
#    Make sure it checks for multiple MappingProjections from its error_source, and that only uses those projections
#         that go to another ProcessingMechanism that itself projects to an ObjectiveMechanism (i.e., to avoid
#         ones that go to mechanisms that are not part of learning (e.g., other Processing or Control mechanisms)
#
#endregion

#region AdaptiveMechanisms -----------------------------------------------------------------------------------
#  These chnage the parameters of other mechanisms (Control) or projections (Learning)
#  Create as Type of Mechanism (after removing MonitoringMechanism and ControlMechanism
#  Move LearningMechanism and ControlMechanism under this category;  Get rid of MonitoringMechanism
#endregion

#region EVCMechanism -----------------------------------------------------------------------------------
#     Validate that EVCMechanism.inputState matches outputState from EVCMechanism.monitoring_mechanism
#     Allow it to take monitoring_mechanism as an argument
#           (in which case it must be validated, but then don't bother to instantiate ObjectiveMechanism)
#     Make sure add_monitored_value works:
#           Needs to call ObjectiveMechanism.add_monitored_value
#           Needs to update self.system.graph to include ObjectiveMechanism:
#endregion<|MERGE_RESOLUTION|>--- conflicted
+++ resolved
@@ -56,7 +56,6 @@
 #   got rid of special cases for Objective function altogether (since comparator is just special case of derivative = 0)
 #   added attribute to Projections:  has_learning_projection
 
-<<<<<<< HEAD
 # DOCUMENTATION:  Now that attribute assignment calls:
 #                         _assign_params, which in turn calls _instantiate_params, which in turn calls _validate_params
 #                             therefore _validate params may only get a subset of the params for a component
@@ -69,11 +68,9 @@
 # IMPLEMENT: error threshold / criterion for ending learning
 # DOCUMENTATION: FUNCTION_PARAMS in runtime_params example
 # FIX: Stroop Model Test Script: Process -> System
-=======
 # FIX:                  assignment of ControlSignal (OutputState) index attribute
 # FIX:                     before allocation size has been determined (in make_prop->assign_params)
 
->>>>>>> 1c5c6cdc
 # DOCUMENTATION: ?? MOVE `parameter specification dictionary <Mechanism_Creation>` TO Component??
 # FIX: Component: IMPLEMENT:  PROGRAMMATICALLY ADD GETTER AND SETTER PROPERTY FOR EACH FUNCTION_PARAM HERE
 #                 SEE learning_rate IN LearningMechanism FOR EXAMPLE

#
# **************************************************  ToDo *************************************************************
#
#region PY QUESTIONS: --------------------------------------------------------------------------------------------------
# QUESTION:  how to initialize a numpy array with a null value, and then assign in for loop: np.empty
#endregion
# -------------------------------------------------------------------------------------------------

#region DEPENDENCIES: -----------------------------------------------------------------------------------------------
#
# toposort.py
# wfpt.py
# mpi4py.py
#
#region BRYN: -------------------------------------------------------------------------------------------------------
#
# - QUESTION:
#   How to avoid implementing DefaultController (for ControlSignals) and DefaultTrainingMechanism (for LearningSignals)
#   and then overriding them later??

# - kwNotation:  good for code but bad for script (meant to distinguish tokens from class or object references
# - ABC
# - params dict vs. args vs. **kwargs:  FIX: LOOK AT BRYN'S CHANGES TO isCompatible
# - FIX: LOOK AT HIS IMPLEMENTATION OF SETTER FOR @ClassProperty
# - QUESTION: CAN ERRORS IN TypeVar CHECKING BE CAPTURED AND CUSTOMIZED?
#            (TO PROVIDE MORE INFO THAN JUST THE ERROR AND WHERE IT OCCURRED (E.G., OTHER OBJECTS INVOLVED)
# - Revert all files to prior commit in PyCharm (VCS/Git/Revert command?)


# It’s helpful if methods that mutate object state have names that suggest they will do so.
#      For example, it was confusing to me that validate_variable assigns self.variable and self.variableClassDefault
#      (at least it does in Mechanism, I’m not sure about other subclasses).  I was expecting it simply to validate,
#      as in do nothing if the variable was OK, and throw an exception if it wasn’t.
#      It may sound kooky, but even a clunky name like “validate_and_set_variable” would be better,
#      or better still would be to make validate really just validate,
#      and have another method like “assign_variable” or something.
# In general, every assignment statement changes the behavior of the program in ways that are non-local,
#      and thus hard to understand and debug. So you want as few of them as you can possibly get away with,
#      and you want them clearly identified.
# NotImplemented is used a lot for missing arguments. Usually people use None for that.
#     This also allows for a nice idiom. Given a parameter foo = None, you can do defaulting like this:
#     myval = foo or “some default value”
#     So you get myval = foo if foo is truthy (not None, [], (), 0, 0.0, “”, or False), and your default value otherwise
# I don’t think you have to worry quite so much about people implementing classes wrongly or subversively.
#     This is Python - if they want to do bad things, you’ll be hard pressed to stop them.
#     All you can do is guide them in the right direction.
# In Function there’s a test to make sure there’s a registry - this probably ought to be handled by having
#     a base class “Category” or something, that ensures there is one in its __init__, and just insisting that
#     every category class extends that “Category” class. We can talk more about this.
# Normally when implementing __init__, it’s a good idea for base classes to call super().__init__ first,
#     before doing anything else. In some languages, e.g. C++ and Java, it’s actually required to be the first thing.
#     There were some comments in Function.__init__ that made me think you’re expecting people to do some setup before
#     calling super().__init__.
# Automated type checking (like typecheck-decorator) would reduce code size noticeably.
# PEP8
#     Rename packages lowercase, Functions -> functions
#     Mechanism_Base -> MechanismBase
#     Method names, e.g. verbosePref -> verbose_pref in FunctionPreferenceSet
#     Aim for methods that fit on a single screen, e.g. Function.__init__ is about 150 lines,
#         but you want something like 50 lines for a method for it to be comprehensible.
#     Along the same lines, too many #regions, and too much SHOUTING. Breaks up the reader’s flow.
#     Single line comments in normal case are fine.
#     No need for #regions around 1-2 lines of code, especially if your region name almost exactly matches
#         the name of the method you’re calling in the region (e.g. Function, around the end of __init__)
#     For each #region more than 2-3 lines long, consider whether it would be better to extract that code to
#         a small helper method or function.
# Commenting style:
#     Want comments on each method, not one block at the class level that lists all the methods.
#     Documentation generators like sphinx will generate those class summaries from component parts,
#         no need to synthesize them yourself
#     Guiding principle: docs as physically close to the code as possible, so less likely to get out of sync.
#     No point in listing things like “:param level: and :return:” if they’re not actually going to be documented,
#         it’s just taking up space.
#     Lots of code commented out. Just delete it, git will get it back for you if you decide you need it again.
#     Use doc strings to document class members, not comments
#         (e.g. Function.py line ~207 doc for variableClassDefault_Locked)

#endregion

#region EVC MEETING: -------------------------------------------------------------------------------------------------------
#
#
# IMPLEMENT: ABOUT TO CHANGE State and Mechanims<*>State to State and <*>State
#
# LEARNING:
# IMPLEMENT:  kwLearningSignal for ProcessingMechanism;  if specified:
#             - implement self.errorSignal attribute
# IMPLEMENT:  kwLearningSignal for Mapping projection;  if specified:
#             - implements LearningSignal projection to it
# IMPLEMENT: kwLearningSignal for Process:
#             - assign self.errorSignal attribute to all mechanisms
#             - assign LearningSignal projection to all Mapping projections
#
# QUESTION: which should be the sender for final LearningSignal in a Process (and compute the initial errorSignal):
#             - a MonitoringMechanism to which the output (terminal) layer projects
#                  ADVANTAGES:
#                    - modular, consistent with PNL "philosophy"
#                  PROBLEMS:
#                    - the MonitoringMechanism masks the output layer as the terminal mechanism of the Process
#             - the output (terminal) layer of a process
#                  in this case, the comparator would receive a projection from the output layer,
#                     and project the errorSignal back to it, which would then be assigned to outputLayer.errorSignal
#                  ADVANTAGES:
#                    - keeps the errorSignal exclusively in the ProcessingMechanism
#                  PROBLEMS:
#                    - overspecialization (i.e., less modular)
#                    - need to deal with recurrence in the System graph
#                    - as above, the MonitoringMechanism masks the output layer as the terminal mechanism of the Process
#             - output layer itself (i.e., make a special combined Processing/MonitoringMechanism subclass) that has
#                  two input states (one for processing input, another for training signal, and a comparator method)
#                  ADVANTAGES:
#                    - more compact/efficient
#                    - no recurrence
#                    - errorSignal resides in ProcessingMechanism (as with all other levels)
#                    - leaves the output layer is the terminal mechanism of the Process
#                  PROBLEMS:
#                    - overspecialization (i.e., less modular)
#                    - needs additional "executeMethod" (comparator function)
#
# # QUESTION: Where should the error signal "sit":
# #           - LearningSignal projection (LearningSignal.errorSignal)
# #           - ParameterState of Mapping projection (LearningSignal.receiver) *
# #           - Mapping projection (LearningSignal.receiver.owner.errorSignal)
# #           - ProcessingMechanism that receives Mapping projection (LearningSignal.receiver.owner.receiver.owner.errorSignal)
#
# QUESTION: IN DDM
    # FIX: ??CHANGE "BIAS" (IN PARENS BELOW) TO STARTING_POINT
    # FIX: DIVIDE BY ZERO IF threshold == 0
#
# FIX: HOW IS THIS DIFFERENT THAN LENGTH OF self.variable
#         + kwTransfer_NUnits (float): (default: Transfer_DEFAULT_NUNITS
#             specifies number of units (length of input array)
#
# IMPLEMENT: when instantiating a ControlSignal:
#                   include kwDefaultController as param for assigning sender to DefaultController
#                   if it is not otherwise specified
#
# IMPLEMENT: Consider renaming "Utility" to "UtilityFunction":
#                   UtilityFunction seems a bit redundant (since Utility is a subclass of Function),
#                   but it is more descriptive
#


#endregion

#region CURRENT: -------------------------------------------------------------------------------------------------------
#
# 8/8/16:
# FIX: ORDER INSTANTIATION OF PARAMETER STATES AND EXECUTE METHODS
# FIX: ORDER INSTANTIATION OF LEARNING SIGNAL COMPONENTS:
# PROBLEM:
#    - instantiate_sender must know error_source, to know whether or not to instantiate a monitoring mechanism;
#        this reqiures access to LearningSignal's receiver, and thus that instantiate_receiver be called first;
#    - that means instantiating receiver before the execute method of the Mapping Projection has been instantiated
#        which, in turn, means that the weight matrix has not been instantiated
#    - that is a problem for instantiate_sender, as there is no way to validate that
#        the length of the error_signal from the LearningSignal.sender is compatible with the dim of the weight matrix
# ??SOLUTION:
#      - instantiate_attributes_before_execute_method:
#          get weight matrix (without fully instantiating receiver - ?? IT ALL HINGES ON THIS;  POSSIBLE?)
#          defer instantiate sender
#      - instantiate_execute_method
#          use weight matrix from above
#      - instantiate_attributes_after_execute_method:
#          instantiate_receiver
#          instantiate_sender
#              determine if there is a monitoring mechanism and, if not, instantiate one
#              validate that error_signal is comopatible with weight matrix

# ??SOLUTION:
#      TRY PUTTING instantiate_parameter_state for LearningSignal in Mapping.instantiate_attributes_after_execute_method
#      - Problem with this is that instantiate_state is where param tuples are parsed
#          and so it is not called (by instantiate_parameter_state) until after instantiate_execute_method
#          so kwMatrix: (identityMatrix, LearningSignal) doesn't work
# ??SOLUTION: parse tuple specs for executeMethodParams before or in instantiate_execute_method()
#           currently, executeMethodParams are parsed in instantiate_state
#           but needs to be done for instantiate_execute_method;
#           ADD NEW METHOD:  parse_execute_method_params, AND CALL FROM instantiate_execute_method

# PROBLEM:
#    -need to be able to specify executeMethodParams using ParamValueProjection or simple 2-item tuple
#           this currently gets parsed in instantiate_state (when called for a ParameterState)
#           this causes problems for cases in which instantiate_execute_method is called before instantiate_state
#               (since instantiate_execute_method calls validate_params, which compares param spec to paramClassDefaults
#                and the tuple is not specified in ParamsClassDefaults)
#           can't always call instaniate_state first, because sometime
#           could implement new method (parse_execute_method_params) that extracts the param value,
#               but where would this be put ,and how would info about projection part of tuple be saved/passed along?
#               (e.g., if tuple is replaced with value in executeMethodParams, instantiate_state will not see the tuple)
#
# QUESTION: WHY IS IT CURRENTLY IN instantiate_state?  DOES IT NEED TO BE THERE?
# QUESTION: HOW DOES DDM DEAL WITH kwDriftRate:(1, kwControlSignal) IN instantiate_execute_method
<<<<<<< HEAD
#              (where does tuple get parsed?  if in instantiate_state (for parameterState), how does it get assigned to executeMethodParam??)
#
# SOLUTION USING CONSTRUCTION/INITIALIZATION PATTERN:
# Principles:
# 1) Learning occurs on processes (i.e., it has no meaning for an isolated mechanism or projection)
# 2) Initialization of LearningSignals should occur only after a process has been instantiated

# Implementation:
# 1) implement deferred_init() method on Function that does nothing
# 2) all objects (e.g., LearningSignals) that must defer their initialization implement deferred_init()
# 3) Where projections are ordinarily instantiated, assign instantiated stub" to sendsToProjections,
# 3) when a process is instantiated, the last thing it does is call deferred_init
#    for all of the projections associated with the mechanism in its configuration,
#    beginning with the last and moving backward though the configuration
# 3) When finally instantiating deferred projections, be sure to do validation of their vaiable with sender's output:
#          State.instantiate_state:  elif iscompatible(self.variable, projection_spec.value):
# 4) LearningSignals reorder the instantiation process:
#    - instantiate_receiver
#    - instantiate_sender
#    - instantiate_execute_method


# PROBLEM with parsing of (paramValue, projection_spec) tuples:
#    currently, used for mechanisms, and get parsed by instantiate_state when instantiating their parameter states;
#        paramValue is assigned to value of state, and that is used for executeMethod of the *mechanism*
#    however, when used as executeMethodParam to directly instantiate an executeMethod, has not been parsed
#    could try to parse in Function.instantiate_execute_method, but then where will projection_spec be kept?
=======
#              (where does tuple get parsed?  if in instantiate_state (for parameterState),
#              how does it get assigned to executeMethodParam??)

>>>>>>> b9adedeb

# 8/8/16:
# FIX: INSTANTIATE PASS-THROUGH EXECUTE METHOD FOR STATES
#      (E.G., FOR PASSING MATRIX ALONG UNMODIFIED, (E.G., IN CASE OF PARAMETER STATE FOR MATRIX,
#             SINCE USING LinearCombination [USUAL CASE] REDUCES MATRIX TO A VECTOR)
#
# 8/5/16:
# FIX: CONSOLIDATE instantiate_parameter_states IN Mechanism AND Projection AND MOVE TO ParameterState Module Function
# FIX: IN Projection:  (instantiate_attributes_before_execute_method() and instantiate_parameter_states())
# FIX:  IMPLEMENT .keyword() FOR ALL UTILITY FUNCTIONS (as per LinearMatrix);  DO SAME FOR Enum PARAMS??

#   - OR:
 # ?? CALL IN instantiate_attributes_after_execute_method AND BE SURE THAT THE LATTER REPLACES KEYWORDS WITH VALUES??
#
# IMPLEMENT: Learning update sequence in Process ?? or System ??
# IMPLEMENT: LearningSignal Projection specification (kwLearningSignal) for Mapping projections;
    # FIX: ADD CAPABILITY FOR TUPLE THAT ALLOWS LearningSignal TO BE SPECIFIED
    # FIX: SEE Mechanism HANDLING OF ControlSignal Projection SPECIFICATION
# IMPLEMENT:   emulate:
#              - validate_params (in Mechanism)
#              - instantiate_state (in MechanismState)
# IMPLEMENT: Automate instantiation of full set of LearningSignal/MonitoringMechanism instantiations for a Process
#
# FIX 8/4/16:  IN Projection:
        # # MODIFIED 8/4/16 NEW:  FIX: THIS CALLS State.instantiate_projections_to_state -- NEED ..._from_state
        # add_projection_from(self.sender.owner, self.sender, self, context=context)
# FIX: replace <object>.parameterStates with <object>.ParameterStates

# 7/31/16:
#
# IMPLEMENT: Move info in README to wiki page in GitHub
#
# 7/28/16:
#
# FIX: instantiate_state_list() SHOULD INCLUDE state_list ARGUMENT (RATHER THAN RELY ON paramsCurrent)
# FIX: CHANGE owner (OF States) AND owner (OF LearningSignal ParameterState)
# FIX:             TO stateOwner (TO ACCOMODATE PROJECTION OWNERS)
# FIX: CHANGE State -> State
#
# 7/27/16:
#
# FIX: instantiate_configuration:  ALLOW PROCESS INPUTS TO BE ASSIGNED:
#                                 self.assign_process_input_projections(mechanism)

#
# FIX: Assignment of processInputStates when mechanism belongs to more than one process
#       EVC should be assigned its own phase, and then assign its input to the process inputstates,
#            with the phase assigned to the EVC phase
#
# 7/26/16:
# TEST specification of kwCompartorSample and kwComparatorTarget
#
# 7/25/16:
#
# DOCUMENT: Update ReadMe
#
# FIX handling of inputStates (kwComparatorSample and kwComparatorTarget) in LinearComparator:
#              requirecParamClassDefaults
#              instantiate_attributes_before_execute_method
# FIX: DISABLE MechanismsParameterState execute Method ASSIGNMENT IF PARAM IS AN OPERATION;  JUST RETURN THE OP
#
# 7/24/16:
#
# IMPLEMENT/CONFIRM HANDLNG OF outputs AND outputState(s).value:
#                     implement self.outputValue
#                     update it everytime outputState.value or any outputStates[].value is assigned
#                     simplify outputStateValueMapping by implementing a method
#                         that takes list of ouput indices and self.outputStates
#                     Replace  output = [None] * len(self.paramsCurrent[kwOutputStates])
#                        with  output = [None] * len(outputStates)

#                     implement in DDM, Transfer, and LinearComparator mechanisms (or in Mechanisms)

#
# FIX: IN COMPARATOR instantiate_attributes_before_execute_method:  USE ASSIGN_DEFAULT
# FIX: IMPLEMENT Types for paramClassDefaults AND USE FOR Comparator Mechanism
# FIX:  TEST FOR FUNCTION CATEGORY == TRANSFER
# TEST: RUN TIMING TESTS FOR paramValidationPref TURNED OFF

# IMPLEMENT: Comparator Processing Mechanism TYPE, LinearComparator SUBTYPE
# IMPLEMENT: Training Projection
# IMPLEMENT: Add Integrator as Type of Utility and move Integrator from Transfer to Integrator
# FIX:
        # FIX: USE LIST:
        #     output = [None] * len(self.paramsCurrent[kwOutputStates])
        # FIX: USE NP ARRAY
        #     output = np.array([[None]]*len(self.paramsCurrent[kwOutputStates]))

# IMPLEMENT: Consider renaming "Utility" to "UtilityFunction"

# 7/23/16:
#
# IMPLEMENT:  ProcessingMechanism class:
#                 move any properties/methods of mechanisms not used by ControlMechanisms to this class
#                 for methods: any that are overridden by ControlMechanism and that don't call super
#
# 7/20/16:
#
# IMPLEMENT: PreferenceLevel SUBTYPE
#             IMPLEMENT TYPE REGISTRIES (IN ADDITION TO CATEGORY REGISTRIES)
#             IMPLEMENT Utility Functions:  ADD PreferenceLevel.SUBTYPE with comments re: defaults, etc.
#
# IMPLEMENT: Process factory method:
#                 add name arg (name=)
#                 test params (in particular, kwConfig)
#                 test dict specification
# IMPLEMENT: Quote names of objects in report output
#
# 7/16/16:
#
# IMPLEMENT: make paramsCurrent a @property, and force validation on assignment if validationPrefs is set

# 7/15/16:
#
# IMPLEMENT: RE-INSTATE MechanismsList SUBCLASS FOR MECHANISMS (TO BE ABLE TO GET NAMES)
#             OR CONSTRUCT LIST FOR system.mechanisms.names
#
# 7/14/16:
#
# FIX: IF paramClassDefault = None, IGNORE IN TYPING IN Function
# FIX: MAKE kwMonitoredOutputStates A REQUIRED PARAM FOR System CLASS
#      ALLOW IT TO BE:  MonitoredOutputStatesOption, Mechanism, OutputState or list containing any of those
# FIX: NEED TO SOMEHOW CALL validate_monitored_state FOR kwMonitoredOutputStates IN SYSTEM.params[]
# FIX: CALL instantiate_monitored_output_states AFTER instantiate_prediction_mechanism (SO LATTER CAN BE MONITORED)
# FIX: QUESTION:  WHICH SHOULD HAVE PRECEDENCE FOR kwMonitoredOutputStates default:  System, Mechanism or ConrolMechanism?
#
# 7/13/16:
#
# FIX/DOCUMENT:  WHY kwSystem: None FOR EVCMechanism AND DefaultControlMechanism [TRY REMOVING FROM BOTH]
# SEARCH & REPLACE: kwOutputStates -> kwOutputStates (AND SAME FOR inputStates)
# FIX: NAMING OF Input-1 vs. Reward (WHY IS ONE SUFFIXED AND OTHER IS NOT?):  Way in which they are registered?
#
# 7/10/16:
#
# IMPLEMENT: system.mechanismsList as MechanismList (so that names can be accessed)

# 7/9/16
#
# FIX: ERROR in "Sigmoid" script:
# Functions.Projections.Projection.ProjectionError: 'Length (1) of outputState for Process-1_ProcessInputState must equal length (2) of variable for Mapping projection'
#       PROBLEM: Mapping.instantiate_execute_method() compares length of sender.value, which for DDM is 3 outputStates
#                                                     with length of receiver, which for DDM is just a single inputState
#
#
# 7/4/16:
#
# IMPLEMENT: See *** items in System
# Fix: *** Why is self.execute not called in Mechanism.update??
#
# Fix Finish fixing LinearCombination:
#      (checking length of 1D constituents of 2D variable);
#      confirm that for 2D, it combines
#      consider doing it the other way, and called by projections
# Fix: ??Enforce 2D for parameters values:
# Fix:  DOCUMENT:
#       - If its a 1D vector, then just scale and offset, but don't reduce?
#       - So, the effect of reduce would only occur for 2D array of single element arrays
# Fix sigmoid range param problem (as above:  by enforcing 2D)
#
#
# CLEANUP @@@@@@@@@@@@@@@@@@@@@@@@@@@@@@@@@@@@@@@@@@@@@@@@@@@@@@@@@@@@@@@@@@@@@@@@@@@@@@@@@@@@@@@@@@@@@@@@@@@@@@@@@#####

# --------------------------------------------
# FIX: FINISH UP executeOutoutMethodDefault -> self.value:
# 4) # # MODIFIED 6/14/16: QQQ - WHY DOESN'T THIS WORK HERE??
# --------------------------------------------

# CONVERSION TO NUMPY:
# FIX: CONSTRAINT CHECKING SHOULD BE DONE AS BEFORE, BUT ONLY ON .value 1D array
# --------------
# FIX (FUNCTIONS / LinearMatrix): IS THIS STILL NEEDED??  SHOULDN'T IT BE 1D ARRAY??
# FIX (FUNCTIONS / LinearMatrix): MOVE KEYWORD DEFINITIONS OUT OF CLASS (CONFUSING) AND REPLACE self.kwXXX with kwXXX
# -------------
# FIX (PROJECTION): FIX MESS CONCERNING VARIABLE AND SENDER ASSIGNMENTS:
#         SHOULDN'T variable_default HERE BE sender.value ??  AT LEAST FOR Mapping?, WHAT ABOUT ControlSignal??
#                     MODIFIED 6/12/16:  ADDED ASSIGNMENT ABOVE
#                                       (TO HANDLE INSTANTIATION OF DEFAULT ControlSignal SENDER -- BUT WHY ISN'T VALUE ESTABLISHED YET?
# --------------
# FIX: (OutputState 5/26/16
        # IMPLEMENTATION NOTE:
        # Consider adding self to owner.outputStates here (and removing from ControlSignal.instantiate_sender)
        #  (test for it, and create if necessary, as per outputStates in ControlSignal.instantiate_sender),
# -------------
# FIX: CHECK FOR dtype == object (I.E., MIXED LENGTH ARRAYS) FOR BOTH VARIABLE AND VALUE REPRESENTATIONS OF MECHANISM)
# FIX: (CATEGORY CLASES): IMPLEMENT .metaValue (LIST OF 1D ARRAYS), AND USE FOR ControlSignal AND DDM EXTRA OUTPUTS
# FIX: IMPLEMENT HIERARCHICAL SETTERS AND GETTERS FOR .value AND .metavalues;  USE THEM TO:
#                                                                         - REPRESENT OUTPUT FORMAT OF executeMethod
#                                                                         - ENFORCE 1D DIMENSIONALITY OF ELEMENTS
#                                                                         - LOG .value AND .metavalues

# END CLEANUP @@@@@@@@@@@@@@@@@@@@@@@@@@@@@@@@@@@@@@@@@@@@@@@@@@@@@@@@@@@@@@@@@@@@@@@@@@@@@@@@@@@@@@@@@@@@@@@@@@@@@@@@@@


# TEST: [0, 0, 0] SHOULD GENERATE ONE LIST InputState BUT [[0], [0], [0]] SHOULD GENERATE THREE
# TEST: TRY Process with variableClassDefault = 0 and [0]

# FIX: 6.10.16
#     X Main.convert_to_np_array
#     * self.variable assignments in Mechanism (2D), States and Projection (1D)
#     * Mechanism needs to override validate_variable to parse and assign multi-value variable to 2D ARRAY:
#         COORDINATE MULTI-VALUE VARIABLE (ONE FOR EACH INPUT STATE) WITH variable SPECIFIED IN kwInputState PARAM:
#         COMPARE LENGTH OF MECHANISM'S VARIABLE (I.E., #OF ARRAYS IN LIST) WITH kwInputstate:
#                        LENGTH OF EITHER LIST OF NAMES OR SPECIFICATION DICT (I.E., # ENTRIES)
#                        DO THIS IN instantiate_state IF PARAM_STATE_IDENTIFIER IS InputState
#                        OR HAVE InputState OVERRIDE THE METHOD
#     * in Mechanism, somehow, convert output of execute method to 2D array (akin to variable) one for each outputstate
#     * constraint_value in Mechanism.instantiate_state_lists (2D)
#     * entries (for logs) in State.value setter (1D) and ControlSignal.update (1D)
#     * Add Function.metaValue as alternative to multple outputState:
#               - should parallel .value in overridable setter/getter structure
#               - should log specified values
#     * INSTANTIATE MECHANISM STATE SHOULD PARSE self.variable (WHICH IS FORCED TO BE A 2D ARRAY) INTO SINGLE 1D ARRAYS

# ************************************************************************************************
#
#
#      IMPLEMENT: execute method FOR DefaultControlMechanism (EVC!!)
#
#  TEST: DefaultController's ability to change DDM params
# IMPLEMENT: Learning projection (projection that has another projection as receiver)
#
# FROM EVC MEETING 5/31/16:
# FIX: CLARIFY SPECIFICATION OF PARAM DICTS
# FIX:  Syntax for assigning kwExeuteMethodParam for ParameterState at time of mechanism instantiation
#               PROBLEM 1:  for paramClassDefaults, must specify ParamValueProjection tuple,
#                           but not in Configuration, don't need to do that (can just use tuple notation)
#               SOLUTION:   get rid of ParamValueProjection tuple?
#
#               PROBLEM 2:  params (e.g., DriftRate) are specified as:
#                               kwExecuteMethodParams in paramClassDefaults and Mechanism declartion
#                               kwParameterStateParams in Process Configuration list
# CONFIRM:  Syntax to specify ModulationOperation for ParameterState at time of mechanism instantiation
# FIX: ConrolSignal.set_intensity SHOULD CHANGE paramInstanceDefaults
# CONFIRM:  ControlSignal.intensity GETS COMBINED WITH allocadtion_source USING ModulationOperation
# QUESTION: WHAT DOES SETTING ControlSignal.set_intensity() DO NOW??
# IMPLEMENT: ADD PARAM TO DDM (AKIN TO kwDDM_AnayticSolution) THAT SPECIFIES PRIMARY INPUTSTATE (i.e., DRIFT_RATE, BIAS, THRSHOLD)
#endregion

#region GENERAL: -------------------------------------------------------------------------------------------------------------
#
# - Register name:
#    PsyNeuLink
#    [PsyPy? PsyPyScope?  PyPsyScope?  PsyScopePy? NeuroPsyPy?  NeuroPsySpy]
#
# Search & Replace:
#   kwXxxYyy -> XXX_YYY
#   item -> element for any array/vector/matrix contexts
#   executeMethod (and execute Method) -> executeFunction (since it can be standalone (e.g., provided as param)
#   kwParameterState -> kwParameterStates
#   MechanismParamValueparamModulationOperation -> MechanismParamValueParamModulationOperation
#   ExecuteMethodParams -> ParameterStates
#   InputStateParams, OutputStateParams and ParameterStateParams => <*>Specs
#   KwDDM_StartingPoint -> DDM_StartingPoint
#   CHANGE ALL VARIABLES FROM THEIR LOCAL NAMES (E.G., Allocation_Source, Input_value, etc) to variable
#   Projections: sendsTo and sendsFrom
#   "or isinstance(" -> use tuple
#   Change "baseValue" -> "instanceValue" for prefs
#   Change Utility Functoin "LinearCombination" -> "LinearCombination"
#   super(<class name>, self) -> super() [CHECK FUNCTIONALITY IN EACH CASE]
#   NotImplemented -> None (and adjust tests accordingly)
#
# FIX: execute VS. update
#      SUTBTYPES DON'T CURRENTLY IMPLEMENT update();  THEY USE execute() for both housekeeping and executeMethod
#      WOULD BE BETTER AND MORE CONSISTENT TO HAVE THEM IMPLEMENT update() WHICH CALLS .execute
#      PROBLEM with implementing update() in subclasses of Mechanism:
#          1) it would override Mechanism.update so must call super().update
#          2) no obvious place to do so, since execute() (which MUST be implemented by subclass)
#                 is called in the MIDDLE of Mechanism.update
#          3) could name subclass.update() something else, but that gets more complicated
#      PROBLEM with NOT implementing update() in subclasses of Mechanism:
#          1) they are now special (i.e., not treated like all other classes in Function hierarchy)
#          2) all of the "housekeeping" for execution must be done in subclass.execute()
#          3) that means that kwExecute can't be used to override self.execute (i.e., defeats plug and play)
#      CURRENT SOLUTION:
#          use kwExecuteMethod as scripting interface
#          intercept specification of kwExecuteMethod before instantiate_execute_method (e.g., in validate_params),
#              reassign to instance attribute, and del kwExecuteMethod from paramsCurrent
#
# - FIX: get rid of type/class passing
#        - replace all type/class specifications of params with kw string specifications for each type
#        - implement global and/ or local lookup table(s) of types (locally for each (set of) types)
#        - reserve a special keyword (e.g, CLASS_NAME or kwClassName or kwDEFAULT) for specifying default of instance
#
# - FIX: GET RID OFF '-1' SUFFIX FOR CUSTOM NAMES (ONLY ADD SUFFIX FOR TWO OR MORE OF SAME NAME, OR FOR DEFAULT NAMES)
# - FIX: MAKE ORDER CONSISTENT OF params AND time_scale ARGS OF update() and execute()
#
# - IMPLEMENT: Config (that locally stashes default values for user)
#
# - IMPLEMENT: integrate logging and verbose using BrainIAK model:
#              no printing allowed in extensions
#              verbose statements are logged
#              log goes to screen by default
#              can define file to which log will go
#
# - IMPLEMENT: master registry of all Function objects
#
# - IMPLEMENT switch in __init__.py to suppress processing for scratch pad, etc.
#
# - IMPLEMENT Testing:
#     use instantiation sequence (in Main) to create test for each step
#
# - Fully implement logging
#    For both of the above:
#       use @property to determine whether current value should be set to local value, type, category or class default
# - Implement timing
# - implement **args (per State init)
# - MAKE SURE check_args IS CALLED IN execute
#
# - iscompatible:
# -   # MAKE SURE / i IN iscompatible THAT IF THE REFERENCE HAS ONLY NUMBERS, THEN numbers_only SHOULD BE SET
# -   Deal with int vs. float business in iscompatible (and Utility_Base functionOutputTypeConversion)
# -   Fix: Allow it to allow numbers and strings (as well as lists) by default
#     and then relax constraint to be numeric for InputState, OutputState and ParameterState
#     in Mechanism.validate_params
# -   Implement: #  IMPLEMENTATION NOTE:  modified to allow numeric type mismatches; should be added as option in future
#
# IMPLEMENT: add params as args in calls to __init__() for Function objects (as alternative to using params[])
#
# MAKE CONSISTENT:  variable, value, and input
#
#
# - Registry:
#   why is LinearCombination Utility Functions registering an instanceCount of 12 but only 2 entries?
#   why is DDM registering as subclass w/o any instances?
#   why are SLOPE and INTERCEPT in same registry as Statess and Parameters?
#   IMPLEMENT: Registry class, and make <*>Registry dicts instances of it, and include prefs attribute
#
# IMPLEMENT: change context to Context namedtuple (declared in Globals.Keywords or Main):  (str, object)
#
#endregion

# region DEPENDENCIES:
#   - toposort
#   - mpi4py
#   - wfpt.py
# endregion

# region OPTIMIZATION:
#   - get rid of tests for PROGRAM ERROR
# endregion

#region DOCUMENT: ------------------------------------------------------------------------------------------------------------
#
#  CLEAN UP THE FOLLOWING
# - Combine "Parameters" section with "Initialization arguments" section in:
#              Utility, Mapping, ControlSignal, and DDM documentation:

# DOCUMENT: LearningSignal requires that:
#               - instantiate_sender and instantiate_receiver be called in reverse order,
#               - some of their elements be rearranged, and
#               - Mapping.instantiate_parameter_state() be called in Mapping.instantiate_attributes_after_execute_method
#               this is because:
#               - instantiate_sender needs to know whether or not a MonitoringMechanism already exists
#                   which means it needs to know about the LearningSignal's receiver (Mapping Projection)
#                   that it uses to find the ProcessingMechanism being monitored (error_source)
#                   which, in turn, means that instantiate_receiver has to have already been called
#               - instantiate_sender must know size of weight matrix to check compatibilit of error_signal with it

# DOCUMENT: Function subclasses must be explicitly registered in Functions.__init__.py
# DOCUMENT: ParameterStates are instantiated by default for any kwExecuteMethod params
#                unless suppressed by params[kwExecuteMethodParams][kwParameterStates] = None
#           Currently, ControlSignal and LearningSignal projections suppress parameterStates
#                by assigning paramClassDefaults = {kwExecuteMethodParams: {kwParameterStates:None}}
# DOCUMENT: .params (= params[Current])
# DOCUMENT: requiredParamClassDefaultTypes:  used for paramClassDefaults for which there is no default value to assign
# DOCUMENT: CHANGE MADE TO FUNCTION SUCH THAT paramClassDefault[param:NotImplemented] -> NO TYPE CHECKING
# DOCUMENT: EVC'S AUTOMATICALLY INSTANTIATED predictionMechanisms USURP terminalMechanism STATUS
#           FROM THEIR ASSOCIATED INPUT MECHANISMS (E.G., Reward Mechanism)
# DOCUMENT:  kwPredictionMechanismType IS A TYPE SPECIFICATION BECAUSE INSTANCES ARE
#                 AUTOMTICALLY INSTANTIATED BY EVMechanism AND THERE MAY BE MORE THAN ONE
# DOCUMENT:  kwPredictionMechanismParams, AND THUS kwMonitoredOutputStates APPLIES TO ALL predictionMechanisms
# DOCUMENT: System.mechanisms:  DICT:
#                KEY FOR EACH ENTRY IS A MECHANIMS IN THE SYSTEM
#                VALUE IS A LIST OF THE PROCESSES TO WHICH THE MECHANISM BELONGS
# DOCUMENT: MEANING OF / DIFFERENCES BETWEEN self.variable, self.inputValue, self.value and self.outputValue
# DOCUMENT: DIFFERENCES BETWEEN EVCMechanism.inputStates (that receive projections from monitored States) and
#                               EVCMechanism.MonitoredOutputStates (the terminal states themselves)
# DOCUMENT: CURRENTLY, PREDICTION MECHANISMS USE OUTPUT OF CORRESPONDING ORIGIN MECHANISM
#           (RATHER THAN THEIR INPUT, WHICH == INPUT TO THE PROCESS)
#           LATTER IS SIMPLEST AND PERHAPS CLOSER TO WHAT IS MOST GENERALLY THE CASE
#               (I.E., PREDICT STIMULUS, NOT TRANSFORMED VERSION OF IT)
#           CURRENT IMPLEMENTATION IS MORE GENERAL AND FLEXIBLE,
#                BUT REQUIRES THAT LinearMechanism (OR THE EQUIVALENT) BE USED IF PREDICTION SHOULD BE OF INPUT

# DOCUMENT: CONVERSION TO NUMPY AND USE OF self.value
#    - self.value is the lingua franca of (and always) the output of an executeMethod
#           Mechanisms:  value is always 2D np.array (to accomodate multiple states per Mechanism
#           All other Function objects: value is always 1D np.array
#    - Mechanism.value is always an indexible object of which the first item is a 1D np.array
#               (corresponding to the value of Mechanism.outputState and Mechanism.outputStates.items()[0]
#     Mechanism.variable[i] <-> Mechanism.inputState.items()e[i]
#     Mechanism.value[i] <-> Mechanism.ouptputState.items()e[i]
#    - variable = input, value = output
#    - Function.variable and Function.value are always converted to 2D np.ndarray
#             (never left as number, or 0D or 1D array)
#             [CLEAN UP CODE THAT TESTS FOR OTHERWISE] - this accomodate the possiblity of multiple states,
#                 each of which is represented by a 1D array in variable and value
#             Whenever self.value is set, should insure it is a 2D np.ndarray
#             output of projections should always be 1D array, since each corresponds to a single state
#     variable AND Mechanism output specification:
#     [0, 1, 2] (i.e., 1D array) => one value for the object
#                                (e.g., input state for a mapping projection, or param value for a ControlSignal projection)
#     [[0, 1, 2]] (i.e., 2D array) => multiple values for the objectn (e.g., states for a mechanism)
#     CONTEXTUALIZE BY # OF INPUT STATES:  IF ONLY ONE, THEN SPECIFY AS LIST OF NUMBERS;  IF MULITPLE, SPECIFIY EACH AS A LIST

# DOCUMENT: When "chaining" processes (such that the first Mechanism of one Process becomes the last Mechanism
#               of another), then that Mechanism loses its Mapping Projection from the input_state
#               of the first Process.  The principole here is that only "leaves" in a Process or System
#              (i.e., Mechanisms with otherwise unspecified inputs sources) get assigned Process.input_state Mappings
#
# DOCUMENT: UPDATE READ_ME REGARDING self.variable and self.value constraints
# DOCUMENT:  ADD "Execution" section to each description that explains what happens when object executes:
#                 - who calls it
#                 - relationship to update
#                 - what gets called
#
# DOCUMENT: ControlSignals are now NEVER specified for params by default;
#           they must be explicitly specified using ParamValueProjection tuple: (paramValue, kwControlSignal)
#     - Clean up ControlSignal InstanceAttributes
# DOCUMENT instantiate_state_list() in Mechanism
# DOCUMENT: change comment in DDM re: EXECUTE_METHOD_RUN_TIME_PARAM
# DOCUMENT: Change to InputState, OutputState re: owner vs. ownerValue
# DOCUMENT: use of runtime params, including:
#                  - specification of value (exposed or as tuple with ModulationOperation
#                  - role of  ExecuteMethodRuntimeParamsPref / ModulationOperation
# DOCUMENT: INSTANTIATION OF EACH DEFAULT ControlSignal CREATES A NEW outputState FOR DefaultController
#                                AND A NEW inputState TO GO WITH IT
#                                UPDATES VARIABLE OF owner TO BE CORRECT LENGTH (FOR #IN/OUT STATES)
#                                NOTE THAT VARIABLE ALWAYS HAS EXTRA ITEM (I.E., ControlSignalChannels BEGIN AT INDEX 1)
# DOCUMENT: IN INSTANTIATION SEQUENCE:
#              HOW MULTIPLE INPUT AND OUTPUT STATES ARE HANDLED
#             HOW ITEMS OF variable AND owner.value ARE REFERENCED
#             HOW "EXTERNAL" INSTANTIATION OF States IS DONE (USING ControlSignal.instantiateSender AS E.G.)
#             ADD CALL TO Mechanism.update_value SEQUENCE LIST
# DOCUMENT: DefaultController
# DOCUMENT: Finish documenting def __init__'s
# DOCUMENT: (In Utility):
                        #     Instantiation:
                        #         A utility function can be instantiated in one of several ways:
                        # IMPLEMENTATION NOTE:  *** DOCUMENTATION
                        # IMPLEMENTATION NOTE:  ** DESCRIBE VARIABLE HERE AND HOW/WHY IT DIFFERS FROM PARAMETER
# DOCUMENT Runtime Params:
#              kwInputStateParams,
#              kwParameterStateParams,
#              kwOutputStateParams
#              kwProjectionParams
#              kwMappingParams
#              kwControlSignalParams
#              <projection name-specific> params
    # SORT OUT RUNTIME PARAMS PASSED IN BY MECHANISM:
    #    A - ONES FOR EXECUTE METHOD (AGGREGATION FUNCTION) OF inputState
    #    B - ONES FOR PROJECTIONS TO inputState
    #    C - ONES FOR EXECUTE METHOD (AGGREGATION FUNCTION) OF parmaterState
    #    D - ONES FOR EXECUTE METHOD OF MECHANISM - COMBINED WITH OUTPUT OF AGGREGATION FUNCTION AND paramsCurrent
    #    E - ONES FOR PROJECTIONS TO parameterState
    #  ?? RESTRICT THEM ONLY TO CATEGORY D
    #  ?? ALLOW DICT ENTRIES FOR EACH (WITH DEDICATED KEYS)
#
#endregion

#region PREFERENCES: ---------------------------------------------------------------------------------------------------------

# FIX:  SHOULD TEST FOR prefsList ABOVE AND GENERATE IF IT IS NOT THERE, THEN REMOVE TWO SETS OF CODE BELOW THAT DO IT
#
# FIX: Problem initializing classPreferences:
# - can't do it in class attribute declaration, since can't yet to refer to class as owner (since not yet instantiated)
# - can't use @property, since @setters don't work for class properties (problem with meta-classes or something)
# - can't do it by assigning a free-standing preference set, since its owner will remain DefaultProcessingMechanism
#     (this is not a problem for objects, since they use the @setter to reassign ownership)
# - another side effect of the problem is:
#   The following works, but changing the last line to "PreferenceLevel.CATEGORY" causes an error
#     DDM_prefs = FunctionPreferenceSet(
#                     # owner=DDM,
#                     prefs = {
#                         kpVerbosePref: PreferenceEntry(False,PreferenceLevel.INSTANCE),
#                         kpReportOutputPref: PreferenceEntry(True,PreferenceLevel.INSTANCE),
#                         kpExecuteMethodRuntimeParamsPref: PreferenceEntry(ModulationOperation.OVERRIDE,PreferenceLevel.CATEGORY)})

# FIX: SOLUTION TO ALL OF THE ABOVE:  CHANGE LOG PREF TO LIST OF KW ENTRIES RATHER THAN BOOL COMBOS (SEE LOG)
# FIX: Problems validating LogEntry / Enums:
# - Status:  commented out lines in PreferenceSet.validate_setting and PreferenceSet.validate_log:
# - Validating source of LogEntry setting (as being from same module in which PreferenceSet was declared)
#      is a problem for DefaultPreferenceSetOwner, since it can be assigned to objects declared in a different module
#      PROBLEM CODE (~660 in PreferenceSet.validate_log:
#             candidate_log_entry_value = candidate_log_class.__dict__['_member_map_'][log_entry_attribute]
#             global_log_entry_value = LogEntry.__dict__['_member_map_'][log_entry_attribute]
# - Validating that settings are actually enums is a problem when assigning boolean combinations
#      (which are not members of the enum)
#      PROBLEM CODE (~630 in PreferenceSet.validate_setting):
#             setting_OK = iscompatible(candidate_setting, reference_setting, **{kwCompatibilityType:Enum}
# ** FIX: # FIX: SHOULDN'T BE ABLE TO ASSIGN enum TO PREF THAT DOESN'T REQUIRE ONE (IN Test Script:)
#           my_DDM.prefs.verbosePref = LogEntry.TIME_STAMP
# IMPROVE: Modify iscompatible to distinguish between numbers and enums; then enforce difference in set_preference

# FIX: Add specification of setting type to pref @setter, that is passed to PreferenceSet.set_preference for validation

# FIX:  replace level setting?? (with one at lower level if setting is not found at level specified)
# QUESTION:  IS PreferenceSet.level attribute ever used?

# - implement: move defaults (e.g., defaultMechanism) to preferences

# - IMPLEMENT: change pref names from name_pref to namePref
#              (rectifying whatever conflict that will produce with other names)
#endregion

#region LOG: -----------------------------------------------------------------------------------------------------------------
#
# IMPLEMENT:
#             0) MOVE LIST OF RECORDED ENTRIES TO kwLogEntries param, AND USE logPref TO TURN RECORDING ON AND OFF
#             X) VALIDATE LOG VALUES (IN set_preferences)
#             Y) Fix CentralClock
#             4) IMPLEMENT RELEVANT SETTER METHODS IN Process, Mechanism and Projections (AKIN TO ONES IN State):
#                  MOVE IT TO LEVEL OF Function??
#             1) IMPLEMENT LOGGING "SWITCH" SOMEWHERE THAT TURNS LOGGING ON AND OFF: activate_logging, deactive_logging
#                 (PROCESS.configuration.prefs.logPref?? OR AT SYSTEM LEVEL?? OR AS PREF OR ATTRIBUTE FOR EVERY OBJECT?
#                IMPLEMENT THIS IN "IF" STATEMENT OF value SETTER METHODS
#                          MAKE SURE THIS CONTROLS APPENDING OF VALUES TO ENTRIES IN A CONTEXT-APPROPRIATE WAY
#             3) FINISH WORKING OUT INITIALIZATION (IN Function AND IN Log):
#                 SHOULD TRY TO GET ENTRIES FROM logPrefs??
#                 SHOULD USE classLogEntries AS DEFAULT IN CALL TO Log;
#                 SHOULD ADD SysetmLogEntries IN CALL TO Log (IN FUNCTIONS OR IN LOG??)
#                 SHOULD ADD kwLogEntries PARAM IN WHICH VARIABLES CAN BE ASSIGNED
#             5) DEAL WITH validate_log IN PreferenceSet
#             6) REVISIT Log METHODS (add_entry, log_entries, etc.) TO MAKE SURE THEY MAKE SENSE AND FUNCTION PROPERLY:
#                 ADAPT THEM TO LogEntry tuple FORMAT
#     WHEN DONE, SEARCH FOR FIX LOG:
#
# DOCUMENTATION: ADD DESCRIPTION OF HOW LOGGING IS TURNED ON AND OFF ONCE THAT IS IMPLEMENTED
#
# IMPLEMENT: ORDER OUTPUT ALPHABETICALLY (OR IN SOME OTHER CONSISTENT MANNER)
# IMPLEMENT: dict that maps names of entries (_iVar names) to user-friendly names
# IMPLEMENT: validate logPrefs in PrererenceSet.validate_log by checking list of entries against dict of owner object
# FIX: REPLACE ENUM/BOOLEAN BASED ENTRY SPECIFICATION WITH LIST/KW-BASED ONE
# Define general LogEntry enum class for common entry flags in Globals.Log
# Validate in PreferenceSet.__init__ that any setting being assigned to _log_pref:
# - is an enum that has all of the entries in Globals.LogEntry with the same values
# - is from the same module as the owner:  candidate_info.__module is Globals.LogEntry.__module__
# PROBLEM IS THAT CAN'T VALIDATE BOOLEAN COMBINATIONS WHICH ARE SIMPLE ints, NOT ENUM MEMBERS)
#
#endregion

#region DEFAULTS: ------------------------------------------------------------------------------------------------------------
#
# - IMPLEMENT DefaultControlMechanism(object) / DefaultController(name) / kwSystemDefaultController(str)
#
# - SystemDefaultInputState and SystemDefaultOutputState:
# - SystemDefaultSender = ProcessDefaultInput
# - SystemDefaultReceiver = ProcessDefaultOutput
# - DefaultController
#
# Reinstate Default state and projections and DefaultMechanism
# *** re-implement defaults:
#      In state() and Function:
#          DefaultState
#      In projection() and Function:
#          DefaultProjection
#      In Process_Base:
#          kwProcessDefaultProjection: Functions.Projections.Mapping
#          kwProcessDefaultProjectionFunction: Functions.Utility.LinearMatrix
#  DefaultMechanism is now being assigned in Process;
#  -  need to re-instate some form of set_default_mechanism() in Mechanism
#
#endregion

#region FULL SIMULATION RUN --------------------------------------------------------------------------------------------
#
# IMPLEMENT run Function (in Main.py):
#    1) Execute system and generate output
#    2) Call stimulus estimation/expectation mechanism update method to generate guess for next stimulus
#    3) Call EVC update estimation/expectation mechanism's guess as the System's input (self.variable),
#            and assign ControlSignals
#
# IMPLEMENT:  MAKE SURE THAT outputState.values REMAIN UNCHANGED UNTIL NEXT UPDATE OF MECHANISM
# TIMING VERSION:
#                             PHASE
# MECHANISMS              1     2    3
# ----------            ---------------
# Input                   X
# Reward                        X
# StimulusPrediction      X
# RewardPrediction              X
# DDM                     X          X
# Response                X
# EVC                                X
#
# PROCESSES
# ----------
# TaskExecution:      [(Input, 1), (DDM, 1)]
# RewardProcessing:   [(Reward, 2), (RewardPrediction, 2), (EVC, 3)]
# StimulusPrediction: [(Input, 1), (StimulusPrediction, 1), (DDM, 3), (EVC, 3)]
#
# FIX: NEED TO BE ABLE TO SPECIFY phaseSpec FOR EVC;  EITHER:
#       ALLOW EVC TO BE IN A PROCESS, AND RECEIVE PROCESS-SPECIFIED PROJECTIONS,
#       WHICH SHOULD AUTOMATICALLY INSTANTIATE CORRESPONDING MONITORED STATES (EVC.inputStates):
#       THAT IS:
#           WHEN A PROCESS INSTANTIATES AN PROJECTION TO AN EVC MECHANISM,
#           IT SHOULD NOT JUST ADD THE PROJECTION TO THE PRIMARY INPUT STATE
#           BUT RATHER CREATE A NEW inputState FOR IT (CURRENTLY ALL ARE ADDED TO THE PRIMARY inputState)
#      OR ADD phaseSpec FOR EACH inputState OF EVC (MAKE THIS A FEATURE OF ALL MECHANISMS?)
#
# FIX: AUTOMIATCALLY DETECT HOW MANY ROOTS (INPUTS THAT DON'T RECEIVE PROJECTIONS OTHER THAN FROM PROCESS)
#      len(System.input) == number of roots
# FIX: In sigmoidLayer:
#        "range" param is 2-item 1D array
#        executeMethod is LinearCombination (since it is a param) so executeMethod outPut is a single value
#        Need to suppress execute method, or assign some other one (e.g., CombineVectors)
#
# endregion

#region EVC ----------------------------------------------------------------------------------------------------------
#
# NOTE:  Can implement reward rate valuation by:
# - implementing reward mechanism (gets input from environment)
# - instantiating EVC with:
# params={
#     kwMonitoredOutputStates:[[reward_mechanism, DDM.outputStates[DDM_RT]],
#     kwExecuteMethodParams:{kwOperation:LinearCombination.Operation.PRODUCT,
#                            kwWeights:[1,1/x]}}
#    NEED TO IMPLEMENT 1/x NOTATION FOR WEIGHTS IN LinearCombination
#
# REFACTORING NEEDED:
# ? MODIFY State.instantiate_projections_to_state TO TAKE A LIST OF PROJECTIONS AS ITS ARG
# √ ADD METHOD TO Mechanism:  instantiate_projections_to_state:
#      default:  ADD PROJECTION TO (PRIMARY) inputState
#      optional arg:  inputState (REFERENCED BY NAME OR INDEX) TO RECEIVE PROJECTION,
#                     OR CREATE NEW inputState (INDEX = -1 OR NAME)
# ? MODIFY DefaultProcessingMechanism TO CALL NEW METHOD FROM instantiate_control_signal_channel
# - FIX: ?? For ControlMechanism (and subclasses) what should default_input_value (~= variable) be used for?
# - EVC: USE THE NEW METHOD TO CREATE MONITORING CHANNELS WHEN PROJECIONS ARE AUTOMATCIALLY ADDED BY A PROCESS
#         OR IF params[kwInputStates] IS SPECIFIED IN __init__()
#
# - IMPLEMENT: EXAMINE MECHANISMS (OR OUTPUT STATES) IN SYSTEM FOR monitor ATTRIBUTE,
#                AND ASSIGN THOSE AS MONITORED STATES IN EVC (inputStates)
#
# - IMPLEMENT: .add_projection(Mechanism or State) method:
#                   - add controlSignal projection from EVC to specified Mechanism/State
#                   - validate that Mechanism / State.owner is in self.system
#                   ?? use Mechanism.add_projection method
# - IMPLEMENT: kwExecuteMethodParams for cost:  operation (additive or multiplicative), weight?
# - TEST, DOCUMENT: Option to save all EVC policies and associated values or just max
# - IMPLEMENT: Control Mechanism that is assigned as default with kwSystem specification
#               ONCE THAT IS DONE, THEN FIX: IN System.instantiate_attributes_before_execute_method:
#                                                         self.controller = EVCMechanism(params={kwSystem: self})#
# - IMPLEMENT: ??execute_system method, that calls execute.update with input pass to System at run time?
# ? IMPLEMENT .add_projection(Mechanism or State) method that adds controlSignal projection
#                   validate that Mechanism / State.owner is in self.system
#                   ? use Mechanism.add_projection method
# - IMPLEMENT: kwMonitoredOutputStatesOption for individual Mechanisms (in ControlMechanism):
#        TBI: Implement either:  (Mechanism, MonitoredOutputStatesOption) tuple in kwMonitoredOutputStates specification
#                                and/or kwMonitoredOutputStates in Mechanism.params[]
#                                         (that is checked when ControlMechanism is implemented
#        DOCUMENT: if it appears in a tuple with a Mechanism, or in the Mechamism's params list,
#                      it is applied to just that mechanism
#
# IMPLEMENT: call ControlMechanism should call ControlSignal.instantiate_sender()
#                to instantaite new outputStates and Projections in take_over_as_default_controller()
#
# IMPLEMENT: kwPredictionInputTarget option to specify which mechanism the EVC should use to receive, as input,
#                the output of a specified prediction mechanims:  tuple(PredictionMechanism, TargetInputMechanism)
#
# IMPLEMENT: EVCMechanism.MonitoredOutputStates (list of each Mechanism.outputState being monitored)
# DOCUMENT: DIFFERENCES BETWEEN EVCMechanism.inputStates (that receive projections from monitored States) and
#                               EVCMechanism.MonitoredOutputStates (the terminal states themselves)

# FIX: CURRENTLY DefaultController IS ASSIGNED AS DEFAULT SENDER FOR ALL CONTROL SIGNAL PROJECTIONS IN
# FIX:                   ControlSignal.paramClassDefaults[kwProjectionSender]
# FIX:   SHOULD THIS BE REPLACED BY EVC?
# FIX:  CURRENTLY, kwCostAggregationFunction and kwCostApplicationFunction ARE SPECIFIED AS INSTANTIATED FUNCTIONS
#           (IN CONTRAST TO executeMethod  WHICH IS SPECIFIED AS A CLASS REFERENCE)
#           COULD SWITCH TO SPECIFICATION BY CLASS REFERENCE, BUT THEN WOULD NEED
#             CostAggregationFunctionParams and CostApplicationFunctionParams (AKIN TO executeMethodParams)
#
# FIX: self.variable:
#      - MAKE SURE self.variable IS CONSISTENT WITH 2D np.array OF values FOR kwMonitoredOutputStates
#
# DOCUMENT:  protocol for assigning DefaultControlMechanism
#           Initial assignment is to SystemDefaultCcontroller
#           When any other ControlMechanism is instantiated, if params[kwMakeDefaultController] = True
#                then the class's take_over_as_default_controller() method
#                     is called in instantiate_attributes_after_execute_method
# it moves all ControlSignal Projections from DefaultController to itself
#
# FIX: IN ControlSignal.instantiate_sender:
# FIX 6/28/16:  IF CLASS IS ControlMechanism SHOULD ONLY IMPLEMENT ONCE;  THEREAFTER, SHOULD USE EXISTING ONE
#
# FIX: ControlMechanism.take_over_as_default_controller() IS NOT FULLY DELETING DefaultController.outputStates
#
# FIX: PROBLEM - ControlMechanism.take_over_as_default_controller()
# FIX:           NOT SETTING sendsToProjections IN NEW CONTROLLER (e.g., EVC)
#
# SOLUTIONS:
# 1) CLEANER: use instantiate_sender on ControlSignal to instantiate both outputState and projection
# 2) EASIER: add self.sendsToProjections.append() statement in take_over_as_default_controller()


# BACKGROUND INFO:
# instantiate_sender normally called from Projection in instantiate_attributes_before_execute_method
#      calls sendsToProjection.append
# instantiate_control_signal_projection normally called from ControlSignal in instantiate_sender
#
# Instantiate EVC:  __init__ / instantiate_attributes_after_execute_method:
#     take_over_as_default(): [ControlMechanism]
#         iterate through old controller’s outputStates
#             instantiate_control_signal_projection() for current controller
#                 instantiate_state() [Mechanism]
#                     state_type() [OutputState]


#endregion

#region SYSTEM ---------------------------------------------------------------------------------------------------------
#
# System module:
#
# TOOLS
#             Visualizer
#               Cytoscape
#               Gephi
#
#             Directed acyclic graph
#             Topological sort
#
#             Methods for develping hierarchical models
#             Stan
#             Winbug
#
#             Python networkx:
#             https://networkx.github.io/
#
#
#    PARSER:
#    Specify:
#      tuples: (senderMech, receiverMech, [projection])
#                     senderMech & receiverMech must be mechanism specifications
#                     projectionMatrix must specify either:
#                          + Mapping projection object
#                          + kwIdentityMatrix: len(sender.value) == len(receiver.variable)
#                          + kwFull (full cross-connectivity) [** ADD THIS AS SPEC FOR LinearMatrix FUNCTION)
#                          + timing params
#      Processes (and use their configurations)
#    Run toposort to get linear structure
#
#    EXECUTION:
#    run function:
#        Calls each Process once per time step (update cycle)
#
#    "SEQUENTIAL"/"ANALYTIC" MODE:
#    1) Call every Process on each cycle
#        a) Each Process calls the Mechanisms in its Configuration list in the sequence in which they appear;
#            the next one is called when Mechanism.receivesFromProjections.frequency modulo CurrentTime() = 0
#
# VS:
#        a) Each Process polls all the Mechanisms in its Configuration list on each cycle
#            each one is called when Mechanism.receivesFromProjections.frequency modulo CurrentTime() = 0
#
# SEQUENTIAL MODE:
#     COMPUTE LCD (??GCF??)
#     STEP THROUGH 0->LCD
#     EACH FIRES WHEN ITS FREQ == STEP #
#
# CASCADE MODE:
#     EVERY MECHANISM UPDATES EVERY STEP
#     BUT IT DOES SO WITH SCALE = 1/FREQ
#
# Update Cycle:
#     Each Process calls update method of each mechanism in its configuration
#     Mechanisms are called in reverse order so that updating is synchronous
#         (i.e., updating of each mechanism is indpendent of the influence of any others in a feed-forward chain)
#     Each mechanism:
#         - updates its inputState(s) by calling its projection(s)
#             - projections are updated and values included in inputState update based on projection's timing param
#         - runs its execute method
#         - updates its outputState(s)
#
# TimeScale params:
#     Number of timesteps per trial (default:  100??)
#
# ProjectionTiming params [ProjectionTiming namedtuple: (phase, frequency, scale)]
#     Phase (time_steps): determines when update function starts relative to start of run
#     Frequency (int [>0] or float [0-1]): cycle time for projection's contribution to updating of inputState.variable:
#                               - if int, updates every <int> time_steps
#                               - if float, multiplied times self.value and used to update every cycle
#     Scale (float [0-1]):  scales projection's contribution to inputState.variable
#                            (equivalent to rate constant of time-averaged net input)
#     Function (UpdateMode):  determines the shape of the cycling function;
#                             - default is delta function:  updates occur only on time_steps modulo frequency
#                             - future versions should add other functions
#                               (e.g,. square waves and continuous function to "temporally smooth" update function
# LATEST VERSION:
#   - phaseSpec for each Mechanism in Process::
#        integers:
#            specify time_step (phase) on which mechanism is updated (when modulo time_step == 0)
#                - mechanism is fully updated on each such cycle
#                - full cycle of System is largest phaseSpec value
#        floats:
#            values to the left of the decimal point specify the "cascade rate":
#                the fraction of the outputvalue used as the input to any projections on each (and every) time_step
#            values to the right of the decimal point specify the time_step (phase) at which updating begins

#
# QUESTION: SHOULD OFF PHASE INPUT VALUES BE SET TO EMPTY OR NONE INSTEAD OF 0?
#           IN SCRIPTS AND EVCMechanism.get_simulation_system_inputs()
# FIX: Replace toposort with NetworkX: http://networkx.readthedocs.io/en/stable/reference/introduction.html
# IMPLEMENT: Change current System class to ControlledSystem subclass of System_Base,
#                   and purge System_Base class of any references to or dependencies on controller-related stuff
# IMPLEMENT: MechanismTuple class for mech_tuples: (mechanism, runtime_params, phase)
#            (?? does this means that references to these in scripts will require MechanismTuple declaration?)
# IMPLEMENT: *** ADD System.controller to execution_list and
#                execute based on that, rather than dedicated line in System.execute
# IMPLEMENT: *** sort System.execution_list (per System.inspect() and exeucte based on that, rather than checking modulos
# IMPLEMENT: *** EXAMINE MECHANISMS (OR OUTPUT STATES) IN SYSTEM FOR monitor ATTRIBUTE,
#                AND ASSIGN THOSE AS MONITORED STATES IN EVC (inputStates)
# IMPLEMENT: System.execute() should call EVC.update or EVC.execute_system METHOD??? (with input passed to System on command line)
# IMPLEMENT: Store input passed on command line (i.e., at runtime) in self.input attribute (for access by EVC)??
# IMPLEMENT: run() function (in Systems module) that runs default System
# IMPLEMENT: System.inputs - MAKE THIS A CONVENIENCE LIST LIKE System.terminalMechanisms
# IMPLEMENT: System.outputs - MAKE THIS A CONVENIENCE LIST LIKE System.terminalMechanisms
#
# FIX: NOTES: MAKE SURE System.execute DOESN'T CALL EVC FOR EXECUTION (WHICH WILL RESULT IN INFINITE RECURSION)
#
# FIX: NEED TO INSURE THAT self.variable, self.inputs ARE 3D np.arrays (ONE 2D ARRAY FOR EACH PROCESS IN kwProcesses)
# FIX:     RESTORE "# # MODIFIED 6/26/16 NEW:" IN self.validate_variable
# FIX:     MAKE CORRESPONDING ADJUSTMENTS IN self.instantiate_execute_method (SEE FIX)
#
# FIX: Output of default System() produces two empty lists
#
#endregion

#region FUNCTIONS: -----------------------------------------------------------------------------------------------------------
#
#  validate_execute_method:
#
# DOCUMENT:
#    - Clean up documentation at top of module
#    - change relevant references to "function" to "execute method"
#    - note that run time params must be in kwExecuteMethodParams
#    - Add the following somewhere (if it is not already there):
#     Parameters:
#         + Parameters can be assigned and/or changed individually or in sets, by:
#             including them in the initialization call (see above)
#             calling the adjust method (which changes the default values for that instance)
#             including them in a call the execute method (which changes their values for just for that call)
#         + Parameters must be specified in a params dictionary:
#             the key for each entry should be the name of the parameter (used to name its state and projections)
#             the value for each entry can be a:
#                 + State object: it will be validated
#                 + State subclass: a default state will be implemented using a default value
#                 + dict with specifications for a State object to create:
#                 + ParamValueProjection tuple: a state will be implemented using the value and assigned the projection
#                 + projection object or class: a default state will be implemented and assigned the projection
#                 + value: a default state will be implemented using the value

# IMPLEMENT:  IF THE FOLLOWING IS THE SAME FOR ALL OBJECTS, MOVE TO FUNCTION;
#             IF IT IS THE SAME FOR ALL ITEMS AT A GIVEN LEVEL OF THE HIEARCHY, MOVE TO HIGHEST BASE CLASS LEVEL
#         # Assign functionType to self.name as default;
#         #  will be overridden with instance-indexed name in call to super
#         if name is NotImplemented:
#             self.name = self.functionType
#         else:
#             self.name = name
#
#         self.functionName = self.functionType

# FIX: CHANGE PROCESSING MECHANISMS TO USE update RATHER THAN execute, AND TO IMPLEMENT kwExecuteMethod
# FIX: For SUBTYPES, change funtionType to functionSubType (may interacat with naming)
# IMPLEMENT: MODIFY SO THAT self.execute (IF IT IS IMPLEMENTED) TAKES PRECEDENCE OVER kwExecuteMethod
#                 BUT CALLS IT BY DEFAULT);  EXAMPLE:  AdaptiveIntegratorMechanism
# IMPLEMENT:  change specification of params[kwExecuteMethod] from class to instance (as in ControlSignal functions)
# IMPLEMENT:  change validate_variable (and all overrides of it) to:
#              validate_variable(request_value, target_value, context)
#              to parallel validate_params, and then:

# IMPLEMENT: some mechanism to disable instantiating ParameterStates for parameters of an executeMethod
#                that are specified in the script
#            (e.g., for EVC.executeMethod:
#                - uses LinearCombination,
#                - want to be able to specify the parameters for it
#                - but do not need any parameterStates assigned to those parameters
#            PROBLEMS:
#                - specifying parameters invokes instantation of parameterStates
#                    (note: can avoid parameterState instantation by not specifying parameters)
#                - each parameterState gets assigned its own executeMethods, with the parameter as its variable
#                - the default executeMethod for a parameterState is LinearCombination (using kwIdentityMatrix)
#                - that now gets its own parameters as its variables (one for each parameterState)
#                - it can't handle kwOperaton (one of its parameters) as its variable!
#            SOLUTION:
#                - kwExecuteMethodParams: {kwParameterState: None}}:  suppresses ParameterStates
#                - handled in Mechanism.instantiate_parameter_states()
#                - add DOCUMENTATION in Functions and/or Mechanisms or ParameterStates;
#                      include note that executeMethodParams are still accessible in paramsCurrent[executeMethodParams]
#                      there are just not any parameterStates instantiated for them
#                          (i.e., can't be controlled by projections, etc.)
#                - TBI: implement instantiation of any specs for parameter states provided in kwParameterStates
#
# Implement: recursive checking of types in validate_params;
# Implement: type lists in paramClassDefaults (akin requiredClassParams) and use in validate_params
            # IMPLEMENTATION NOTE:
            #    - currently no checking of compatibility for entries in embedded dicts
            #    - add once paramClassDefaults includes type lists (as per requiredClassParams)
# Implement categories of Utility functions using ABC:
# - put checks for constraints on them (e.g., input format = output format)
# - associate projection and state categories with utility function categories:
#    e.g.:  mapping = transform;  input & output states = aggregate
#
#endregion

#region PROCESS: -------------------------------------------------------------------------------------------------------------
#
# - DOCUMENT: Finish editing Description:
#             UPDATE TO INCLUDE Mechanism, Projection, Mechanism FORMAT, AND (Mechanism, Cycle) TUPLE
#
# - FIX: NEED TO DEAL WITH SITUATION IN WHICH THE SAME MECHANISM IS USED AS THE FIRST ONE IN TWO DIFFERENT PROCESSES:
#        ?? WHAT SHOULD BE ITS INPUT FROM THE PROCESS:
#           - CURRENTLY, IT GETS ITS INPUT FROM THE FIRST PROCESS IN WHICH IT APPEARS
#           - IMPLEMENT: ABILITY TO SPECIFY WHICH PROCESS(ES?) CAN PROVIDE IT INPUT
#                        POSSIBLY MAP INPUTS FROM DIFFERENT PROCESSES TO DIFFERENT INPUT STATES??
#
# - IMPLEMENT: Autolink for configuration:
#               WHAT TO DO WITH MECHANISMS THAT RECEIVE A PROJECTION W/IN THE LIST BUT NOT THE PRECEDING
#               OVERRIDE MODE:  serial projections only within the config list
#               INHERIT MODE:   mechanisms retain all pre-specified projections:
#                                  ?? check for orphaned projections? mechanisms in NO process config??
#
# - fix: how to handle "command line" execute method parameters (i.e., specified in config tuple):
#        in check args they get incorporated into paramsCurrent, but into parameterState.value's
#        combining all of them in mechanism execute method would be "double-counting"
#        - only count the ones that changed?
#        - handle "command line" params separately from regular ones (i.e., isolate in check_args)??
#        - pass them through parameterState execute function
#              (i.e., pass them to parameterState.execute variable or projection's sender??)
# - implement:
#     - coordinate execution of multiple processes (in particular, mechanisms that appear in more than one process)
#     - deal with different time scales
#     - response completion criterion (for REAL_TIME mode) + accuracy function
#     - include settings and log (as in ControlSignal)
#
# - implement:  add configuration arg to call, so can be called with a config
#
# - implement: alias Process_Base to Process for calls in scripts
#
#
# *** DECIDE HOW TO HANDLE RUNNING OF ALL execute FUNCTIONS ON INIT OF OBJECT:
#    ?? DO IT BUT SUPPRESS OUTPUT?
#    ?? SHOW OUTPUT BUT FLAG AS INITIALIZATION RUN
#    ?? USE CONTEXT TO CONDUCT ABBREVIATED RUN??
#
# execute methods: test for kwSeparator+kwFunctionInit in context:
#          limit what is implemented and/or reported on init (vs. actual run)
#endregion

#region MECHANISM: -----------------------------------------------------------------------------------------------------------
#
#
# CONFIRM: VALIDATION METHODS CHECK THE FOLLOWING CONSTRAINT: (AND ADD TO CONSTRAINT DOCUMENTATION):
# DOCUMENT: #OF OUTPUTSTATES MUST MATCH #ITEMS IN OUTPUT OF EXECUTE METHOD **
#
# IMPLEMENT / DOCUMENT 7/20/16: kwExecuteMethodOutputStateValueMapping (dict) and attendant param_validation:
#            required if self.execute is not implemented and return value of kwExecuteMethod is len > 1
#
# IMPLEMENT: 7/3/16 inputValue (== self.variable) WHICH IS 2D NP.ARRAY OF inputState.value FOR ALL inputStates
# FIX: IN instantiate_state:
# FIX: - check that constraint_value IS NOW ONLY EVER A SINGLE VALUE
# FIX:  CHANGE ITS NAME TO constraint_value
# Search & Replace: constraint_value -> constraint_value
#
# - Clean up Documentation
# - add settings and log (as in ControlSignal)
# - Fix: name arg in init__() is ignored
#
# - MODIFY add_projection
#         IMPLEMENTATION NOTE:  ADD FULL SET OF ParameterState SPECIFICATIONS
#
# IMPLEMENT: EXAMINE MECHANISMS (OR OUTPUT STATES) IN SYSTEM FOR monitor ATTRIBUTE,
#                AND ASSIGN THOSE AS MONITORED STATES IN EVC (inputStates)
#
# - IMPLEMENT: CLEAN UP ORGANIZATION OF STATES AND PARAMS
# Mechanism components:                Params:
#   InputStates      <- InputStateParams
#   ParameterStates  <- ParameterStateParams (e.g., Control Signal execute method)
#   OutputStates     <- OutputStateParams
#   self.execute              <- MechanismExecuteMethod, MechanismExecuteMethodParams (e.g., automatic drift rate)
#
# IMPLEMENT:  self.execute as @property, which can point either to _execute or paramsCurrent[kwExecuteMethod]
#
# - IMPLEMENTATION OF MULTIPLE INPUT AND OUTPUT STATES:
# - IMPLEMENT:  ABSTRACT HANDLING OF MULTIPLE STATES (AT LEAST FOR INPUT AND OUTPUT STATES, AND POSSIBLE PARAMETER??
# - Implement: Add StateSpec tuple specificaton in list for  kwInputState and OutputStates
#        - akin to ParamValueProjection
#        - this is because OrderedDict is a specialty class so don't want to impose their use on user specification
#        - adjust validate_params and instantiate_output_state accordingly
# - Implement: allow list of names, that will be used to instantiate states using self.value
# - Implement: allow dict entry values to be types (that should be checked against self.value)
#
# - NEED TO INITIALIZE:            kwStateValue: NotImplemented,
# - IMPLEMENTATION NOTE: move defaultMechanism to a preference (in Mechanism.__init__() or Process.__init())
# - IMPLEMENTATION NOTE: *** SHOULD THIS UPDATE AFFECTED PARAM(S) BY CALLING RELEVANT PROJECTIONS?
# -    ASSGIGN  *** HANDLE SAME AS MECHANISM STATE AND PROJECTION STATE DEFAULTS:
#                   create class level property:  inputStateDefault, and assign it at subclass level??
# - replace "state" with "mechanism_state"
# - Generalize validate_params to go through all params, reading from each its type (from a registry),
#                            and calling on corresponding subclass to get default values (if param not found)
#                            (as kwProjectionType and kwProjectionSender are currently handled)
# IN MECHANISMS validate_execute_method:
#   ENFORCEMENT OF CONSTRAINTS
#
# - Break out separate execute methods for different TimeScales and manage them in Mechanism.update_and_execute
#
# # IMPLEMENTATION NOTE: *** SHOULDN'T IT BE INSTANTIATED? (SEE BELOW)  (ARE SOME CONTEXTS EXPECTING IT TO BE A CLASS??)
#                          SEARCH FOR [kwExecuteFunction] TO SEE
#
# ??ADD self.valueType = type(func(inspect.getargspec(func).args))
#             assign this Function.__init__

#
# In instantiate_state (re: 2-item tuple and Projection cases):
        # IMPLEMENTATION NOTE:
        #    - need to do some checking on state_spec[1] to see if it is a projection
        #      since it could just be a numeric tuple used for the variable of a state;
        #      could check string against ProjectionRegistry (as done in parse_projection_ref in State)
    # IMPLEMENTATION NOTE:
    #    - should create list of valid projection keywords and limit validation below to that (instead of just str)
#
# - implement:
#     Regarding ProcessDefaultMechanism (currently defined as Mechanism_Base.defaultMechanism)
#        # IMPLEMENTATION NOTE: move this to a preference (in Process??)
#        defaultMechanism = kwDDM
#
#endregion

#region MECHANISM_STATE: -----------------------------------------------------------------------------------------------------
#
# IMPLEMENT outputStateParams dict;  SEARCH FOR: [TBI + kwOutputStateParams: dict]
#
# *** NEED TO IMPLEMENT THIS (in State, below):
# IMPLEMENTATION NOTE:  This is where a default projection would be implemented
#                       if params = NotImplemented or there is no param[kwStateProjections]
#
# **** IMPLEMENTATION NOTE: ***
#                 FOR MechainismInputState SET self.value = self.variable of owner
#                 FOR MechanismiOuptuState, SET variableClassDefault = self.value of owner
#
# - State, ControlSignal and Mapping:
# - if "senderValue" is in **args dict, assign to variable in init
# - clean up documentation
#
         # - %%% MOVE TO State
         #  - MOVE kwStateProjections out of kwStateParams:
         #        # IMPLEMENTATION NOTE:  MOVE THIS OUT OF kwStateParams IF CHANGE IS MADE IN State
         #        #                       MODIFY KEYWORDS IF NEEDED
         #    and process in __init__ (instantiate_projections_to_state()) rather than in validate_params
         # - if so, then correct in instantiate_execute_method_params under Mechanism
         # - ADD instantiate_projection akin to instantiate_state in Mechanism
         # - ADD validate_projection() to subclass, that checks projection type is OK for state
#
## ******* MOVE THIS TO State
#                 try:
#                     from Functions.Projections.Projection import ProjectionRegistry
#                     projection_type = ProjectionRegistry[param_value.projection].subclass
#                 except ValueError:
#                     raise MechanismError("{0} not recognized as reference to a projection or projection type".
#                                          format(param_value.projection))
#
# ADD HANDLING OF PROJECTION SPECIFICATIONS (IN kwStateProjection) IN State SUBCLASSES
#                  MUST BE INCLUDED IN kwStateParams
#
# GET CONSTRAINTS RIGHT:
#    self.value === Mechanism.function.variable
#    self.value ===  OutputState.variable
#    Mechanism.params[param_value] === ParameterState.value = .variable
#
    # value (variable) == owner's functionOutputValue since that is where it gets it's value
    #    -- ?? should also do this in Mechanism, as per inputState:
                # See:
                # Validate self.inputState.value against variable for kwExecuteMethod
                # Note:  this is done when inputState is first assigned,
                #        but needs to be done here in case kwExecuteMethod is changed
    # uses MappingProjetion as default projection
    # implement Aritmetic ADD Combination Function as kwExecuteMethod
    # implement default states (for use as default sender and receiver in Projections)

# *********************************************
# ?? CHECK FOR PRESENCE OF self.execute.variable IN Function.__init__ (WHERE self.execute IS ASSIGNED)
# IN OutputState:
#   IMPLEMENTATION NOTE: *** MAKE SURE self.value OF MechanismsOutputState.owner IS
#                           SET BEFORE validate_params of MechanismsOutputState
# *********************************************
#
# FOR inputState:
#      self.value does NOT need to match variable of inputState.function
#      self.value MUST match self.param[kwExecutMethodOuptputDefault]
#      self.value MUST match owners.variable
#
#
# # IMPLEMENTATION NOTE:  *** SHOULD THIS ONLY BE TRUE OF InputState??
#         # If owner is defined, set variableClassDefault to be same as owner
#         #    since variable = self.value for InputState
#         #    must be compatible with variable for owner
#         if self.owner != NotImplemented:
#             self.variableClassDefault = self.owner.variableClassDefault
#
#endregion

#region PROJECTION: ----------------------------------------------------------------------------------------------------------
#
# - IMPLEMENT:  WHEN ABC IS IMPLEMENTED, IT SHOULD INSIST THAT SUBCLASSES IMPLEMENT instantiate_receiver
#               (AS ControlSignal AND Mapping BOTH DO) TO HANDLE SITUATION IN WHICH MECHANISM IS SPECIFIED AS RECEIVER
# FIX: clean up instantiate_sender -- better integrate versions for Mapping, ControlSignal, and LearningSignal
# FIX: Move sender arg to params, and make receiver (as projection's "variable") required
# FIX:  Move marked section of instantiate_projections_to_state(), check_projection_receiver(), and parse_projection_ref
# FIX:      all to Projection_Base.__init__()
# - add kwFull to specification, and as default for non-square matrices
# - IMPLEMENTATION NOTE:  *** NEED TO SPECIFY TYPE OF MECHANIMSM_STATE HERE:  SHOULD BE DETERMINABLE FROM self.Sender
# - Implement generic paramProjection subclass of Projection:
#       stripped down version of ControlSignal, that has free-floating default inputState
#       used to control execute method params on a trial-by-trial basis (akin to use of tuples in configuration)
# - Fix: name arg in init__() is ignored
#
#endregion

#region MAPPING: ------------------------------------------------------------------------------------------------------
#
# DOCUMENT:
# If the sender outputState and/or the receiver inputState are not specified:
#    - a mapping will be created for only sender.outputState and receiver inputState (i.e., first state of each)
#    - the length of value for these states must match
#
#endregion

#region CONTROL_SIGNAL: ------------------------------------------------------------------------------------------------------
#
#      controlModulatedParamValues
#
# 0) MAKE SURE THAT kwProjectionSenderValue IS NOT PARSED AS PARAMS
#      NEEDING THEIR OWN PROJECTIONS (HOW ARE THEY HANDLED IN PROJECTIONS?) -- ARE THEWE EVEN USED??
#      IF NOT, WHERE ARE DEFAULTS SET??
# 2) Handle assignment of default ControlSignal sender (DefaultController)
#
# FIX ************************************************
# FIX: controlSignal prefs not getting assigned

# Fix: rewrite this all with @property:
#
# IMPLEMENT:  re-work cost functions as kwExecuteMethodParams
#
# IMPLEMENT: when instantiating a ControlSignal:
#                   include kwDefaultController as param for assigning sender to DefaultController
#                   if it is not otherwise specified
#
#  IMPLEMENT option to add dedicated outputState for ControlSignal projection??
#
#
# IMPLEMENTATION NOTE:  ADD DESCRIPTION OF ControlSignal CHANNELS:  ADDED TO ANY SENDER OF A ControlSignal Projection:
    # USED, AT A MININUM, FOR ALIGNING VALIDATION OF inputStates WITH ITEMS IN variable
    #                      ?? AND SAME FOR FOR outputStates WITH value
    # SHOULD BE INCLUDED IN INSTANTIATION OF CONTROL MECHANISM (per SYSTEM DEFAULT CONTROL MECHANISM)
    #     IN OVERRIDES OF validate_variable AND
    #     ?? WHEREVER variable OF outputState IS VALIDATED AGAINST value (search for FIX)
#
#endregion

#region LEARNING: ------------------------------------------------------------------------------------------------------

# IMPLEMENT:  kwLearningSignal for ProcessingMechanism;  if specified:
#             - implement self.errorSignal attribute
# IMPLEMENT:  kwLearningSignal for Mapping projection;  if specified:
#             - implements LearningSignal projection to it
# IMPLEMENT: kwLearningSignal for Process:
#             - assign self.errorSignal attribute to all mechanisms
#             - assign LearningSignal projection to all Mapping projections

# IMPLEMENT: NEW DESIGN:
#
# 0) Make sure Mapping projection from terminal Mechanism in Process is to LinearComparator using kwIdentityMatrix
#    In System terminal mechanism search, don't include MonitoringMechanisms
#
# 1) LearningSignal:
#    - instantiate_receiver:
#        - Mapping projection
#    - instantiate_sender:
#        - examine mechanism to which Mapping project (receiver) projects:  self.receiver.owner.receiver.owner
#            - check if it is a terminal mechanism in the system:
#                - if so, assign:
#                    - LinearComparator ErrorMonitoringMechanism
#                        - ProcessInputState for LinearComparator (name it??) with projection to target inputState
#                        - Mapping projection from terminal ProcessingMechanism to LinearCompator sample inputState
#                - if not, assign:
#                    - WeightedError ErrorMonitoringMechanism
#                        - Mapping projection from preceding ErrorMonitoringMechanism:
#                            preceding processing mechanism (ppm):
#                                ppm = self.receiver.owner.receiver.owner
#                            preceding processing mechanism's output projection (pop)
#                                pop = ppm.outputState.projections[0]
#                            preceding processing mechanism's output projection learning signal (popls):
#                                popls = pop.parameterState.receivesFromProjections[0]
#                            preceding ErrorMonitoringMechanism (pem):
#                                pem = popls.sender.owner
#                            assign Mapping projection from pem.outputState to self.inputState
#                        - Get weight matrix for pop (pwm):
#                                pwm = pop.parameterState.params[kwMatrix]
#    - update: compute weight changes based on errorSignal received rom ErrorMonitor Mechanism and pwm
#
# 2) ErrorMonitoring Mechanism:
#    - get Mapping projection from source of errorSignal:
#        last one (associated with terminal ProcessingMechanism) gets it from external input
#        preceding ones (associated with antecedent ProcessingMechanisms in the Process) get it from
#            the ErrorMonitor associated with the next ProcessingMechanism in the process:
#    - get weightMatrix for the output of its associated ProcessingMechanism
#        last one:  this should be identityMatrix (for Mapping projection from terminal mechanism to LinearComparator)
#        preceding ones: get from self.receiver.owner.outputState.projections.params[kwMatrix]
#    - ErrorMonitoring Mechanism computes the error for each element of its variable ("activation vector"):
#        last one (LinearCompartor) simply computes difference between its two inputs (target and sample)
#        preceding ones compute it as the dot product of its input (errorSignal) and weightMatrix
#    - outputState (errorSignal) has two projections:
#         one Mapping projection to the preceding ErrorMonitorMechanism
#         one LearningSignal to the output Mapping projection of its associated ProcessingMechanism
#

# 3) Update:
#    ?? add to System?
#    ?? use toposort?
#    ?? coordinate with updating for Mechanisms?
#
# Two object types:
# 1) LinearComparator (MonioringMechanism):
#     - has two inputStates:  i) system output;  ii) training input
#     - computes some objective function on them (default:  Hadamard difference)
#     - default Comparator that is associated with default LearningSignal
#
# 2) LearnningSignal (Projection):
#     - sender:  output of Monitoring Mechanism
#         default: receiver.owner.outputState.sendsToProjections.<MonitoringMechanism> if specified,
#                  else default Comparator
#     - receiver: Mapping Projection parameterState (or some equivalent thereof)
#
# Need to add parameterState to Projection class;  composition options:
#    - use ParameterState
#    - extract core functionality from ParameterState:
#        make it an object of its own
#        ParameterState and Training Projection both call that object
# Mapping Projection should have kwLearningParam which:
#    - specifies LearningSignal
#    - uses self.outputStates.sendsToProjections.<MonitoringMechanism> if specified
#    - otherwise defaults to LinearCompartor (which it instantiates for itself) and LearningSignal Projection with BP
#
# Projection mechanism:
# Generalized delta rule:
# weight = weight + (learningRate * errorDerivative * transferDerivative * sampleSender)
# for sumSquared error function:  errorDerivative = (target - sample)
# for logistic activation function: transferDerivative = sample * (1-sample)
# NEEDS:
# - errorDerivative:  get from kwExecuteMethod of Comparator Mechanism
# - transferDerivative:  get from kwExecuteMethod of Process Processing Mechanism

# LearningSignal instantiation

#endregion

#region DDM_MECH: ------------------------------------------------------------------------------------------------------
#
# - Fix: combine paramsCurrent with executeParameterState.values, or use them instead??
# - Fix:  move kwDDM_AnalyticSolution back to kwExecuteMethodParams and adjust validation to allow non-numeric value
# - implement: add options to multiply or fully override parameterState.values
# - implement time_step and terminate()
# -  Clean up control signal params, modulation function, etc.
#        1) value field is initialized with self.value
#        2) value points to mechanism.outputState.value
#        3) params field is populated with list of params from paramsCurrent that are StateParams
#        4) duration field is updated at each time step or given -1
#    Make sure paramCurrent[<kwDDMparam>] IS BEING PROPERLY UPDATED (IN PROCESS?  OR MECHANISM?) BEFORE BEING USED
#                            (WHAT TOOK THE PLACE OF get_control_modulated_param_values)
# IMPLEMENT: ADD PARAM TO DDM (AKIN TO kwDDM_AnayticSolution) THAT SPECIFIES PRIMARY INPUTSTATE (i.e., DRIFT_RATE, BIAS, THRSHOLD)
#
#endregion

#region UTILITY: -------------------------------------------------------------------------------------------------------------
#
# Implement name arg to individual functions, and manage in __init__()
# Implement abstract Types (aggregate, transfer, tranform, objective)
# Implement subtypes of above
# Implement:  shortcircuit LinearCombination and Linear and LinearMatrix if params => identity
# LinearMatrix:
#   IMPLEMENTATION NOTE: Consider using functionOutputTypeConversion here
#   FIX:  IMPLEMENT BOTH kwFullConnectivityMatrix AND 2D np.array AND np.matrix OBJECTS
#
# IMPLEMENT:
#     IN LinearCombination kwWeights PARAM:  */x notation:
#         Signifies that item to which weight coefficient applies should be in the denominator of the product:
#         Useful when multiplying vector with another one, to divide by the specified element (e.g., in calcuating rates)
#      EXAMPLE:
#           kwWeights = [1, 1/x]   [1, 2/x]
#           variable =  [2, 100]   [2, 100]
#           result:     [2, .01]   [2, 0.2]
#
# IMPLEMENT: simple Combine() or Reduce() function that either sums or multiples all elements in a 1D array
# IMPLEMENT:  REPLACE INDIVIDUAL FUNCTIONS WITH ABILITY TO PASS REFERENCE TO NP FUNCTIONS (OR CREATE ONE THAT ALLOWS THIS)

#endregion

<|MERGE_RESOLUTION|>--- conflicted
+++ resolved
@@ -172,7 +172,7 @@
 #      - Problem with this is that instantiate_state is where param tuples are parsed
 #          and so it is not called (by instantiate_parameter_state) until after instantiate_execute_method
 #          so kwMatrix: (identityMatrix, LearningSignal) doesn't work
-# ??SOLUTION: parse tuple specs for executeMethodParams before or in instantiate_execute_method()
+# SOLUTION: parse tuple specs for executeMethodParams before or in instantiate_execute_method()
 #           currently, executeMethodParams are parsed in instantiate_state
 #           but needs to be done for instantiate_execute_method;
 #           ADD NEW METHOD:  parse_execute_method_params, AND CALL FROM instantiate_execute_method
@@ -190,7 +190,6 @@
 #
 # QUESTION: WHY IS IT CURRENTLY IN instantiate_state?  DOES IT NEED TO BE THERE?
 # QUESTION: HOW DOES DDM DEAL WITH kwDriftRate:(1, kwControlSignal) IN instantiate_execute_method
-<<<<<<< HEAD
 #              (where does tuple get parsed?  if in instantiate_state (for parameterState), how does it get assigned to executeMethodParam??)
 #
 # SOLUTION USING CONSTRUCTION/INITIALIZATION PATTERN:
@@ -218,11 +217,6 @@
 #        paramValue is assigned to value of state, and that is used for executeMethod of the *mechanism*
 #    however, when used as executeMethodParam to directly instantiate an executeMethod, has not been parsed
 #    could try to parse in Function.instantiate_execute_method, but then where will projection_spec be kept?
-=======
-#              (where does tuple get parsed?  if in instantiate_state (for parameterState),
-#              how does it get assigned to executeMethodParam??)
-
->>>>>>> b9adedeb
 
 # 8/8/16:
 # FIX: INSTANTIATE PASS-THROUGH EXECUTE METHOD FOR STATES
@@ -1075,17 +1069,6 @@
 #                 + projection object or class: a default state will be implemented and assigned the projection
 #                 + value: a default state will be implemented using the value
 
-# IMPLEMENT:  IF THE FOLLOWING IS THE SAME FOR ALL OBJECTS, MOVE TO FUNCTION;
-#             IF IT IS THE SAME FOR ALL ITEMS AT A GIVEN LEVEL OF THE HIEARCHY, MOVE TO HIGHEST BASE CLASS LEVEL
-#         # Assign functionType to self.name as default;
-#         #  will be overridden with instance-indexed name in call to super
-#         if name is NotImplemented:
-#             self.name = self.functionType
-#         else:
-#             self.name = name
-#
-#         self.functionName = self.functionType
-
 # FIX: CHANGE PROCESSING MECHANISMS TO USE update RATHER THAN execute, AND TO IMPLEMENT kwExecuteMethod
 # FIX: For SUBTYPES, change funtionType to functionSubType (may interacat with naming)
 # IMPLEMENT: MODIFY SO THAT self.execute (IF IT IS IMPLEMENTED) TAKES PRECEDENCE OVER kwExecuteMethod

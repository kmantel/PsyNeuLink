import numpy as np
import pytest

from psyneulink.components.component import ComponentError
from psyneulink.components.functions.function import ConstantIntegrator, Exponential, Linear, Logistic, Reduce, Reinforcement, SoftMax
from psyneulink.components.functions.function import ExponentialDist, GammaDist, NormalDist, UniformDist, WaldDist
from psyneulink.components.mechanisms.mechanism import MechanismError
from psyneulink.components.mechanisms.processing.transfermechanism import TransferError
from psyneulink.components.mechanisms.processing.transfermechanism import TransferMechanism
from psyneulink.globals.utilities import UtilitiesError

VECTOR_SIZE=4


class TestTransferMechanismInputs:
    # VALID INPUTS

    @pytest.mark.mechanism
    @pytest.mark.transfer_mechanism
    @pytest.mark.benchmark(group="TransferMechanism")
    def test_transfer_mech_inputs_list_of_ints(self, benchmark):

        T = TransferMechanism(
            name='T',
            default_variable=[0 for i in range(VECTOR_SIZE)],
            integrator_mode=True
        )
<<<<<<< HEAD
        val = benchmark(T.execute, [10 for i in range(VECTOR_SIZE)]).tolist()
        assert val == [[10.0 for i in range(VECTOR_SIZE)]]
        assert len(T.size) == 1 and T.size[0] == VECTOR_SIZE and isinstance(T.size[0], np.integer)
=======
        val = T.execute([10, 10, 10, 10])
        assert np.allclose(val, [[10.0, 10.0, 10.0, 10.0]])
        assert len(T.size) == 1 and T.size[0] == 4 and isinstance(T.size[0], np.integer)
>>>>>>> 4c6811c6
        # this test assumes size is returned as a 1D array: if it's not, then several tests in this file must be changed

    @pytest.mark.mechanism
    @pytest.mark.transfer_mechanism
    @pytest.mark.benchmark(group="TransferMechanism")
    def test_transfer_mech_inputs_list_of_floats(self, benchmark):

        T = TransferMechanism(
            name='T',
            default_variable=[0 for i in range(VECTOR_SIZE)],
            integrator_mode=True
        )
<<<<<<< HEAD
        val = benchmark(T.execute, [10.0 for i in range(VECTOR_SIZE)]).tolist()
        assert val == [[10.0 for i in range(VECTOR_SIZE)]]
=======
        val = T.execute([10.0, 10.0, 10.0, 10.0])
        assert np.allclose(val, [[10.0, 10.0, 10.0, 10.0]])
>>>>>>> 4c6811c6

    @pytest.mark.mechanism
    @pytest.mark.transfer_mechanism
    @pytest.mark.benchmark(group="TransferMechanism")
    def test_transfer_mech_inputs_list_of_floats_llvm(self, benchmark):

        T = TransferMechanism(
            name='T',
            default_variable=[0 for i in range(VECTOR_SIZE)],
            integrator_mode=True
        )
        val = benchmark(T.execute, [10.0 for i in range(VECTOR_SIZE)], bin_execute=True).tolist()
        assert val == [[10.0 for i in range(VECTOR_SIZE)]]

    #@pytest.mark.mechanism
    #@pytest.mark.transfer_mechanism
    # def test_transfer_mech_inputs_list_of_fns(self):
    #
    #     T = TransferMechanism(
    #         name='T',
    #         default_variable=[0, 0, 0, 0],
    #         integrator_mode=True
    #     )
    #     val = T.execute([Linear().execute(), NormalDist().execute(), Exponential().execute(), ExponentialDist().execute()])
    #     assert np.allclose(val, [[np.array([0.]), 0.4001572083672233, np.array([1.]), 0.7872011523172707]]

    @pytest.mark.mechanism
    @pytest.mark.transfer_mechanism
    def test_transfer_mech_variable_3D_array(self):

        T = TransferMechanism(
            name='T',
            default_variable=[[[0, 0, 0, 0]], [[1, 1, 1, 1]]],
            integrator_mode=True
        )
        np.testing.assert_array_equal(T.instance_defaults.variable, np.array([[[0, 0, 0, 0]], [[1, 1, 1, 1]]]))

    @pytest.mark.mechanism
    @pytest.mark.transfer_mechanism
    def test_transfer_mech_variable_none_size_none(self):

        T = TransferMechanism(
            name='T'
        )
        assert len(T.instance_defaults.variable) == 1 and len(T.instance_defaults.variable[0]) == 1 and T.instance_defaults.variable[0][0] == 0

    @pytest.mark.mechanism
    @pytest.mark.transfer_mechanism
    def test_transfer_mech_inputs_list_of_strings(self):
        with pytest.raises(UtilitiesError) as error_text:
            T = TransferMechanism(
                name='T',
                default_variable=[0, 0, 0, 0],
                integrator_mode=True
            )
            T.execute(["one", "two", "three", "four"])
        assert "has non-numeric entries" in str(error_text.value)

    @pytest.mark.mechanism
    @pytest.mark.transfer_mechanism
    def test_transfer_mech_inputs_mismatched_with_default_longer(self):
        with pytest.raises(MechanismError) as error_text:
            T = TransferMechanism(
                name='T',
                default_variable=[0, 0, 0, 0],
                integrator_mode=True
            )
            T.execute([1, 2, 3, 4, 5])
        assert "does not match required length" in str(error_text.value)

    @pytest.mark.mechanism
    @pytest.mark.transfer_mechanism
    def test_transfer_mech_inputs_mismatched_with_default_shorter(self):
        with pytest.raises(MechanismError) as error_text:
            T = TransferMechanism(
                name='T',
                default_variable=[0, 0, 0, 0, 0, 0],
                integrator_mode=True
            )
            T.execute([1, 2, 3, 4, 5])
        assert "does not match required length" in str(error_text.value)


class TestTransferMechanismNoise:

    @pytest.mark.mechanism
    @pytest.mark.transfer_mechanism
    @pytest.mark.benchmark(group="TransferMechanism Linear noise")
    def test_transfer_mech_array_var_float_noise(self, benchmark):

        T = TransferMechanism(
            name='T',
            default_variable=[0 for i in range(VECTOR_SIZE)],
            function=Linear(),
            noise=5.0,
            time_constant=1.0,
            integrator_mode=True
        )
<<<<<<< HEAD
        val = benchmark(T.execute, [0 for i in range(VECTOR_SIZE)]).tolist()
        assert val == [[5.0 for i in range(VECTOR_SIZE)]]

    @pytest.mark.mechanism
    @pytest.mark.transfer_mechanism
    @pytest.mark.benchmark(group="TransferMechanism Linear noise")
    def test_transfer_mech_array_var_float_noise_llvm(self, benchmark):
=======
        val = T.execute([0, 0, 0, 0])
        assert np.allclose(val, [[5.0, 5.0, 5.0, 5.0]])
>>>>>>> 4c6811c6

        T = TransferMechanism(
            name='T',
            default_variable=[0 for i in range(VECTOR_SIZE)],
            function=Linear(),
            noise=5.0,
            time_constant=1.0,
            integrator_mode=True
        )
        val = benchmark(T.execute, [0 for i in range(VECTOR_SIZE)], bin_execute=True).tolist()
        assert val == [[5.0 for i in range(VECTOR_SIZE)]]

    @pytest.mark.mechanism
    @pytest.mark.transfer_mechanism
    def test_transfer_mech_array_var_normal_len_1_noise(self):

        T = TransferMechanism(
            name='T',
            default_variable=[0, 0, 0, 0],
            function=Linear(),
            noise=NormalDist().function,
            time_constant=1.0,
            integrator_mode=True
        )
        val = T.execute([0, 0, 0, 0])
        assert np.allclose(val, [[0.41059850193837233, 0.144043571160878, 1.454273506962975, 0.7610377251469934]])

    @pytest.mark.mechanism
    @pytest.mark.transfer_mechanism
    def test_transfer_mech_array_var_normal_array_noise(self):

        T = TransferMechanism(
            name='T',
            default_variable=[0, 0, 0, 0],
            function=Linear(),
            noise=[NormalDist().function, NormalDist().function, NormalDist().function, NormalDist().function],
            time_constant=1.0,
            integrator_mode=True
        )
        val = T.execute([0, 0, 0, 0])
        expected = [0.7610377251469934, 0.12167501649282841, 0.44386323274542566, 0.33367432737426683]
        for i in range(len(val[0])):
            assert val[0][i] ==  expected[i]

    @pytest.mark.mechanism
    @pytest.mark.transfer_mechanism
    @pytest.mark.benchmark(group="TransferMechanism Linear noise2")
    def test_transfer_mech_array_var_normal_array_noise2(self, benchmark):

        T = TransferMechanism(
            name='T',
            default_variable=[0 for i in range(VECTOR_SIZE)],
            function=Linear(),
            noise=[5.0 for i in range(VECTOR_SIZE)],
            time_constant=1.0,
            integrator_mode=True
        )
<<<<<<< HEAD
        val = benchmark(T.execute, [0 for i in range(VECTOR_SIZE)]).tolist()
        assert val == [[5.0 for i in range(VECTOR_SIZE)]]

    @pytest.mark.mechanism
    @pytest.mark.transfer_mechanism
    @pytest.mark.benchmark(group="TransferMechanism Linear noise2")
    def test_transfer_mech_array_var_normal_array_noise2_llvm(self, benchmark):

        T = TransferMechanism(
            name='T',
            default_variable=[0 for i in range(VECTOR_SIZE)],
            function=Linear(),
            noise=[5.0 for i in range(VECTOR_SIZE)],
            time_constant=1.0,
            integrator_mode=True
        )
        val = benchmark(T.execute, [0 for i in range(VECTOR_SIZE)]).tolist()
        assert val == [[5.0 for i in range(VECTOR_SIZE)]]
=======
        val = T.execute([0, 0, 0, 0])
        assert np.allclose(val, [[5.0, 5.0, 5.0, 5.0]])
>>>>>>> 4c6811c6

    @pytest.mark.mechanism
    @pytest.mark.transfer_mechanism
    def test_transfer_mech_mismatched_shape_noise(self):
        with pytest.raises(MechanismError) as error_text:
            T = TransferMechanism(
                name='T',
                default_variable=[0, 0],
                function=Linear(),
                noise=[5.0, 5.0, 5.0],
                time_constant=0.1,
                integrator_mode=True
            )
            T.execute()
        assert 'Noise parameter' in str(error_text.value) and "does not match default variable" in str(
                error_text.value)

    @pytest.mark.mechanism
    @pytest.mark.transfer_mechanism
    def test_transfer_mech_mismatched_shape_noise_2(self):
        with pytest.raises(MechanismError) as error_text:

            T = TransferMechanism(
                name='T',
                default_variable=[0, 0, 0],
                function=Linear(),
                noise=[5.0, 5.0],
                time_constant=0.1,
                integrator_mode=True
            )
            T.execute()
        assert 'Noise parameter' in str(error_text.value) and "does not match default variable" in str(error_text.value)


class TestDistributionFunctions:

    @pytest.mark.mechanism
    @pytest.mark.transfer_mechanism
    def test_transfer_mech_normal_noise(self):

        T = TransferMechanism(
            name='T',
            default_variable=[0, 0, 0, 0],
            function=Linear(),
            noise=NormalDist().function,
            time_constant=1.0,
            integrator_mode=True
        )
        val = T.execute([0, 0, 0, 0])
        assert np.allclose(val, [[0.41059850193837233, 0.144043571160878, 1.454273506962975, 0.7610377251469934]])

    @pytest.mark.mechanism
    @pytest.mark.transfer_mechanism
    def test_transfer_mech_exponential_noise(self):

        T = TransferMechanism(
            name='T',
            default_variable=[0, 0, 0, 0],
            function=Linear(),
            noise=ExponentialDist().function,
            time_constant=1.0,
            integrator_mode=True
        )
        val = T.execute([0, 0, 0, 0])
        assert np.allclose(val, [[0.4836021009022533, 1.5688961399691683, 0.7526741095365884, 0.8394328467388229]])

    @pytest.mark.mechanism
    @pytest.mark.transfer_mechanism
    def test_transfer_mech_Uniform_noise(self):

        T = TransferMechanism(
            name='T',
            default_variable=[0, 0, 0, 0],
            function=Linear(),
            noise=UniformDist().function,
            time_constant=1.0,
            integrator_mode=True
        )
        val = T.execute([0, 0, 0, 0])
        assert np.allclose(val, [[0.3834415188257777, 0.7917250380826646, 0.5288949197529045, 0.5680445610939323]])

    @pytest.mark.mechanism
    @pytest.mark.transfer_mechanism
    def test_transfer_mech_Gamma_noise(self):

        T = TransferMechanism(
            name='T',
            default_variable=[0, 0, 0, 0],
            function=Linear(),
            noise=GammaDist().function,
            time_constant=1.0,
            integrator_mode=True
        )
        val = T.execute([0, 0, 0, 0])
        assert np.allclose(val, [[0.4836021009022533, 1.5688961399691683, 0.7526741095365884, 0.8394328467388229]])

    @pytest.mark.mechanism
    @pytest.mark.transfer_mechanism
    def test_transfer_mech_Wald_noise(self):

        T = TransferMechanism(
            name='T',
            default_variable=[0, 0, 0, 0],
            function=Linear(),
            noise=WaldDist().function,
            time_constant=1.0,
            integrator_mode=True
        )
        val = T.execute([0, 0, 0, 0])
        assert np.allclose(val, [[1.3939555850782692, 0.25118783985272053, 1.2272797824363235, 0.1190661760253029]])


class TestTransferMechanismFunctions:

    @pytest.mark.mechanism
    @pytest.mark.transfer_mechanism
    @pytest.mark.benchmark(group="TransferMechanism Logistic")
    def test_transfer_mech_logistic_fun(self, benchmark):

        T = TransferMechanism(
            name='T',
            default_variable=[0 for i in range(VECTOR_SIZE)],
            function=Logistic(),
            time_constant=1.0,
            integrator_mode=True
        )
<<<<<<< HEAD
        val = benchmark(T.execute, [0 for i in range(VECTOR_SIZE)]).tolist()
        assert val == [[0.5 for i in range(VECTOR_SIZE)]]
=======
        val = T.execute([0, 0, 0, 0])
        assert np.allclose(val, [[0.5, 0.5, 0.5, 0.5]])
>>>>>>> 4c6811c6

    @pytest.mark.mechanism
    @pytest.mark.transfer_mechanism
    @pytest.mark.benchmark(group="TransferMechanism Logistic")
    def test_transfer_mech_logistic_fun_llvm(self, benchmark):

        T = TransferMechanism(
            name='T',
            default_variable=[0 for i in range(VECTOR_SIZE)],
            function=Logistic(),
            time_constant=1.0,
            integrator_mode=True
        )
        val = benchmark(T.execute, [0 for i in range(VECTOR_SIZE)], bin_execute=True).tolist()
        assert val == [[0.5 for i in range(VECTOR_SIZE)]]

    @pytest.mark.mechanism
    @pytest.mark.transfer_mechanism
    @pytest.mark.benchmark(group="TransferMechanism Exponential")
    def test_transfer_mech_exponential_fun(self, benchmark):

        T = TransferMechanism(
            name='T',
            default_variable=[0 for i in range(VECTOR_SIZE)],
            function=Exponential(),
            time_constant=1.0,
            integrator_mode=True
        )
<<<<<<< HEAD
        val = benchmark(T.execute, [0 for i in range(VECTOR_SIZE)]).tolist()
        assert val == [[1.0 for i in range(VECTOR_SIZE)]]
=======
        val = T.execute([0, 0, 0, 0])
        assert np.allclose(val, [[1.0, 1.0, 1.0, 1.0]])
>>>>>>> 4c6811c6

    @pytest.mark.mechanism
    @pytest.mark.transfer_mechanism
    @pytest.mark.benchmark(group="TransferMechanism Exponential")
    def test_transfer_mech_exponential_fun_llvm(self, benchmark):

        T = TransferMechanism(
            name='T',
            default_variable=[0 for i in range(VECTOR_SIZE)],
            function=Exponential(),
            time_constant=1.0,
            integrator_mode=True
        )
        val = benchmark(T.execute, [0 for i in range(VECTOR_SIZE)], bin_execute=True).tolist()
        assert val == [[1.0 for i in range(VECTOR_SIZE)]]

    @pytest.mark.mechanism
    @pytest.mark.transfer_mechanism
    @pytest.mark.benchmark(group="TransferMechanism SoftMax")
    def test_transfer_mech_softmax_fun(self, benchmark):

        T = TransferMechanism(
            name='T',
            default_variable=[0 for i in range(VECTOR_SIZE)],
            function=SoftMax(),
            time_constant=1.0,
            integrator_mode=True
        )
<<<<<<< HEAD
        val = benchmark(T.execute, [0 for i in range(VECTOR_SIZE)]).tolist()
        assert val == [[0.25 for i in range(VECTOR_SIZE)]]
=======
        val = T.execute([0, 0, 0, 0])
        assert np.allclose(val, [[0.25, 0.25, 0.25, 0.25]])
>>>>>>> 4c6811c6

    @pytest.mark.mechanism
    @pytest.mark.transfer_mechanism
    @pytest.mark.benchmark(group="TransferMechanism SoftMax")
    def test_transfer_mech_softmax_fun_llvm(self, benchmark):

        T = TransferMechanism(
            name='T',
            default_variable=[0 for i in range(VECTOR_SIZE)],
            function=SoftMax(),
            time_constant=1.0,
            integrator_mode=True
        )
        val = benchmark(T.execute, [0 for i in range(VECTOR_SIZE)], bin_execute=True).tolist()
        assert val == [[0.25 for i in range(VECTOR_SIZE)]]

    @pytest.mark.mechanism
    @pytest.mark.transfer_mechanism
    def test_transfer_mech_normal_fun(self):
        with pytest.raises(TransferError) as error_text:
            T = TransferMechanism(
                name='T',
                default_variable=[0, 0, 0, 0],
                function=NormalDist(),
                time_constant=1.0,
                integrator_mode=True
            )
            T.execute([0, 0, 0, 0])
        assert "must be a TRANSFER FUNCTION TYPE" in str(error_text.value)

    @pytest.mark.mechanism
    @pytest.mark.transfer_mechanism
    def test_transfer_mech_reinforcement_fun(self):
        with pytest.raises(TransferError) as error_text:
            T = TransferMechanism(
                name='T',
                default_variable=[0, 0, 0, 0],
                function=Reinforcement(),
                time_constant=1.0,
                integrator_mode=True
            )
            T.execute([0, 0, 0, 0])
        assert "must be a TRANSFER FUNCTION TYPE" in str(error_text.value)

    @pytest.mark.mechanism
    @pytest.mark.transfer_mechanism
    def test_transfer_mech_integrator_fun(self):
        with pytest.raises(TransferError) as error_text:
            T = TransferMechanism(
                name='T',
                default_variable=[0, 0, 0, 0],
                function=ConstantIntegrator(),
                time_constant=1.0,
                integrator_mode=True
            )
            T.execute([0, 0, 0, 0])
        assert "must be a TRANSFER FUNCTION TYPE" in str(error_text.value)

    @pytest.mark.mechanism
    @pytest.mark.transfer_mechanism
    def test_transfer_mech_reduce_fun(self):
        with pytest.raises(TransferError) as error_text:
            T = TransferMechanism(
                name='T',
                default_variable=[0, 0, 0, 0],
                function=Reduce(),
                time_constant=1.0,
                integrator_mode=True
            )
            T.execute([0, 0, 0, 0])
        assert "must be a TRANSFER FUNCTION TYPE" in str(error_text.value)


class TestTransferMechanismTimeConstant:

    @pytest.mark.mechanism
    @pytest.mark.transfer_mechanism
    def test_transfer_mech_time_constant_0_8(self):
        T = TransferMechanism(
            name='T',
            default_variable=[0 for i in range(VECTOR_SIZE)],
            function=Linear(),
            time_constant=0.8,
            integrator_mode=True
        )
<<<<<<< HEAD
        val = T.execute([1 for i in range(VECTOR_SIZE)]).tolist()
        assert val == [[0.8 for i in range(VECTOR_SIZE)]]
        val = T.execute([1 for i in range(VECTOR_SIZE)]).tolist()
        assert val == [[0.96 for i in range(VECTOR_SIZE)]]
=======
        val = T.execute([1, 1, 1, 1])
        assert np.allclose(val, [[0.8, 0.8, 0.8, 0.8]])
        val = T.execute([1, 1, 1, 1])
        assert np.allclose(val, [[0.96, 0.96, 0.96, 0.96]])
>>>>>>> 4c6811c6


    @pytest.mark.mechanism
    @pytest.mark.transfer_mechanism
    def test_transfer_mech_time_constant_0_8_llvm(self):
        T = TransferMechanism(
            name='T',
            default_variable=[0 for i in range(VECTOR_SIZE)],
            function=Linear(),
            time_constant=0.8,
            integrator_mode=True
        )
        val = T.execute([1 for i in range(VECTOR_SIZE)], bin_execute=True).tolist()
        assert val == [[0.8 for i in range(VECTOR_SIZE)]]
        val = T.execute([1 for i in range(VECTOR_SIZE)], bin_execute=True).tolist()
        assert val == [[0.96 for i in range(VECTOR_SIZE)]]


    @pytest.mark.mechanism
    @pytest.mark.transfer_mechanism
    @pytest.mark.benchmark(group="TransferMechanism Linear TimeConstant=1")
    def test_transfer_mech_time_constant_1_0(self, benchmark):
        T = TransferMechanism(
            name='T',
            default_variable=[0 for i in range(VECTOR_SIZE)],
            function=Linear(),
            time_constant=1.0,
            integrator_mode=True
        )
<<<<<<< HEAD
        val = benchmark(T.execute, [1 for i in range(VECTOR_SIZE)]).tolist()
        assert val == [[1.0 for i in range(VECTOR_SIZE)]]
=======
        val = T.execute([1, 1, 1, 1])
        assert np.allclose(val, [[1.0, 1.0, 1.0, 1.0]])
>>>>>>> 4c6811c6


    @pytest.mark.mechanism
    @pytest.mark.transfer_mechanism
    @pytest.mark.benchmark(group="TransferMechanism Linear TimeConstant=1")
    def test_transfer_mech_time_constant_1_0_llvm(self, benchmark):
        T = TransferMechanism(
            name='T',
            default_variable=[0 for i in range(VECTOR_SIZE)],
            function=Linear(),
            time_constant=1.0,
            integrator_mode=True
        )
        val = benchmark(T.execute, [1.0 for i in range(VECTOR_SIZE)], bin_execute=True).tolist()
        assert val == [[1.0 for i in range(VECTOR_SIZE)]]


    @pytest.mark.mechanism
    @pytest.mark.transfer_mechanism
    @pytest.mark.benchmark(group="TransferMechanism Linear TimeConstant=0")
    def test_transfer_mech_time_constant_0_0(self, benchmark):
        T = TransferMechanism(
            name='T',
            default_variable=[0 for i in range(VECTOR_SIZE)],
            function=Linear(),
            time_constant=0.0,
            integrator_mode=True
        )
<<<<<<< HEAD
        val = benchmark(T.execute, [1 for i in range(VECTOR_SIZE)]).tolist()
        assert val == [[0.0 for i in range(VECTOR_SIZE)]]
=======
        val = T.execute([1, 1, 1, 1])
        assert np.allclose(val, [[0.0, 0.0, 0.0, 0.0]])
>>>>>>> 4c6811c6


    @pytest.mark.mechanism
    @pytest.mark.transfer_mechanism
    @pytest.mark.benchmark(group="TransferMechanism Linear TimeConstant=0")
    def test_transfer_mech_time_constant_0_0_llvm(self, benchmark):
        T = TransferMechanism(
            name='T',
            default_variable=[0 for i in range(VECTOR_SIZE)],
            function=Linear(),
            time_constant=0.0,
            integrator_mode=True
        )
        val = benchmark(T.execute, [1 for i in range(VECTOR_SIZE)], bin_execute=True).tolist()
        assert val == [[0.0 for i in range(VECTOR_SIZE)]]


    @pytest.mark.mechanism
    @pytest.mark.transfer_mechanism
    def test_transfer_mech_time_constant_0_8_initial_0_5(self):
        T = TransferMechanism(
            name='T',
            default_variable=[0, 0, 0, 0],
            function=Linear(),
            time_constant=0.8,
            initial_value=np.array([[.5, .5, .5, .5]]),
            integrator_mode=True
        )
        val = T.execute([1, 1, 1, 1])
        assert np.allclose(val, [[0.9, 0.9, 0.9, 0.9]])
        T.noise = 10
        val = T.execute([1, 2, -3, 0])
        assert np.allclose(val, [[10.98, 11.78, 7.779999999999999, 10.18]]) # testing noise changes to an integrator


    @pytest.mark.mechanism
    @pytest.mark.transfer_mechanism
    def test_transfer_mech_time_constant_0_8_initial_0_5_llvm(self):
        T = TransferMechanism(
            name='T',
            default_variable=[0, 0, 0, 0],
            function=Linear(),
            time_constant=0.8,
            initial_value=np.array([[.5, .5, .5, .5]]),
            integrator_mode=True
        )
        val = T.execute([1, 1, 1, 1], bin_execute=True).tolist()
        assert val == [[0.9, 0.9, 0.9, 0.9]]
        T.noise = 10
        val = T.execute([1, 2, -3, 0], bin_execute=True).tolist()
        assert val == [[10.98, 11.78, 7.779999999999999, 10.18]]  # testing noise changes to an integrator


    @pytest.mark.mechanism
    @pytest.mark.transfer_mechanism
    def test_transfer_mech_time_constant_0_8_list(self):
        with pytest.raises(TransferError) as error_text:
            T = TransferMechanism(
                name='T',
                default_variable=[0, 0, 0, 0],
                function=Linear(),
                time_constant=[0.8, 0.8, 0.8, 0.8],
                integrator_mode=True
            )
            T.execute([1, 1, 1, 1])
        assert (
            "time_constant parameter" in str(error_text.value)
            and "must be a float" in str(error_text.value)
        )


    @pytest.mark.mechanism
    @pytest.mark.transfer_mechanism
    def test_transfer_mech_time_constant_2(self):
        with pytest.raises(TransferError) as error_text:
            T = TransferMechanism(
                name='T',
                default_variable=[0, 0, 0, 0],
                function=Linear(),
                time_constant=2,
                integrator_mode=True
            )
            T.execute([1, 1, 1, 1])
        assert (
            "time_constant parameter" in str(error_text.value)
            and "must be a float between 0 and 1" in str(error_text.value)
        )


    @pytest.mark.mechanism
    @pytest.mark.transfer_mechanism
    def test_transfer_mech_time_constant_1(self):
        with pytest.raises(TransferError) as error_text:
            T = TransferMechanism(
                name='T',
                default_variable=[0, 0, 0, 0],
                function=Linear(),
                time_constant=1,
                integrator_mode=True
            )
            T.execute([1, 1, 1, 1])
        assert (
            "time_constant parameter" in str(error_text.value)
            and "must be a float between 0 and 1" in str(error_text.value)
        )


    @pytest.mark.mechanism
    @pytest.mark.transfer_mechanism
    def test_transfer_mech_time_constant_0(self):
        with pytest.raises(TransferError) as error_text:
            T = TransferMechanism(
                name='T',
                default_variable=[0, 0, 0, 0],
                function=Linear(),
                time_constant=0,
                integrator_mode=True
            )
            T.execute([1, 1, 1, 1])
        assert (
            "time_constant parameter" in str(error_text.value)
            and "must be a float between 0 and 1" in str(error_text.value)
        )


class TestTransferMechanismSize:

    @pytest.mark.mechanism
    @pytest.mark.transfer_mechanism
    def test_transfer_mech_size_int_check_var(self):
        T = TransferMechanism(
            name='T',
            size=4
        )
        assert len(T.instance_defaults.variable) == 1 and (T.instance_defaults.variable[0] == [0., 0., 0., 0.]).all()
        assert len(T.size) == 1 and T.size[0] == 4 and isinstance(T.size[0], np.integer)


    @pytest.mark.mechanism
    @pytest.mark.transfer_mechanism
    def test_transfer_mech_size_int_inputs_ints(self):
        T = TransferMechanism(
            name='T',
            size=4
        )
        val = T.execute([10, 10, 10, 10])
        assert np.allclose(val, [[10.0, 10.0, 10.0, 10.0]])

    # ------------------------------------------------------------------------------------------------
    # TEST 3
    # size = int, variable = list of floats

    @pytest.mark.mechanism
    @pytest.mark.transfer_mechanism
    def test_transfer_mech_size_int_inputs_floats(self):
        T = TransferMechanism(
            name='T',
            size=VECTOR_SIZE
        )
<<<<<<< HEAD
        val = T.execute([10.0 for i in range(VECTOR_SIZE)]).tolist()
        assert val == [[10.0 for i in range(VECTOR_SIZE)]]
=======
        val = T.execute([10.0, 10.0, 10.0, 10.0])
        assert np.allclose(val, [[10.0, 10.0, 10.0, 10.0]])
>>>>>>> 4c6811c6

    # ------------------------------------------------------------------------------------------------
    # TEST 4
    # size = int, variable = list of functions

    #@pytest.mark.mechanism
    #@pytest.mark.transfer_mechanism
    # def test_transfer_mech_size_int_inputs_fns(self):
    #     T = TransferMechanism(
    #         name='T',
    #         size=4,
    #         integrator_mode=True
    #     )
    #     val = T.execute([Linear().execute(), NormalDist().execute(), Exponential().execute(), ExponentialDist().execute()])
    #     assert np.allclose(val, [[np.array([0.]), 0.4001572083672233, np.array([1.]), 0.7872011523172707]]

    # ------------------------------------------------------------------------------------------------
    # TEST 5
    # size = float, check if variable is an array of zeros

    @pytest.mark.mechanism
    @pytest.mark.transfer_mechanism
    def test_transfer_mech_size_float_inputs_check_var(self):
        T = TransferMechanism(
            name='T',
            size=4.0,
        )
        assert len(T.instance_defaults.variable) == 1 and (T.instance_defaults.variable[0] == [0., 0., 0., 0.]).all()
        assert len(T.size == 1) and T.size[0] == 4.0 and isinstance(T.size[0], np.integer)

    # ------------------------------------------------------------------------------------------------
    # TEST 6
    # size = float, variable = list of ints

    @pytest.mark.mechanism
    @pytest.mark.transfer_mechanism
    def test_transfer_mech_size_float_inputs_ints(self):
        T = TransferMechanism(
            name='T',
            size=4.0
        )
        val = T.execute([10, 10, 10, 10])
        assert np.allclose(val, [[10.0, 10.0, 10.0, 10.0]])

    # ------------------------------------------------------------------------------------------------
    # TEST 7
    # size = float, variable = list of floats

    @pytest.mark.mechanism
    @pytest.mark.transfer_mechanism
    def test_transfer_mech_size_float_inputs_floats(self):
        T = TransferMechanism(
            name='T',
            size=4.0
        )
        val = T.execute([10.0, 10.0, 10.0, 10.0])
        assert np.allclose(val, [[10.0, 10.0, 10.0, 10.0]])

    # ------------------------------------------------------------------------------------------------
    # TEST 8
    # size = float, variable = list of functions

    #@pytest.mark.mechanism
    #@pytest.mark.transfer_mechanism
    # def test_transfer_mech_size_float_inputs_fns(self):
    #     T = TransferMechanism(
    #         name='T',
    #         size=4.0,
    #         integrator_mode=True
    #     )
    #     val = T.execute([Linear().execute(), NormalDist().execute(), Exponential().execute(), ExponentialDist().execute()])
    #     assert np.allclose(val, [[np.array([0.]), 0.4001572083672233, np.array([1.]), 0.7872011523172707]]

    # ------------------------------------------------------------------------------------------------
    # TEST 9
    # size = list of ints, check that variable is correct

    @pytest.mark.mechanism
    @pytest.mark.transfer_mechanism
    def test_transfer_mech_size_list_of_ints(self):
        T = TransferMechanism(
            name='T',
            size=[2, 3, 4]
        )
        assert len(T.instance_defaults.variable) == 3 and len(T.instance_defaults.variable[0]) == 2 and len(T.instance_defaults.variable[1]) == 3 and len(T.instance_defaults.variable[2]) == 4

    # ------------------------------------------------------------------------------------------------
    # TEST 10
    # size = list of floats, check that variable is correct

    @pytest.mark.mechanism
    @pytest.mark.transfer_mechanism
    def test_transfer_mech_size_list_of_floats(self):
        T = TransferMechanism(
            name='T',
            size=[2., 3., 4.]
        )
        assert len(T.instance_defaults.variable) == 3 and len(T.instance_defaults.variable[0]) == 2 and len(T.instance_defaults.variable[1]) == 3 and len(T.instance_defaults.variable[2]) == 4

    # note that this output under the Linear function is useless/odd, but the purpose of allowing this configuration
    # is for possible user-defined functions that do use unusual shapes.

    @pytest.mark.mechanism
    @pytest.mark.transfer_mechanism
    def test_transfer_mech_size_var_both_lists(self):
        T = TransferMechanism(
            name='T',
            size=[2., 3.],
            default_variable=[[1, 2], [3, 4, 5]]
        )
        assert len(T.instance_defaults.variable) == 2 and (T.instance_defaults.variable[0] == [1, 2]).all() and (T.instance_defaults.variable[1] == [3, 4, 5]).all()

    # ------------------------------------------------------------------------------------------------
    # TEST 12
    # size = int, variable = a compatible 2D array: check that variable is correct

    @pytest.mark.mechanism
    @pytest.mark.transfer_mechanism
    def test_transfer_mech_size_scalar_var_2d(self):
        T = TransferMechanism(
            name='T',
            size=2,
            default_variable=[[1, 2], [3, 4]]
        )
        assert len(T.instance_defaults.variable) == 2 and (T.instance_defaults.variable[0] == [1, 2]).all() and (T.instance_defaults.variable[1] == [3, 4]).all()
        assert len(T.size) == 2 and T.size[0] == 2 and T.size[1] == 2

    # ------------------------------------------------------------------------------------------------
    # TEST 13
    # variable = a 2D array: check that variable is correct

    @pytest.mark.mechanism
    @pytest.mark.transfer_mechanism
    def test_transfer_mech_var_2d_array(self):
        T = TransferMechanism(
            name='T',
            default_variable=[[1, 2], [3, 4]]
        )
        assert len(T.instance_defaults.variable) == 2 and (T.instance_defaults.variable[0] == [1, 2]).all() and (T.instance_defaults.variable[1] == [3, 4]).all()

    # ------------------------------------------------------------------------------------------------
    # TEST 14
    # variable = a 1D array, size does not match: check that variable and output are correct

    @pytest.mark.mechanism
    @pytest.mark.transfer_mechanism
    def test_transfer_mech_var_1D_size_wrong(self):
        T = TransferMechanism(
            name='T',
            default_variable=[1, 2, 3, 4],
            size=2
        )
        assert len(T.instance_defaults.variable) == 1 and (T.instance_defaults.variable[0] == [1, 2, 3, 4]).all()
        val = T.execute([10.0, 10.0, 10.0, 10.0])
        assert np.allclose(val, [[10.0, 10.0, 10.0, 10.0]])

    # ------------------------------------------------------------------------------------------------
    # TEST 15
    # variable = a 1D array, size does not match again: check that variable and output are correct

    @pytest.mark.mechanism
    @pytest.mark.transfer_mechanism
    def test_transfer_mech_var_1D_size_wrong_2(self):
        T = TransferMechanism(
            name='T',
            default_variable=[1, 2, 3, 4],
            size=[2, 3, 4]
        )
        assert len(T.instance_defaults.variable) == 1 and (T.instance_defaults.variable[0] == [1, 2, 3, 4]).all()
        val = T.execute([10.0, 10.0, 10.0, 10.0])
        assert np.allclose(val, [[10.0, 10.0, 10.0, 10.0]])

    # ------------------------------------------------------------------------------------------------
    # TEST 16
    # size = int, variable = incompatible array, check variable

    @pytest.mark.mechanism
    @pytest.mark.transfer_mechanism
    def test_transfer_mech_size_var_incompatible1(self):
        T = TransferMechanism(
            name='T',
            size=2,
            default_variable=[[1, 2], [3, 4, 5]]
        )
        assert (T.instance_defaults.variable[0] == [1, 2]).all() and (T.instance_defaults.variable[1] == [3, 4, 5]).all() and len(T.instance_defaults.variable) == 2

    # ------------------------------------------------------------------------------------------------
    # TEST 17
    # size = array, variable = incompatible array, check variable

<<<<<<< HEAD
    @pytest.mark.mechanism
    @pytest.mark.transfer_mechanism
    def test_transfer_mech_size_var_incompatible1(self):
=======
    def test_transfer_mech_size_var_incompatible2(self):
>>>>>>> 4c6811c6
        T = TransferMechanism(
            name='T',
            size=[2, 2],
            default_variable=[[1, 2], [3, 4, 5]]
        )
        assert (T.instance_defaults.variable[0] == [1, 2]).all() and (T.instance_defaults.variable[1] == [3, 4, 5]).all() and len(T.instance_defaults.variable) == 2

    # ------------------------------------------------------------------------------------------------

    # INVALID INPUTS

    # ------------------------------------------------------------------------------------------------
    # TEST 1
    # size = 0, check less-than-one error

    @pytest.mark.mechanism
    @pytest.mark.transfer_mechanism
    def test_transfer_mech_size_zero(self):
        with pytest.raises(ComponentError) as error_text:
            T = TransferMechanism(
                name='T',
                size=0,
            )
        assert "is not a positive number" in str(error_text.value)

    # ------------------------------------------------------------------------------------------------
    # TEST 2
    # size = -1.0, check less-than-one error

    @pytest.mark.mechanism
    @pytest.mark.transfer_mechanism
    def test_transfer_mech_size_negative_one(self):
        with pytest.raises(ComponentError) as error_text:
            T = TransferMechanism(
                name='T',
                size=-1.0,
            )
        assert "is not a positive number" in str(error_text.value)

    # this test below and the (currently commented) test immediately after it _may_ be deprecated if we ever fix
    # warnings to be no longer fatal. At the time of writing (6/30/17, CW), warnings are always fatal.

    # the test commented out here is similar to what we'd want if we got warnings to be non-fatal
    # and error_text was correctly representing the warning. For now, the warning is hidden under
    # a verbosity preference
    # def test_transfer_mech_size_bad_float(self):
    #     with pytest.raises(UserWarning) as error_text:
    #         T = TransferMechanism(
    #             name='T',
    #             size=3.5,
    #         )
    #     assert "cast to integer, its value changed" in str(error_text.value)

    # ------------------------------------------------------------------------------------------------
    # TEST 4
    # size = 2D array, check too-many-dimensions warning

    # def test_transfer_mech_size_2d(self):
    #     with pytest.raises(UserWarning) as error_text:
    #         T = TransferMechanism(
    #             name='T',
    #             size=[[2]],
    #         )
    #     assert "had more than one dimension" in str(error_text.value)

    # ------------------------------------------------------------------------------------------------
    # TEST 5
    # size = 2D array, check variable is correctly instantiated

    # for now, since the test above doesn't work, we use this tesT.6/30/17 (CW)
    @pytest.mark.mechanism
    @pytest.mark.transfer_mechanism
    def test_transfer_mech_size_2d(self):
        T = TransferMechanism(
            name='T',
            size=[[2]],
        )
        assert len(T.instance_defaults.variable) == 1 and len(T.instance_defaults.variable[0]) == 2
        assert len(T.size) == 1 and T.size[0] == 2 and len(T.params['size']) == 1 and T.params['size'][0] == 2

class TestTransferMechanismMultipleInputStates:

    def test_transfer_mech_2d_variable(self):
        from psyneulink.globals.keywords import MEAN
        T = TransferMechanism(
            name='T',
            function=Linear(slope=2.0, intercept=1.0),
            default_variable=[[0.0, 0.0], [0.0, 0.0]],
            output_states=[MEAN]
        )
        val = T.execute([[1.0, 2.0], [3.0, 4.0]])

    def test_transfer_mech_2d_variable_noise(self):
        T = TransferMechanism(
            name='T',
            function=Linear(slope=2.0, intercept=1.0),
            noise=NormalDist().function,
            default_variable=[[0.0, 0.0], [0.0, 0.0]]
        )
        val = T.execute([[1.0, 2.0], [3.0, 4.0]])

    def test_multiple_output_states_for_multiple_input_states(self):
        T = TransferMechanism(input_states=['a','b','c'])
        val = T.execute([[1],[2],[3]])
        assert len(T.variable)==3
        assert all(a==b for a,b in zip(val, [[ 1.],[ 2.],[ 3.]]))
        assert len(T.output_states)==3
        assert all(a==b for a,b in zip(T.output_values,val))

    def test_MECHANISM_VALUE_standard_output_state(self):
        from psyneulink.globals.keywords import MECHANISM_VALUE
        T = TransferMechanism(input_states=[[[0],[0]],'b','c'],
                                  output_states=MECHANISM_VALUE)
        val = T.execute([[[1],[4]],[2],[3]])
        expected_val = [[[1],[4]],[2],[3]]
        assert len(T.output_states)==1
        assert len(T.output_states[MECHANISM_VALUE].value)==3
        assert all(all(a==b for a,b in zip(x,y)) for x,y in zip(val, expected_val))<|MERGE_RESOLUTION|>--- conflicted
+++ resolved
@@ -25,15 +25,9 @@
             default_variable=[0 for i in range(VECTOR_SIZE)],
             integrator_mode=True
         )
-<<<<<<< HEAD
-        val = benchmark(T.execute, [10 for i in range(VECTOR_SIZE)]).tolist()
-        assert val == [[10.0 for i in range(VECTOR_SIZE)]]
+        val = benchmark(T.execute, [10 for i in range(VECTOR_SIZE)])
+        assert np.allclose(val, [[10.0 for i in range(VECTOR_SIZE)]])
         assert len(T.size) == 1 and T.size[0] == VECTOR_SIZE and isinstance(T.size[0], np.integer)
-=======
-        val = T.execute([10, 10, 10, 10])
-        assert np.allclose(val, [[10.0, 10.0, 10.0, 10.0]])
-        assert len(T.size) == 1 and T.size[0] == 4 and isinstance(T.size[0], np.integer)
->>>>>>> 4c6811c6
         # this test assumes size is returned as a 1D array: if it's not, then several tests in this file must be changed
 
     @pytest.mark.mechanism
@@ -46,13 +40,8 @@
             default_variable=[0 for i in range(VECTOR_SIZE)],
             integrator_mode=True
         )
-<<<<<<< HEAD
-        val = benchmark(T.execute, [10.0 for i in range(VECTOR_SIZE)]).tolist()
-        assert val == [[10.0 for i in range(VECTOR_SIZE)]]
-=======
-        val = T.execute([10.0, 10.0, 10.0, 10.0])
-        assert np.allclose(val, [[10.0, 10.0, 10.0, 10.0]])
->>>>>>> 4c6811c6
+        val = benchmark(T.execute, [10.0 for i in range(VECTOR_SIZE)])
+        assert np.allclose(val, [[10.0 for i in range(VECTOR_SIZE)]])
 
     @pytest.mark.mechanism
     @pytest.mark.transfer_mechanism
@@ -64,8 +53,8 @@
             default_variable=[0 for i in range(VECTOR_SIZE)],
             integrator_mode=True
         )
-        val = benchmark(T.execute, [10.0 for i in range(VECTOR_SIZE)], bin_execute=True).tolist()
-        assert val == [[10.0 for i in range(VECTOR_SIZE)]]
+        val = benchmark(T.execute, [10.0 for i in range(VECTOR_SIZE)], bin_execute=True)
+        assert np.allclose(val, [[10.0 for i in range(VECTOR_SIZE)]])
 
     #@pytest.mark.mechanism
     #@pytest.mark.transfer_mechanism
@@ -151,18 +140,13 @@
             time_constant=1.0,
             integrator_mode=True
         )
-<<<<<<< HEAD
-        val = benchmark(T.execute, [0 for i in range(VECTOR_SIZE)]).tolist()
-        assert val == [[5.0 for i in range(VECTOR_SIZE)]]
+        val = benchmark(T.execute, [0 for i in range(VECTOR_SIZE)])
+        assert np.allclose(val, [[5.0 for i in range(VECTOR_SIZE)]])
 
     @pytest.mark.mechanism
     @pytest.mark.transfer_mechanism
     @pytest.mark.benchmark(group="TransferMechanism Linear noise")
     def test_transfer_mech_array_var_float_noise_llvm(self, benchmark):
-=======
-        val = T.execute([0, 0, 0, 0])
-        assert np.allclose(val, [[5.0, 5.0, 5.0, 5.0]])
->>>>>>> 4c6811c6
 
         T = TransferMechanism(
             name='T',
@@ -172,8 +156,8 @@
             time_constant=1.0,
             integrator_mode=True
         )
-        val = benchmark(T.execute, [0 for i in range(VECTOR_SIZE)], bin_execute=True).tolist()
-        assert val == [[5.0 for i in range(VECTOR_SIZE)]]
+        val = benchmark(T.execute, [0 for i in range(VECTOR_SIZE)], bin_execute=True)
+        assert np.allclose(val, [[5.0 for i in range(VECTOR_SIZE)]])
 
     @pytest.mark.mechanism
     @pytest.mark.transfer_mechanism
@@ -220,9 +204,8 @@
             time_constant=1.0,
             integrator_mode=True
         )
-<<<<<<< HEAD
-        val = benchmark(T.execute, [0 for i in range(VECTOR_SIZE)]).tolist()
-        assert val == [[5.0 for i in range(VECTOR_SIZE)]]
+        val = benchmark(T.execute, [0 for i in range(VECTOR_SIZE)])
+        assert np.allclose(val, [[5.0 for i in range(VECTOR_SIZE)]])
 
     @pytest.mark.mechanism
     @pytest.mark.transfer_mechanism
@@ -237,12 +220,8 @@
             time_constant=1.0,
             integrator_mode=True
         )
-        val = benchmark(T.execute, [0 for i in range(VECTOR_SIZE)]).tolist()
-        assert val == [[5.0 for i in range(VECTOR_SIZE)]]
-=======
-        val = T.execute([0, 0, 0, 0])
-        assert np.allclose(val, [[5.0, 5.0, 5.0, 5.0]])
->>>>>>> 4c6811c6
+        val = benchmark(T.execute, [0 for i in range(VECTOR_SIZE)])
+        assert np.allclose(val, [[5.0 for i in range(VECTOR_SIZE)]])
 
     @pytest.mark.mechanism
     @pytest.mark.transfer_mechanism
@@ -369,13 +348,8 @@
             time_constant=1.0,
             integrator_mode=True
         )
-<<<<<<< HEAD
-        val = benchmark(T.execute, [0 for i in range(VECTOR_SIZE)]).tolist()
-        assert val == [[0.5 for i in range(VECTOR_SIZE)]]
-=======
-        val = T.execute([0, 0, 0, 0])
-        assert np.allclose(val, [[0.5, 0.5, 0.5, 0.5]])
->>>>>>> 4c6811c6
+        val = benchmark(T.execute, [0 for i in range(VECTOR_SIZE)])
+        assert np.allclose(val, [[0.5 for i in range(VECTOR_SIZE)]])
 
     @pytest.mark.mechanism
     @pytest.mark.transfer_mechanism
@@ -389,8 +363,8 @@
             time_constant=1.0,
             integrator_mode=True
         )
-        val = benchmark(T.execute, [0 for i in range(VECTOR_SIZE)], bin_execute=True).tolist()
-        assert val == [[0.5 for i in range(VECTOR_SIZE)]]
+        val = benchmark(T.execute, [0 for i in range(VECTOR_SIZE)], bin_execute=True)
+        assert np.allclose(val, [[0.5 for i in range(VECTOR_SIZE)]])
 
     @pytest.mark.mechanism
     @pytest.mark.transfer_mechanism
@@ -404,13 +378,8 @@
             time_constant=1.0,
             integrator_mode=True
         )
-<<<<<<< HEAD
-        val = benchmark(T.execute, [0 for i in range(VECTOR_SIZE)]).tolist()
-        assert val == [[1.0 for i in range(VECTOR_SIZE)]]
-=======
-        val = T.execute([0, 0, 0, 0])
-        assert np.allclose(val, [[1.0, 1.0, 1.0, 1.0]])
->>>>>>> 4c6811c6
+        val = benchmark(T.execute, [0 for i in range(VECTOR_SIZE)])
+        assert np.allclose(val, [[1.0 for i in range(VECTOR_SIZE)]])
 
     @pytest.mark.mechanism
     @pytest.mark.transfer_mechanism
@@ -424,8 +393,8 @@
             time_constant=1.0,
             integrator_mode=True
         )
-        val = benchmark(T.execute, [0 for i in range(VECTOR_SIZE)], bin_execute=True).tolist()
-        assert val == [[1.0 for i in range(VECTOR_SIZE)]]
+        val = benchmark(T.execute, [0 for i in range(VECTOR_SIZE)], bin_execute=True)
+        assert np.allclose(val, [[1.0 for i in range(VECTOR_SIZE)]])
 
     @pytest.mark.mechanism
     @pytest.mark.transfer_mechanism
@@ -439,13 +408,8 @@
             time_constant=1.0,
             integrator_mode=True
         )
-<<<<<<< HEAD
-        val = benchmark(T.execute, [0 for i in range(VECTOR_SIZE)]).tolist()
-        assert val == [[0.25 for i in range(VECTOR_SIZE)]]
-=======
-        val = T.execute([0, 0, 0, 0])
-        assert np.allclose(val, [[0.25, 0.25, 0.25, 0.25]])
->>>>>>> 4c6811c6
+        val = benchmark(T.execute, [0 for i in range(VECTOR_SIZE)])
+        assert np.allclose(val, [[1.0/VECTOR_SIZE for i in range(VECTOR_SIZE)]])
 
     @pytest.mark.mechanism
     @pytest.mark.transfer_mechanism
@@ -459,8 +423,8 @@
             time_constant=1.0,
             integrator_mode=True
         )
-        val = benchmark(T.execute, [0 for i in range(VECTOR_SIZE)], bin_execute=True).tolist()
-        assert val == [[0.25 for i in range(VECTOR_SIZE)]]
+        val = benchmark(T.execute, [0 for i in range(VECTOR_SIZE)], bin_execute=True)
+        assert np.allclose(val, [[1.0/VECTOR_SIZE for i in range(VECTOR_SIZE)]])
 
     @pytest.mark.mechanism
     @pytest.mark.transfer_mechanism
@@ -531,17 +495,10 @@
             time_constant=0.8,
             integrator_mode=True
         )
-<<<<<<< HEAD
-        val = T.execute([1 for i in range(VECTOR_SIZE)]).tolist()
-        assert val == [[0.8 for i in range(VECTOR_SIZE)]]
-        val = T.execute([1 for i in range(VECTOR_SIZE)]).tolist()
-        assert val == [[0.96 for i in range(VECTOR_SIZE)]]
-=======
-        val = T.execute([1, 1, 1, 1])
-        assert np.allclose(val, [[0.8, 0.8, 0.8, 0.8]])
-        val = T.execute([1, 1, 1, 1])
-        assert np.allclose(val, [[0.96, 0.96, 0.96, 0.96]])
->>>>>>> 4c6811c6
+        val = T.execute([1 for i in range(VECTOR_SIZE)])
+        assert np.allclose(val, [[0.8 for i in range(VECTOR_SIZE)]])
+        val = T.execute([1 for i in range(VECTOR_SIZE)])
+        assert np.allclose(val, [[0.96 for i in range(VECTOR_SIZE)]])
 
 
     @pytest.mark.mechanism
@@ -554,10 +511,10 @@
             time_constant=0.8,
             integrator_mode=True
         )
-        val = T.execute([1 for i in range(VECTOR_SIZE)], bin_execute=True).tolist()
-        assert val == [[0.8 for i in range(VECTOR_SIZE)]]
-        val = T.execute([1 for i in range(VECTOR_SIZE)], bin_execute=True).tolist()
-        assert val == [[0.96 for i in range(VECTOR_SIZE)]]
+        val = T.execute([1 for i in range(VECTOR_SIZE)], bin_execute=True)
+        assert np.allclose(val, [[0.8 for i in range(VECTOR_SIZE)]])
+        val = T.execute([1 for i in range(VECTOR_SIZE)], bin_execute=True)
+        assert np.allclose(val, [[0.96 for i in range(VECTOR_SIZE)]])
 
 
     @pytest.mark.mechanism
@@ -571,13 +528,8 @@
             time_constant=1.0,
             integrator_mode=True
         )
-<<<<<<< HEAD
-        val = benchmark(T.execute, [1 for i in range(VECTOR_SIZE)]).tolist()
-        assert val == [[1.0 for i in range(VECTOR_SIZE)]]
-=======
-        val = T.execute([1, 1, 1, 1])
-        assert np.allclose(val, [[1.0, 1.0, 1.0, 1.0]])
->>>>>>> 4c6811c6
+        val = benchmark(T.execute, [1 for i in range(VECTOR_SIZE)])
+        assert np.allclose(val, [[1.0 for i in range(VECTOR_SIZE)]])
 
 
     @pytest.mark.mechanism
@@ -591,8 +543,8 @@
             time_constant=1.0,
             integrator_mode=True
         )
-        val = benchmark(T.execute, [1.0 for i in range(VECTOR_SIZE)], bin_execute=True).tolist()
-        assert val == [[1.0 for i in range(VECTOR_SIZE)]]
+        val = benchmark(T.execute, [1.0 for i in range(VECTOR_SIZE)], bin_execute=True)
+        assert np.allclose(val, [[1.0 for i in range(VECTOR_SIZE)]])
 
 
     @pytest.mark.mechanism
@@ -606,13 +558,8 @@
             time_constant=0.0,
             integrator_mode=True
         )
-<<<<<<< HEAD
-        val = benchmark(T.execute, [1 for i in range(VECTOR_SIZE)]).tolist()
-        assert val == [[0.0 for i in range(VECTOR_SIZE)]]
-=======
-        val = T.execute([1, 1, 1, 1])
-        assert np.allclose(val, [[0.0, 0.0, 0.0, 0.0]])
->>>>>>> 4c6811c6
+        val = benchmark(T.execute, [1 for i in range(VECTOR_SIZE)])
+        assert np.allclose(val, [[0.0 for i in range(VECTOR_SIZE)]])
 
 
     @pytest.mark.mechanism
@@ -626,8 +573,8 @@
             time_constant=0.0,
             integrator_mode=True
         )
-        val = benchmark(T.execute, [1 for i in range(VECTOR_SIZE)], bin_execute=True).tolist()
-        assert val == [[0.0 for i in range(VECTOR_SIZE)]]
+        val = benchmark(T.execute, [1 for i in range(VECTOR_SIZE)], bin_execute=True)
+        assert np.allclose(val, [[0.0 for i in range(VECTOR_SIZE)]])
 
 
     @pytest.mark.mechanism
@@ -659,11 +606,11 @@
             initial_value=np.array([[.5, .5, .5, .5]]),
             integrator_mode=True
         )
-        val = T.execute([1, 1, 1, 1], bin_execute=True).tolist()
-        assert val == [[0.9, 0.9, 0.9, 0.9]]
+        val = T.execute([1, 1, 1, 1], bin_execute=True)
+        assert np.allclose(val, [[0.9, 0.9, 0.9, 0.9]])
         T.noise = 10
-        val = T.execute([1, 2, -3, 0], bin_execute=True).tolist()
-        assert val == [[10.98, 11.78, 7.779999999999999, 10.18]]  # testing noise changes to an integrator
+        val = T.execute([1, 2, -3, 0], bin_execute=True)
+        assert np.allclose(val, [[10.98, 11.78, 7.779999999999999, 10.18]])  # testing noise changes to an integrator
 
 
     @pytest.mark.mechanism
@@ -772,13 +719,8 @@
             name='T',
             size=VECTOR_SIZE
         )
-<<<<<<< HEAD
-        val = T.execute([10.0 for i in range(VECTOR_SIZE)]).tolist()
-        assert val == [[10.0 for i in range(VECTOR_SIZE)]]
-=======
-        val = T.execute([10.0, 10.0, 10.0, 10.0])
-        assert np.allclose(val, [[10.0, 10.0, 10.0, 10.0]])
->>>>>>> 4c6811c6
+        val = T.execute([10.0 for i in range(VECTOR_SIZE)])
+        assert np.allclose(val, [[10.0 for i in range(VECTOR_SIZE)]])
 
     # ------------------------------------------------------------------------------------------------
     # TEST 4
@@ -969,13 +911,9 @@
     # TEST 17
     # size = array, variable = incompatible array, check variable
 
-<<<<<<< HEAD
-    @pytest.mark.mechanism
-    @pytest.mark.transfer_mechanism
-    def test_transfer_mech_size_var_incompatible1(self):
-=======
+    @pytest.mark.mechanism
+    @pytest.mark.transfer_mechanism
     def test_transfer_mech_size_var_incompatible2(self):
->>>>>>> 4c6811c6
         T = TransferMechanism(
             name='T',
             size=[2, 2],

import numpy as np
import pytest

import psyneulink as pnl
import psyneulink.core.llvm as pnlvm

from psyneulink.core.compositions.composition import Composition
from psyneulink.core.components.functions.function import FunctionError
from psyneulink.core.components.functions.nonstateful.distributionfunctions import NormalDist
from psyneulink.core.components.functions.stateful.integratorfunctions import \
    SimpleIntegrator, AdaptiveIntegrator, DriftDiffusionIntegrator, OrnsteinUhlenbeckIntegrator, \
    FitzHughNagumoIntegrator, AccumulatorIntegrator, LeakyCompetingIntegrator, DualAdaptiveIntegrator
from psyneulink.core.components.functions.nonstateful.transferfunctions import Linear
from psyneulink.core.components.mechanisms.mechanism import MechanismError
from psyneulink.core.components.mechanisms.processing.integratormechanism import \
    IntegratorMechanism, IntegratorMechanismError
from psyneulink.core.globals.context import Context
from psyneulink.core.scheduling.condition import AtTrial
from psyneulink.core.scheduling.condition import Never


class TestReset:
    def test_FitzHughNagumo_valid(self):
        I = IntegratorMechanism(name="I",
                                function=FitzHughNagumoIntegrator())
        I.reset_stateful_function_when = Never()
        I.execute(1.0)

        np.testing.assert_allclose([[0.05127053]], I.value[0], rtol=1e-5, atol=1e-8)
        np.testing.assert_allclose([[0.00279552]], I.value[1], rtol=1e-5, atol=1e-8)
        np.testing.assert_allclose([[0.05]], I.value[2], rtol=1e-5, atol=1e-8)

        I.function.reset(0.01, 0.02, 0.03)

        np.testing.assert_allclose(0.01, I.function.value[0], rtol=1e-5, atol=1e-8)
        np.testing.assert_allclose(0.02, I.function.value[1], rtol=1e-5, atol=1e-8)
        np.testing.assert_allclose(0.03, I.function.value[2], rtol=1e-5, atol=1e-8)

        np.testing.assert_allclose([[0.05127053]], I.value[0], rtol=1e-5, atol=1e-8)
        np.testing.assert_allclose([[0.00279552]], I.value[1], rtol=1e-5, atol=1e-8)
        np.testing.assert_allclose([[0.05]], I.value[2], rtol=1e-5, atol=1e-8)

        np.testing.assert_allclose([[0.05127053]], I.output_ports[0].value, rtol=1e-5, atol=1e-8)

        I.execute(1.0)

        np.testing.assert_allclose([[0.06075727]], I.value[0], rtol=1e-5, atol=1e-8)
        np.testing.assert_allclose([[0.02277156]], I.value[1], rtol=1e-5, atol=1e-8)
        np.testing.assert_allclose([[0.08]], I.value[2], rtol=1e-5, atol=1e-8)

        np.testing.assert_allclose([[0.06075727]], I.output_ports[0].value, rtol=1e-5, atol=1e-8)

        # I.reset(new_previous_v=0.01, new_previous_w=0.02, new_previous_time=0.03)
        I.reset(0.01, 0.02, 0.03)

        np.testing.assert_allclose(0.01, I.value[0], rtol=1e-5, atol=1e-8)
        np.testing.assert_allclose(0.02, I.value[1], rtol=1e-5, atol=1e-8)
        np.testing.assert_allclose(0.03, I.value[2], rtol=1e-5, atol=1e-8)

        np.testing.assert_allclose(0.01, I.output_ports[0].value, rtol=1e-5, atol=1e-8)
        # np.testing.assert_allclose(0.01, I.output_port.value[0], rtol=1e-5, atol=1e-8)
        # np.testing.assert_allclose(0.02, I.output_port.value[1], rtol=1e-5, atol=1e-8)
        # np.testing.assert_allclose(0.03, I.output_port.value[2], rtol=1e-5, atol=1e-8)

    def test_AGTUtility_valid(self):
        I = IntegratorMechanism(name="I",
                                function=DualAdaptiveIntegrator())
        I.reset_stateful_function_when = Never()
        np.testing.assert_allclose([0.0], I.function.previous_short_term_avg)
        np.testing.assert_allclose([0.0], I.function.previous_long_term_avg)

        I.function.reset(0.2, 0.8)

        np.testing.assert_allclose([0.2], I.function.previous_short_term_avg)
        np.testing.assert_allclose([0.8], I.function.previous_long_term_avg)

        I.function.reset()

        np.testing.assert_allclose([0.0], I.function.previous_short_term_avg)
        np.testing.assert_allclose([0.0], I.function.previous_long_term_avg)

        I.reset(0.3, 0.7)

        np.testing.assert_allclose([0.3], I.function.previous_short_term_avg)
        np.testing.assert_allclose([0.7], I.function.previous_long_term_avg)
        context = Context(execution_id=None)
        print(I.value)
        print(I.function._combine_terms(0.3, 0.7, context))
        np.testing.assert_allclose([I.function._combine_terms(0.3, 0.7, context)], I.value)

        I.reset()

        np.testing.assert_allclose([0.0], I.function.previous_short_term_avg)
        np.testing.assert_allclose([0.0], I.function.previous_long_term_avg)
        np.testing.assert_allclose([I.function._combine_terms(0.0, 0.0, context)], I.value)

    def test_Simple_valid(self):
        I = IntegratorMechanism(
            name='IntegratorMechanism',
            function=SimpleIntegrator(
            ),
        )
        I.reset_stateful_function_when = Never()

        #  returns previous_value + rate*variable + noise
        # so in this case, returns 10.0
        I.execute(10)
        np.testing.assert_allclose(I.value, 10.0)
        np.testing.assert_allclose(I.output_port.value, 10.0)

        # reset function
        I.function.reset(5.0)
        np.testing.assert_allclose(I.function.value, 5.0)
        np.testing.assert_allclose(I.value, 10.0)
        np.testing.assert_allclose(I.output_ports[0].value, 10.0)

        # reset function without value spec
        I.function.reset()
        np.testing.assert_allclose(I.function.value, 0.0)
        np.testing.assert_allclose(I.value, 10.0)
        np.testing.assert_allclose(I.output_ports[0].value, 10.0)

        # reset mechanism
        I.reset(4.0)
        np.testing.assert_allclose(I.function.value, 4.0)
        np.testing.assert_allclose(I.value, 4.0)
        np.testing.assert_allclose(I.output_ports[0].value, 4.0)

        I.execute(1)
        np.testing.assert_allclose(I.value, 5.0)
        np.testing.assert_allclose(I.output_ports[0].value, 5.0)

        # reset mechanism without value spec
        I.reset()
        np.testing.assert_allclose(I.function.value, 0.0)
        np.testing.assert_allclose(I.value, 0.0)
        np.testing.assert_allclose(I.output_ports[0].value, 0.0)

    def test_Adaptive_valid(self):
        I = IntegratorMechanism(
            name='IntegratorMechanism',
            function=AdaptiveIntegrator(
                rate=0.5
            ),
        )

        #  returns (1-rate)*previous_value + rate*variable + noise
        # so in this case, returns 0.5*0 + 0.5*10 + 0 = 5.0
        I.execute(10)
        np.testing.assert_allclose(I.value, 5.0)
        np.testing.assert_allclose(I.output_port.value, 5.0)

        # reset function
        I.function.reset(1.0)
        np.testing.assert_allclose(I.function.value, 1.0)
        np.testing.assert_allclose(I.value, 5.0)
        np.testing.assert_allclose(I.output_ports[0].value, 5.0)

        # reset function without value spec
        I.function.reset()
        np.testing.assert_allclose(I.function.value, 0.0)
        np.testing.assert_allclose(I.value, 5.0)
        np.testing.assert_allclose(I.output_ports[0].value, 5.0)

        # reset mechanism
        I.reset(2.0)
        np.testing.assert_allclose(I.function.value, 2.0)
        np.testing.assert_allclose(I.value, 2.0)
        np.testing.assert_allclose(I.output_ports[0].value, 2.0)

        I.execute(1.0)
        #  (1-0.5)*2.0 + 0.5*1.0 + 0 = 1.5
        np.testing.assert_allclose(I.value, 1.5)
        np.testing.assert_allclose(I.output_ports[0].value, 1.5)

        # reset mechanism without value spec
        I.reset()
        np.testing.assert_allclose(I.function.value, 0.0)
        np.testing.assert_allclose(I.value, 0.0)
        np.testing.assert_allclose(I.output_ports[0].value, 0.0)

    def test_Accumulator_warning(self):
        regexp = r"AccumulatorIntegrator does not use its variable;  value passed .* will be ignored"
        with pytest.warns(UserWarning, match=regexp):
            I = AccumulatorIntegrator()
            I(1000)

    def test_Accumulator_valid(self):
        I = IntegratorMechanism(
            name='IntegratorMechanism',
            function=AccumulatorIntegrator(increment=1.0),
        )

        #  returns previous_value + rate + noise
        # so in this case, returns 0.0 + 1.0
        I.execute(1000)
        np.testing.assert_allclose(I.value, 1.0)
        np.testing.assert_allclose(I.output_port.value, 1.0)

        # reset function
        I.function.reset(2.0)
        np.testing.assert_allclose(I.function.value, 2.0)
        np.testing.assert_allclose(I.value, 1.0)
        np.testing.assert_allclose(I.output_ports[0].value, 1.0)

        # reset function without value spec
        I.function.reset()
        np.testing.assert_allclose(I.function.value, 0.0)
        np.testing.assert_allclose(I.value, 1.0)
        np.testing.assert_allclose(I.output_ports[0].value, 1.0)

        # reset mechanism
        I.reset(2.0)
        np.testing.assert_allclose(I.function.value, 2.0)
        np.testing.assert_allclose(I.value, 2.0)
        np.testing.assert_allclose(I.output_ports[0].value, 2.0)

        I.execute(1000)
        #  2.0 + 1.0 = 3.0
        np.testing.assert_allclose(I.value, 3.0)
        np.testing.assert_allclose(I.output_ports[0].value, 3.0)

        # reset mechanism without value spec
        I.reset()
        np.testing.assert_allclose(I.function.value, 0.0)
        np.testing.assert_allclose(I.value, 0.0)
        np.testing.assert_allclose(I.output_ports[0].value, 0.0)

    def test_OU_valid(self):
        I = IntegratorMechanism(
            name='IntegratorMechanism',
            function=OrnsteinUhlenbeckIntegrator(),
        )

        # previous_value + (decay * previous_value - rate * variable) * time_step_size + noise
        # decay=1.0, initializer=0.0, rate=1.0, time_step_size=1.0, noise=0.0
        # returns 0.0 + (1.0*0.0 - 1.0*10.0*1.0) + 0.0 = -10.0
        I.execute(2.0)
        np.testing.assert_allclose(I.value[0], -2.0)
        np.testing.assert_allclose(I.output_port.value, -2.0)

        # reset function
        I.function.reset(5.0, 0.0)
        np.testing.assert_allclose(I.function.value[0], 5.0)
        np.testing.assert_allclose(I.value[0], -2.0)
        np.testing.assert_allclose(I.output_ports[0].value, -2.0)

        # reset function without value spec
        I.function.reset()
        np.testing.assert_allclose(I.function.value[0], 0.0)
        np.testing.assert_allclose(I.value[0], -2.0)
        np.testing.assert_allclose(I.output_ports[0].value, -2.0)

        # reset mechanism
        I.reset(4.0, 0.0)
        np.testing.assert_allclose(I.function.value[0], 4.0)
        np.testing.assert_allclose(I.value[0], 4.0)
        np.testing.assert_allclose(I.output_ports[0].value, 4.0)

        I.execute(1.0)
        # 4.0 + (1.0 * 4.0 - 1.0 * 1.0) * 1.0 = 4 + 3 = 7
        np.testing.assert_allclose(I.value[0], 7.0)
        np.testing.assert_allclose(I.output_ports[0].value, 7.0)

        # reset mechanism without value spec
        I.reset()
        np.testing.assert_allclose(I.function.value[0], 0.0)
        np.testing.assert_allclose(I.value[0][0], 0.0)
        np.testing.assert_allclose(I.output_ports[0].value[0], 0.0)

    def test_Accumulator_valid(self):
        I = IntegratorMechanism(
            name='IntegratorMechanism',
            function=AccumulatorIntegrator(increment=0.1),
        )

        #  returns previous_value * rate + noise + increment
        # initializer = 0.0, rate = 1.0, noise = 0.0, increment = 0.1
        # returns 0.0*1.0 + 0.0 + 0.1 = 0.1
        I.execute(10000)
        np.testing.assert_allclose(I.value, 0.1)
        np.testing.assert_allclose(I.output_port.value, 0.1)

        # reset function
        I.function.reset(2.0)
        np.testing.assert_allclose(I.function.value, 2.0)
        np.testing.assert_allclose(I.value, 0.1)
        np.testing.assert_allclose(I.output_ports[0].value, 0.1)

        # reset function without value spec
        I.function.reset()
        np.testing.assert_allclose(I.function.value, 0.0)
        np.testing.assert_allclose(I.value, 0.1)
        np.testing.assert_allclose(I.output_ports[0].value, 0.1)

        # reset mechanism
        I.reset(5.0)
        np.testing.assert_allclose(I.function.value, 5.0)
        np.testing.assert_allclose(I.value, 5.0)
        np.testing.assert_allclose(I.output_ports[0].value, 5.0)

        I.execute(10000)
        #  5.0 * 1.0 + 0.0 + 0.1
        np.testing.assert_allclose(I.value, 5.1)
        np.testing.assert_allclose(I.output_ports[0].value, 5.1)

        # reset mechanism without value spec
        I.reset()
        np.testing.assert_allclose(I.function.value, 0.0)
        np.testing.assert_allclose(I.value, 0.0)
        np.testing.assert_allclose(I.output_ports[0].value, 0.0)

    def test_LCIIntegrator_valid(self):
        I = IntegratorMechanism(
            name='IntegratorMechanism',
            function=LeakyCompetingIntegrator(leak=1),
        )

        # previous_value + (new_value - rate*previous_value)*time_step_size + noise
        # initializer=0.0, rate=1.0, time_step_size=0.1, noise=0.0
        # returns 0.0 + (1.0*0.0 + 2.0)*0.1 = 2.0
        I.execute(2.0)
        np.testing.assert_allclose(I.value, 0.2)
        np.testing.assert_allclose(I.output_port.value, 0.2)

        # reset function
        I.function.reset(5.0)
        np.testing.assert_allclose(I.function.value, 5.0)
        np.testing.assert_allclose(I.value, 0.2)
        np.testing.assert_allclose(I.output_ports[0].value, 0.2)

        # reset function without value spec
        I.function.reset()
        np.testing.assert_allclose(I.function.value, 0.0)
        np.testing.assert_allclose(I.value, 0.2)
        np.testing.assert_allclose(I.output_ports[0].value, 0.2)

        # reset mechanism
        I.reset(4.0)
        np.testing.assert_allclose(I.function.value, 4.0)
        np.testing.assert_allclose(I.value, 4.0)
        np.testing.assert_allclose(I.output_ports[0].value, 4.0)

        I.execute(1.0)
        # 4.0 + (1.0*4.0 + 1.0)*0.1 + 0.0
        np.testing.assert_allclose(I.value, 3.7)
        np.testing.assert_allclose(I.output_ports[0].value, 3.7)

        # reset mechanism without value spec
        I.reset()
        np.testing.assert_allclose(I.function.value, 0.0)
        np.testing.assert_allclose(I.value, 0.0)
        np.testing.assert_allclose(I.output_ports[0].value, 0.0)

    def test_reset_not_integrator(self):

        with pytest.raises(MechanismError) as err_txt:
            I_not_integrator = IntegratorMechanism(function=Linear)
            I_not_integrator.execute(1.0)
            I_not_integrator.reset(0.0)
        assert "not allowed because this Mechanism is not stateful;" in str(err_txt.value)
        assert "it does not have an accumulator to reset" in str(err_txt.value)


VECTOR_SIZE=4

class TestIntegratorFunctions:

    @pytest.mark.mechanism
    @pytest.mark.integrator_mechanism
    def test_simple_integrator(self):
        I = IntegratorMechanism(
            function=SimpleIntegrator(
                initializer=10.0,
                rate=5.0,
                offset=10,
            )
        )
        # P = Process(pathway=[I])
        val = I.execute(1)
        assert val == 25

    @pytest.mark.mimo
    @pytest.mark.mechanism
    @pytest.mark.integrator_mechanism
    @pytest.mark.benchmark(group="IntegratorMechanism")
    def test_integrator_multiple_input(self, benchmark, mech_mode):
        I = IntegratorMechanism(
            function=Linear(slope=2.0, intercept=1.0),
            default_variable=[[1], [2]],
            input_ports=['a', 'b'],
        )
        ex = pytest.helpers.get_mech_execution(I, mech_mode)

        val = benchmark(ex, [[1], [2]])
        np.testing.assert_allclose(val, [[3], [3]])  # output_port values
        np.testing.assert_allclose(I.value, [[3], [5]])

    @pytest.mark.mimo
    @pytest.mark.mechanism
    @pytest.mark.integrator_mechanism
    @pytest.mark.benchmark(group="IntegratorMechanism")
    def test_integrator_multiple_output(self, benchmark, mech_mode):
        I = IntegratorMechanism(
            default_variable=[5],
            output_ports=[{pnl.VARIABLE: (pnl.OWNER_VALUE, 0)}, 'c'],
        )
        ex = pytest.helpers.get_mech_execution(I, mech_mode)

        val = benchmark(ex, [5])
        np.testing.assert_allclose(val, [[2.5], [2.5]])

    @pytest.mark.mimo
    @pytest.mark.mechanism
    @pytest.mark.integrator_mechanism
    @pytest.mark.benchmark(group="IntegratorMechanism")
    def test_integrator_multiple_input_output(self, benchmark, mech_mode):
        I = IntegratorMechanism(
            function=Linear(slope=2.0, intercept=1.0),
            default_variable=[[1], [2]],
            input_ports=['a', 'b'],
            output_ports=[{pnl.VARIABLE: (pnl.OWNER_VALUE, 1)},
                          {pnl.VARIABLE: (pnl.OWNER_VALUE, 0)}],
        )
        ex = pytest.helpers.get_mech_execution(I, mech_mode)

        val = benchmark(ex, [[1], [2]])
        np.testing.assert_allclose(val, [[5], [3]])

    @pytest.mark.mechanism
    @pytest.mark.integrator_mechanism
    @pytest.mark.benchmark(group="IntegratorMechanism")
    def test_FitzHughNagumo_simple_scalar(self, benchmark, mech_mode):
        var = [1.0]
        I = IntegratorMechanism(name="I",
                                default_variable=[var],
                                function=FitzHughNagumoIntegrator())
        ex = pytest.helpers.get_mech_execution(I, mech_mode)

        ex(var)
        val = benchmark(ex, var)
        # FIX: FOR mech_mode==Python ELEMENTS OF val ARE 2D NOT 1D ARRAYS
<<<<<<< HEAD
        np.testing.assert_allclose(val, [[[0.10501801629915011]], [[0.10501801629915011]], [[0.10501801629915011]]])
=======
        assert np.allclose(val, [[0.10501801629915011], [0.10501801629915011], [0.10501801629915011]])
>>>>>>> e96bbc84

    @pytest.mark.mechanism
    @pytest.mark.integrator_mechanism
    @pytest.mark.benchmark(group="IntegratorMechanism")
    def test_FitzHughNagumo_simple_vector(self, benchmark, mech_mode):
        var = [1.0, 3.0]
        I = IntegratorMechanism(name="I",
                                default_variable=var,
                                function=FitzHughNagumoIntegrator)
        ex = pytest.helpers.get_mech_execution(I, mech_mode)

        ex(var)
        val = benchmark(ex, var)
<<<<<<< HEAD
        np.testing.assert_allclose(val, [[[0.10501801629915011, 0.3151109244983909]],
                                 [[0.10501801629915011, 0.3151109244983909]],
                                 [[0.10501801629915011, 0.3151109244983909]]])
=======
        np.testing.assert_allclose(
            val,
            [
                [[0.10501801629915011, 0.3151109244983909]],
                [[0.10501801629915011, 0.3151109244983909]],
                [[0.10501801629915011, 0.3151109244983909]],
            ],
            rtol=1e-5,
            atol=1e-8,
        )
>>>>>>> e96bbc84

    @pytest.mark.mechanism
    @pytest.mark.integrator_mechanism
    @pytest.mark.benchmark(group="IntegratorMechanism")
    def test_transfer_integrator(self, benchmark, mech_mode):
        I = IntegratorMechanism(
            default_variable=[0 for i in range(VECTOR_SIZE)],
            function=Linear(slope=5.0))
        ex = pytest.helpers.get_mech_execution(I, mech_mode)

        val = benchmark(ex, [1.0 for i in range(VECTOR_SIZE)])
        np.testing.assert_allclose(val, [[5.0 for i in range(VECTOR_SIZE)]])

    @pytest.mark.mechanism
    @pytest.mark.integrator_mechanism
    def test_accumulator_integrator(self):
        I = IntegratorMechanism(
            function=AccumulatorIntegrator(
                initializer=10.0,
                increment=15.0,
            )
        )
        # P = Process(pathway=[I])
        # accumulator integrator does not use input value (variable)

        # step 1:
        val = I.execute(20000)
        # value = 10 + 5
        # adjusted_value = 15 + 10
        # previous_value = 25
        # RETURN 25

        # step 2:
        val2 = I.execute(70000)
        # value = 25 + 5
        # adjusted_value = 30 + 10
        # previous_value = 30
        # RETURN 40
        assert (val, val2) == (25, 40)

    @pytest.mark.mechanism
    @pytest.mark.integrator_mechanism
    def test_adaptive_integrator(self):
        I = IntegratorMechanism(
            function=AdaptiveIntegrator(
                initializer=10.0,
                rate=0.5,
                offset=10,
            )
        )
        # P = Process(pathway=[I])
        # 10*0.5 + 1*0.5 + 10
        val = I.execute(1)
        assert val == 15.5

    @pytest.mark.mechanism
    @pytest.mark.integrator_mechanism
    def test_drift_diffusion_integrator(self):
        I = IntegratorMechanism(
            function=DriftDiffusionIntegrator(
                initializer=10.0,
                rate=10,
                time_step_size=0.5,
                offset=10,
            )
        )
        # P = Process(pathway=[I])
        # 10 + 10*0.5 + 0 + 10 = 25
        val = I.execute(1)
        np.testing.assert_allclose([[25.], [0.5]], val)

    @pytest.mark.mechanism
    @pytest.mark.integrator_mechanism
    def test_ornstein_uhlenbeck_integrator(self):
        I = IntegratorMechanism(
            function=OrnsteinUhlenbeckIntegrator(
                decay=0.5,
                initializer=10.0,
                rate=0.25,
                time_step_size=0.5,
                noise = 0.0,
                offset= 1.0
            )
        )
        # P = Process(pathway=[I])
        # value = previous_value + decay * (previous_value -  rate * new_value) * time_step_size + np.sqrt(
        # time_step_size * noise) * np.random.normal()
        # step 1:

        val = I.execute(1)
        # value = 10 + 0.5 * ( 10.0 - 0.25*1.0) * 0.5 + sqrt(0.25*0)*random_sample
        #       = 10 + 0.5*9.75*0.5
        #       = 12.4375
        # adjusted_value = 12.4375 + 1.0
        # previous_value = 13.4375
        # RETURN 13.4375

        # step 2:
        val2 = I.execute(1)
        # value = 13.4375 + 0.5 * ( 13.4375 - 0.25*1.0) * 0.5
        #       = 13.4375 + 3.296875
        # adjusted_value = 16.734375 + 1.0
        # previous_value = 17.734375
        # RETURN 31

# COMMENTED OUT UNTIL OU INTEGRATOR IS VALIDATED
        # assert (val, val2) == (13.4375, 17.734375)

# COMMENTED OUT UNTIL OU INTEGRATOR IS VALIDATED
    @pytest.mark.mechanism
    @pytest.mark.integrator_mechanism
    def test_ornstein_uhlenbeck_integrator_time(self):
        OU = IntegratorMechanism(
            function=OrnsteinUhlenbeckIntegrator(
                initializer=10.0,
                rate=10,
                time_step_size=0.2,
                non_decision_time=0.5,
                decay=0.1,
                offset=10,
            )
        )
        time_0 = OU.function.previous_time  # t_0  = 0.5
        # np.testing.assert_allclose(time_0, [0.5], atol=1e-08)

        OU.execute(10)
        time_1 = OU.function.previous_time  # t_1  = 0.5 + 0.2 = 0.7
        # np.testing.assert_allclose(time_1, [0.7], atol=1e-08)

        for i in range(11):  # t_11 = 0.7 + 10*0.2 = 2.7
            OU.execute(10)
        time_12 = OU.function.previous_time # t_12 = 2.7 + 0.2 = 2.9
        # np.testing.assert_allclose(time_12, [2.9], atol=1e-08)

    @pytest.mark.mechanism
    @pytest.mark.integrator_mechanism
    @pytest.mark.benchmark(group="IntegratorMechanism")
    def test_integrator_no_function(self, benchmark, mech_mode):
        I = IntegratorMechanism()
        ex = pytest.helpers.get_mech_execution(I, mech_mode)

        ex([10])
        val = benchmark(ex, [10])
        np.testing.assert_allclose(val, [[7.5]])

class TestIntegratorInputs:
    # Part 1: VALID INPUT:

    # input = float

    @pytest.mark.mechanism
    @pytest.mark.integrator_mechanism
    def test_integrator_input_float(self):
        I = IntegratorMechanism(
            name='IntegratorMechanism',
            function=SimpleIntegrator(
            )
        )
        # P = Process(pathway=[I])
        val = float(I.execute(10.0))
        assert val == 10.0

    # input = list of length 1

    @pytest.mark.mechanism
    @pytest.mark.integrator_mechanism
    def test_integrator_input_list(self):
        I = IntegratorMechanism(
            name='IntegratorMechanism',
            function=SimpleIntegrator(
            )
        )
        # P = Process(pathway=[I])
        val = float(I.execute([10.0]))
        assert val == 10.0

    # input = list of length 5

    @pytest.mark.mechanism
    @pytest.mark.integrator_mechanism
    def test_integrator_input_list_len_5(self):

        I = IntegratorMechanism(
            name='IntegratorMechanism',
            default_variable=[0, 0, 0, 0, 0],
            function=SimpleIntegrator(
            )
        )
        # P = Process(pathway=[I])
        val = I.execute([10.0, 5.0, 2.0, 1.0, 0.0])[0]
        expected_output = [10.0, 5.0, 2.0, 1.0, 0.0]

        for i in range(len(expected_output)):
            v = val[i]
            e = expected_output[i]
            np.testing.assert_allclose(v, e, atol=1e-08, err_msg='Failed on expected_output[{0}]'.format(i))

    # input = numpy array of length 5

    @pytest.mark.mechanism
    @pytest.mark.integrator_mechanism
    def test_integrator_input_array_len_5(self):

        I = IntegratorMechanism(
            name='IntegratorMechanism',
            default_variable=[0, 0, 0, 0, 0],
            function=SimpleIntegrator(
            )
        )
        # P = Process(pathway=[I])
        input_array = np.array([10.0, 5.0, 2.0, 1.0, 0.0])
        val = I.execute(input_array)[0]
        expected_output = [10.0, 5.0, 2.0, 1.0, 0.0]

        for i in range(len(expected_output)):
            v = val[i]
            e = expected_output[i]
            np.testing.assert_allclose(v, e, atol=1e-08, err_msg='Failed on expected_output[{0}]'.format(i))

    # Part 2: INVALID INPUT

    # input = list of length > default length

    @pytest.mark.mechanism
    @pytest.mark.integrator_mechanism
    def test_integrator_input_array_greater_than_default(self):

        with pytest.raises(MechanismError) as error_text:
            I = IntegratorMechanism(
                name='IntegratorMechanism',
                default_variable=[0, 0, 0]
            )
            # P = Process(pathway=[I])
            I.execute([10.0, 5.0, 2.0, 1.0, 0.0])
        assert "does not match required length" in str(error_text.value)

    # input = list of length < default length

    @pytest.mark.mechanism
    @pytest.mark.integrator_mechanism
    def test_integrator_input_array_less_than_default(self):

        with pytest.raises(MechanismError) as error_text:
            I = IntegratorMechanism(
                name='IntegratorMechanism',
                default_variable=[0, 0, 0, 0, 0]
            )
            # P = Process(pathway=[I])
            I.execute([10.0, 5.0, 2.0])
        assert "does not match required length" in str(error_text.value)


# ======================================= RATE TESTS ============================================
class TestIntegratorRate:
    # VALID RATE:

    # rate = float, integration_type = simple

    @pytest.mark.mechanism
    @pytest.mark.integrator_mechanism
    def test_integrator_type_simple_rate_float(self):
        I = IntegratorMechanism(
            name='IntegratorMechanism',
            function=SimpleIntegrator(
                rate=5.0
            )
        )
        # P = Process(pathway=[I])
        val = float(I.execute(10.0))
        assert val == 50.0

    # rate = float, increment = float, integration_type = accumulator

    @pytest.mark.mechanism
    @pytest.mark.integrator_mechanism
    def test_integrator_type_accumulator_rate_and_increment_float(self):
        I = IntegratorMechanism(
            name='IntegratorMechanism',
            function=AccumulatorIntegrator(
                rate=2.0,
                increment=3.0
            )
        )
        # P = Process(pathway=[I])
        float(I.execute())
        val = float(I.execute())
        assert val == 9.0

    # rate = float, integration_type = diffusion

    @pytest.mark.mechanism
    @pytest.mark.integrator_mechanism
    def test_integrator_type_diffusion_rate_float(self):
        I = IntegratorMechanism(
            name='IntegratorMechanism',
            function=DriftDiffusionIntegrator(
                rate=5.0, time_step_size=1.0
            )
        )
        # P = Process(pathway=[I])
        val = I.execute(10.0)
        np.testing.assert_allclose([[50.0], [1.0]], val)

    # rate = list, integration_type = simple

    @pytest.mark.mechanism
    @pytest.mark.integrator_mechanism
    def test_integrator_type_simple_rate_list(self):
        I = IntegratorMechanism(
            name='IntegratorMechanism',
            default_variable=[0, 0, 0],
            function=SimpleIntegrator(
                rate=[5.0, 5.0, 5.0]
            )
        )
        # P = Process(pathway=[I])
        val = list(I.execute([10.0, 10.0, 10.0])[0])
        assert val == [50.0, 50.0, 50.0]

    # rate = float, increment = list, integration_type = accumulator

    @pytest.mark.mechanism
    @pytest.mark.integrator_mechanism
    def test_integrator_type_accumulator_rate_float_increment_list(self):
        I = IntegratorMechanism(
            default_variable=[0, 0, 0],
            name='IntegratorMechanism',
            function=AccumulatorIntegrator(
                rate = 2.0,
                increment=[4.0, 5.0, 6.0]
            )
        )
        # P = Process(pathway=[I])
        list(I.execute([10.0, 10.0, 10.0])[0])
        val = list(I.execute([10.0, 10.0, 10.0])[0])
        assert val == [12.0, 15.0, 18.0]

    # rate = float, increment = list, integration_type = accumulator

    @pytest.mark.mechanism
    @pytest.mark.integrator_mechanism
    def test_integrator_type_accumulator_rate_list_increment_float(self):
        I = IntegratorMechanism(
            default_variable=[0, 0, 0],
            name='IntegratorMechanism',
            function=AccumulatorIntegrator(
                rate = [2.0, 3.0, 4.0],
                increment=5.0
            )
        )
        # P = Process(pathway=[I])
        list(I.execute([10.0, 10.0, 10.0])[0])
        val = list(I.execute([10.0, 10.0, 10.0])[0])
        assert val == [15.0, 20.0, 25.0]

    # rate = list, increment = list, integration_type = accumulator

    @pytest.mark.mechanism
    @pytest.mark.integrator_mechanism
    def test_integrator_type_accumulator_rate_and_increment_list(self):
        I = IntegratorMechanism(
            default_variable=[0, 0, 0],
            name='IntegratorMechanism',
            function=AccumulatorIntegrator(
                rate = [1.0, 2.0, 3.0],
                increment=[4.0, 5.0, 6.0]
            )
        )
        # P = Process(pathway=[I])
        list(I.execute([10.0, 10.0, 10.0])[0])
        val = list(I.execute([10.0, 10.0, 10.0])[0])
        assert val == [8.0, 15.0, 24.0]


    # rate = list, integration_type = diffusion

    # def test_integrator_type_diffusion_rate_list(self):
    #     I = IntegratorMechanism(
    #         default_variable=[0, 0, 0],
    #         name='IntegratorMechanism',
    #         function=DriftDiffusionIntegrator(
    #             rate=[5.0, 5.0, 5.0],
    #             threshold=[100.0, 100.0, 100.0]
    #         )
    #     )
    #     # P = Process(pathway=[I])
    #     val = list(I.execute([10.0, 10.0, 10.0])[0])
    #     assert val == [50.0, 50.0, 50.0]

    # rate = list, integration_type = diffusion

    @pytest.mark.mechanism
    @pytest.mark.integrator_mechanism
    def test_integrator_type_adaptive_rate_list(self):
        I = IntegratorMechanism(
            default_variable=[0, 0, 0],
            name='IntegratorMechanism',
            function=AdaptiveIntegrator(
                rate=[0.5, 0.5, 0.5]
            )
        )
        # P = Process(pathway=[I])
        val = list(I.execute([10.0, 10.0, 10.0])[0])
        assert val == [5.0, 5.0, 5.0]

    # rate = float, integration_type = modulatory

    @pytest.mark.mechanism
    @pytest.mark.integrator_mechanism
    def test_integrator_type_adaptive_rate_float_input_list(self):
        I = IntegratorMechanism(
            default_variable=[0, 0, 0],
            name='IntegratorMechanism',
            function=AdaptiveIntegrator(
                rate=0.5
            )
        )
        # P = Process(pathway=[I])
        val = list(I.execute([10.0, 10.0, 10.0])[0])
        assert val == [5.0, 5.0, 5.0]

    # rate = float, integration_type = modulatory

    @pytest.mark.mechanism
    @pytest.mark.integrator_mechanism
    def test_integrator_type_adaptive_rate_float(self):
        I = IntegratorMechanism(
            name='IntegratorMechanism',
            function=AdaptiveIntegrator(
                rate=0.5
            )
        )
        # P = Process(pathway=[I])
        val = list(I.execute(10.0))
        assert val == [5.0]

    # INVALID RATE:

    # rate = list, execute float, integration_type = simple

    @pytest.mark.mechanism
    @pytest.mark.integrator_mechanism
    def test_integrator_type_adaptive_variable_and_rate_conflict(self):
        with pytest.raises(IntegratorMechanismError) as error_text:
            I = IntegratorMechanism(
                    name='IntegratorMechanism',
                    default_variable=[0],
                    function=AdaptiveIntegrator(rate=[0.5, 0.6])
            )
        error_msg_a = "Shape of 'variable' for function specified for IntegratorMechanism (AdaptiveIntegrator Function"
        error_msg_b = "(2,)) does not match the shape of the 'default_variable' specified for the 'Mechanism'."
        assert error_msg_a in str(error_text.value)
        assert error_msg_b in str(error_text.value)

    @pytest.mark.mechanism
    @pytest.mark.integrator_mechanism
    def test_integrator_type_simple_rate_list_input_float(self):
        with pytest.raises(MechanismError) as error_text:
            I = IntegratorMechanism(
                name='IntegratorMechanism',
                function=SimpleIntegrator(
                    rate=[5.0, 5.0, 5.0]
                )
            )
            result = I.execute(10.0)
            float(result)
        returned_error_msg = str(error_text.value)
        # Need to break up error message because length value returned ([10.0] vs. [ 10.0]) may differ by Python vers.
        error_msg_a1 = 'Length (1) of input'
        error_msg_a2 = 'does not match required length (3) for input to '
        error_msg_b = "InputPort 'InputPort-0' of IntegratorMechanism"
        assert [msg in returned_error_msg for msg in {error_msg_a1, error_msg_a2, '10'}]
        assert error_msg_b in str(error_text.value)

    # rate = list len 2, incrment = list len 3, integration_type = accumulator

    @pytest.mark.mechanism
    @pytest.mark.integrator_mechanism
    def test_integrator_type_accumulator_increment_list_input_float(self):
        with pytest.raises(FunctionError) as error_text:
            I = IntegratorMechanism(
                name='IntegratorMechanism',
                function=AccumulatorIntegrator(
                    rate=[1.0, 2.0],
                    increment=[3.0, 4.0, 5.0]
                ))

        error_msg_a = "The parameters with len>1 specified for AccumulatorIntegrator Function-0 "
        error_msg_b = "(['increment', 'rate']) don't all have the same length"
        assert error_msg_a in str(error_text.value)
        assert error_msg_b in str(error_text.value)


    # @pytest.mark.mechanism
    # @pytest.mark.integrator_mechanism
    # def test_integrator_type_diffusion_rate_list_input_float(self):
    #     with pytest.raises(FunctionError) as error_text:
    #         I = IntegratorMechanism(
    #             name='IntegratorMechanism',
    #             function=DriftDiffusionIntegrator(
    #                 rate=[5.0, 5.0, 5.0]
    #             )
    #         )
    #         # P = Process(pathway=[I])
    #         float(I.execute(10.0))
    #     assert "array specified for the rate parameter" in str(error_text.value)
    #     assert "must match the length" in str(error_text.value)
    #     assert "of the default input" in str(error_text.value)

    # @pytest.mark.mechanism
    # @pytest.mark.integrator_mechanism
    # def test_accumulator_integrator(self):
    #     I = IntegratorMechanism(
    #             function = AccumulatorIntegrator(
    #                 initializer = 10.0,
    #                 rate = 5.0,
    #                 increment= 1.0
    #             )
    #         )
    # #     P = Process(pathway=[I])

    #     # value = previous_value * rate + noise + increment
    #     # step 1:
    #     val = I.execute()
    #     # value = 10.0 * 5.0 + 0 + 1.0
    #     # RETURN 51

    #     # step 2:
    #     val2 = I.execute(2000)
    #     # value = 51*5 + 0 + 1.0
    #     # RETURN 256
    #     assert (val, val2) == (51, 256)


# ======================================= NOISE TESTS ============================================
class TestIntegratorNoise:

    @pytest.mark.mechanism
    @pytest.mark.integrator_mechanism
    def test_integrator_simple_noise_fn(self):
        I = IntegratorMechanism(
            name='IntegratorMechanism',
            function=SimpleIntegrator(
                noise=NormalDist()
            ),
        )

        val = float(I.execute(10))

        I.function.reset(5.0)

        val2 = float(I.execute(0))

        np.testing.assert_allclose(val, 11.00018002983055)
        np.testing.assert_allclose(val2, 7.549690404329112)

    @pytest.mark.mechanism
    @pytest.mark.integrator_mechanism
    def test_integrator_simple_noise_fn_noise_list(self):
        I = IntegratorMechanism(
            name='IntegratorMechanism',
            function=SimpleIntegrator(
                noise=[NormalDist()]
            ),
        )
        val = float(I.execute(10))

        np.testing.assert_allclose(val, 10.302846)

    @pytest.mark.mechanism
    @pytest.mark.integrator_mechanism
    def test_integrator_simple_noise_fn_noise_list_squeezed(self):
        I = IntegratorMechanism(
            name='IntegratorMechanism',
            function=SimpleIntegrator(
                default_variable=[[0, 0, 0]],
                noise=[NormalDist(seed=0), NormalDist(seed=0), NormalDist(seed=0)], # seed to check elementwise
            ),
        )
        val = I.execute([10, 10, 10])

        np.testing.assert_allclose(val, [[10.302846, 10.302846, 10.302846]])

    @pytest.mark.mechanism
    @pytest.mark.integrator_mechanism
    def test_integrator_simple_noise_fn_noise_shaped(self):
        I = IntegratorMechanism(
            variable=[[0], [0], [0]],
            name='IntegratorMechanism',
            function=SimpleIntegrator(
                default_variable=[[0], [0], [0]],
                noise=NormalDist([[0], [0], [0]]),
            ),
        )
        val = I.execute([[10], [10], [10]])

        np.testing.assert_allclose(val, [[10.660535], [11.108879], [ 9.084011]])

    @pytest.mark.mechanism
    @pytest.mark.integrator_mechanism
    def test_integrator_simple_noise_fn_var_list(self):
        I = IntegratorMechanism(
            name='IntegratorMechanism',
            default_variable=[0, 0, 0, 0],
            function=SimpleIntegrator(
                noise=NormalDist(),
            ),
        )

        val = I.execute([10, 10, 10, 10])[0]

        np.testing.assert_allclose(val, [11.10887925, 9.0840107, 10.30157835, 10.65375815])

    @pytest.mark.mechanism
    @pytest.mark.integrator_mechanism
    def test_integrator_accumulator_noise_fn(self):
        I = IntegratorMechanism(
            name='IntegratorMechanism',
            function=AccumulatorIntegrator(
                noise=NormalDist()
            ),
        )

        val = float(I.execute(10))

        np.testing.assert_allclose(val, 1.00018)

    @pytest.mark.mechanism
    @pytest.mark.integrator_mechanism
    def test_integrator_accumulator_noise_fn_var_list(self):
        I = IntegratorMechanism(
            name='IntegratorMechanism',
            default_variable=[0, 0, 0, 0],
            function=AccumulatorIntegrator(
                noise=NormalDist(),
            ),
        )

        val = I.execute([10, 10, 10, 10])[0]
        np.testing.assert_allclose(val, [1.10887925, -0.9159893, 0.30157835, 0.65375815])

    @pytest.mark.mechanism
    @pytest.mark.integrator_mechanism
    def test_integrator_adaptive_noise_fn(self):
        I = IntegratorMechanism(
            name='IntegratorMechanism',
            function=AdaptiveIntegrator(
                noise=NormalDist()
            ),
        )

        val = float(I.execute(10))

        np.testing.assert_allclose(val, 11.00018002983055)

    @pytest.mark.mechanism
    @pytest.mark.integrator_mechanism
    def test_integrator_adaptive_noise_fn_var_list(self):
        I = IntegratorMechanism(
            name='IntegratorMechanism',
            default_variable=[0, 0, 0, 0],
            function=AdaptiveIntegrator(
                noise=NormalDist(),
            ),
        )

        val = I.execute([10, 10, 10, 10])[0]

        np.testing.assert_allclose(val, [11.10887925, 9.0840107, 10.30157835, 10.65375815])

    @pytest.mark.mechanism
    @pytest.mark.integrator_mechanism
    def test_integrator_drift_diffusion_noise_val(self):
        I = IntegratorMechanism(
            name='IntegratorMechanism',
            function=DriftDiffusionIntegrator(
                noise=np.sqrt(5.0),
                time_step_size=1.0,
            ),
        )

        val = I.execute(10.0)
        np.testing.assert_allclose(val, [[4.29013944], [ 1.        ]])

# COMMENTED OUT UNTIL OU INTEGRATOR IS VALIDATED
    @pytest.mark.mechanism
    @pytest.mark.integrator_mechanism
    def test_integrator_ornstein_uhlenbeck_noise_val(self):
        I = IntegratorMechanism(
            name='IntegratorMechanism',
            function=OrnsteinUhlenbeckIntegrator(
                noise=2.0,
                decay=0.5,
                initializer=1.0,
                rate=0.25
            ),
        )

        # val = 1.0 + 0.5 * (1.0 - 0.25 * 2.5) * 1.0 + np.sqrt(1.0 * 2.0) * np.random.normal()


        val = I.execute(2.5)

        # np.testing.assert_allclose(val, 4.356601554140335)

class TestStatefulness:

    def test_has_initializers(self):
        I = IntegratorMechanism()
        assert I.has_initializers
        assert hasattr(I, "reset_stateful_function_when")

    @pytest.mark.composition
    @pytest.mark.integrator_mechanism
    @pytest.mark.parametrize('cond0, cond1, expected', [
        (pnl.Never(), pnl.AtTrial(2),
         [[np.array([0.5]), np.array([0.5])],
          [np.array([0.75]), np.array([0.75])],
          [np.array([0.875]), np.array([0.5])],   # I2 resets at Trial 2
          [np.array([0.9375]), np.array([0.75])],
          [np.array([0.96875]), np.array([0.875])],
          [np.array([0.984375]), np.array([0.9375])],
          [np.array([0.9921875]), np.array([0.96875])]]),
        (pnl.Never(), pnl.AtTrialStart(),
         [[np.array([0.5]), np.array([0.5])],
          [np.array([0.75]), np.array([0.5])],
          [np.array([0.875]), np.array([0.5])],
          [np.array([0.9375]), np.array([0.5])],
          [np.array([0.96875]), np.array([0.5])],
          [np.array([0.984375]), np.array([0.5])],
          [np.array([0.9921875]), np.array([0.5])]]),
        (pnl.AtPass(0), pnl.AtTrial(2),
         [[np.array([0.5]), np.array([0.5])],
          [np.array([0.5]), np.array([0.75])],
          [np.array([0.5]), np.array([0.5])],   # I2 resets at Trial 2
          [np.array([0.5]), np.array([0.75])],
          [np.array([0.5]), np.array([0.875])],
          [np.array([0.5]), np.array([0.9375])],
          [np.array([0.5]), np.array([0.96875])]]),
        ], ids=lambda x: str(x) if isinstance(x, pnl.Condition) else "")
    # 'LLVM' mode is not supported, because synchronization of compiler and
    # python values during execution is not implemented.
    @pytest.mark.usefixtures("comp_mode_no_llvm")
    def test_reset_stateful_function_when_composition(self, comp_mode, cond0, cond1, expected):
        I1 = pnl.IntegratorMechanism()
        I2 = pnl.IntegratorMechanism()
        I1.reset_stateful_function_when = cond0
        I2.reset_stateful_function_when = cond1
        C = pnl.Composition()
        C.add_node(I1)
        C.add_node(I2)

        C.run(inputs={I1: [[1.0]], I2: [[1.0]]}, num_trials=7, execution_mode=comp_mode)

        np.testing.assert_allclose(expected, C.results)

    @pytest.mark.composition
    def test_reset_stateful_function_when(self):
        I1 = IntegratorMechanism()
        I2 = IntegratorMechanism()
        I2.reset_stateful_function_when = AtTrial(2)
        C = Composition(pathways=[[I1], [I2]])

        C.run(inputs={I1: [[1.0]],
                      I2: [[1.0]]},
              num_trials=7,
              reset_stateful_functions_when=AtTrial(3))

        expected_results = [[np.array([0.5]), np.array([0.5])],
                            [np.array([0.75]), np.array([0.75])],
                            [np.array([0.875]), np.array([0.5])],   # I2 resets at Trial 2
                            [np.array([0.5]), np.array([0.75])],    # I1 resets at Trial 3
                            [np.array([0.75]), np.array([0.875])],
                            [np.array([0.875]), np.array([0.9375])],
                            [np.array([0.9375]), np.array([0.96875])]]

        np.testing.assert_allclose(expected_results, C.results)


class TestDualAdaptiveIntegrator:

    @pytest.mark.mechanism
    @pytest.mark.integrator_mechanism
    def test_utility_integrator_default(self):
        # default params:
        # initial_short_term_avg = 0.0
        # initial_long_term_avg = 0.0
        # short_term_rate = 1.0
        # long_term_rate = 1.0

        U = IntegratorMechanism(
            name = "DualAdaptiveIntegrator",
            function=DualAdaptiveIntegrator(
            )

        )

        engagement = []
        short_term_util = []
        long_term_util = []
        for i in range(50):
            engagement.append(U.execute([1])[0][0])
            short_term_util.append(U.function.short_term_logistic[0])
            long_term_util.append(U.function.long_term_logistic[0])
        print("engagement = ", engagement)
        print("short_term_util = ", short_term_util)
        print("long_term_util = ", long_term_util)

    @pytest.mark.mechanism
    @pytest.mark.integrator_mechanism
    def test_utility_integrator_short_minus_long(self):
        # default params:
        # initial_short_term_avg = 0.0
        # initial_long_term_avg = 0.0
        # short_term_rate = 1.0
        # long_term_rate = 1.0

        U = IntegratorMechanism(
            name = "DualAdaptiveIntegrator",
            function=DualAdaptiveIntegrator(
                operation=pnl.S_MINUS_L
            )

        )

        engagement = []
        short_term_util = []
        long_term_util = []
        for i in range(50):
            engagement.append(U.execute([1])[0][0])
            short_term_util.append(U.function.short_term_logistic[0])
            long_term_util.append(U.function.long_term_logistic[0])
        print("engagement = ", engagement)
        print("short_term_util = ", short_term_util)
        print("long_term_util = ", long_term_util)

    @pytest.mark.mechanism
    @pytest.mark.integrator_mechanism
    def test_utility_integrator_short_plus_long(self):
        # default params:
        # initial_short_term_avg = 0.0
        # initial_long_term_avg = 0.0
        # short_term_rate = 1.0
        # long_term_rate = 1.0

        U = IntegratorMechanism(
            name = "DualAdaptiveIntegrator",
            function=DualAdaptiveIntegrator(
                operation=pnl.SUM
            )

        )

        engagement = []
        short_term_util = []
        long_term_util = []
        for i in range(50):
            engagement.append(U.execute([1])[0][0])
            short_term_util.append(U.function.short_term_logistic[0])
            long_term_util.append(U.function.long_term_logistic[0])
        print("engagement = ", engagement)
        print("short_term_util = ", short_term_util)
        print("long_term_util = ", long_term_util)

    # @pytest.mark.mechanism
    # @pytest.mark.integrator_mechanism
    # def test_plot_utility_integrator(self):
        # from matplotlib import pyplot as plt
        # from mpl_toolkits.mplot3d import Axes3D
        # from matplotlib import cm
        # import numpy as np
        # fig = plt.figure()
        # ax = fig.gca(projection='3d')
        #
        # def logistic(variable):
        #
        #     try:
        #         return_val = 1 / (1 + np.exp(-variable))
        #     except (Warning):
        #         # handle RuntimeWarning: overflow in exp
        #         return_val = 0
        #
        #     return return_val
        #
        # short = np.linspace(0, 1, 20)
        # long = np.linspace(0, 1, 20)
        # short_grid, long_grid = np.meshgrid(short, long, sparse=True)
        #
        # short_logistic = logistic(short)
        # long_logistic = logistic(long)
        # short_grid_logistic, long_grid_logistic = np.meshgrid(short_grid, long_grid, sparse=True)
        #
        # z = (1-short_grid_logistic)*long_grid_logistic
        # surf = ax.plot_surface(short_grid_logistic, long_grid_logistic, z,
        #                        cmap=cm.gray,
        #                        linewidth=0,
        #                        # antialiased=False,
        #
        #                        )
        # # fig.colorbar(surf, shrink=0.5, aspect=5)
        # plt.show()

        # def logistic(x):
        #
        #     try:
        #         return_val = 1 / (1 + np.exp(-x))
        #     except (Warning):
        #         # handle RuntimeWarning: overflow in exp
        #         return_val = 0
        #
        #     return return_val
        #
        # def combine(s, l):
        #     return (1-s)*l
        #
        # import numpy as np
        # from mpl_toolkits.mplot3d import Axes3D
        # import matplotlib.pyplot as plt
        #
        #
        # fig = plt.figure()
        # ax = fig.add_subplot(111, projection='3d')
        # s = l = np.arange(0, 1.0, 0.05)
        # s = list(map(logistic, s))
        # l = list(map(logistic, l))
        # S, L = np.meshgrid(s, l)
        # zs = np.array([combine(s, l) for s, l in zip(np.ravel(S), np.ravel(L))])
        # Z = zs.reshape(S.shape)
        #
        # ax.plot_surface(S, L, Z)
        #
        # ax.set_xlabel('short term')
        # ax.set_ylabel('long term')
        # ax.set_zlabel('engagement')
        #
        # plt.show()


    # @pytest.mark.mechanism
    # @pytest.mark.integrator_mechanism
    # def test_FitzHughNagumo_gilzenrat(self):
    #
    #     F = IntegratorMechanism(
    #         name='IntegratorMech-FitzHughNagumoFunction',
    #         function=FitzHughNagumoIntegrator(
    #             time_step_size=0.1,
    #             initial_v=0.2,
    #             initial_w=0.0,
    #             t_0=0.0,
    #             time_accumulator_v=1.0,
    #             a_v=-1.0,
    #             b_v=1.5,
    #             c_v=-0.5,
    #             d_v=0.0,
    #             e_v=-1.0,
    #             f_v=0.0,
    #             time_accumulator_w=100.0,
    #             a_w=1.0,
    #             b_w=-0.5,
    #             c_w=0.0
    #         )
    #     )
    #     plot_v_list = []
    #     plot_w_list = []
    #
    #     expected_v_list = []
    #     expected_w_list = []
    #     stimulus = 0.0
    #     for i in range(10):
    #
    #         for j in range(50):
    #             new_v = F.execute(stimulus)[0][0]
    #             new_w = F.execute(stimulus)[1][0]
    #             # ** uncomment the lines below if you want to view the plot:
    #             plot_v_list.append(new_v)
    #             plot_w_list.append(new_w)
    #         expected_v_list.append(new_v)
    #         expected_w_list.append(new_w)
    #     # print(plot_v_list)
    #     # print(plot_w_list)
    #     # ** uncomment the lines below if you want to view the plot:
    #     import matplotlib.pyplot as plt
    #     plt.plot(plot_v_list)
    #     plt.plot(plot_w_list)
    #     plt.show()
    #
    #     # np.testing.assert_allclose(expected_v_list, [1.9861589924245777, 1.9184159304279109, 1.7920107368145777,
    #     #                                              1.6651158106802393, 1.5360917598075965, 1.4019128309448776,
    #     #                                              1.2568420252868404, 1.08773745582042, 0.8541804646541804,
    #     #                                              0.34785588139530099])
    #     # np.testing.assert_allclose(expected_w_list, [0.28713219302304327, 0.65355262255707869, 0.9581082373550347,
    #     #                                              1.2070585850028435, 1.4068978270680454, 1.5629844531368104,
    #     #                                              1.6793901854329185, 1.7583410650743645, 1.7981128658110572,
    #     #                                              1.7817328532815251])
    #     #
    #
    # def test_FitzHughNagumo_gilzenrat_low_electrotonic_coupling(self):
    #
    #     F = IntegratorMechanism(
    #         name='IntegratorMech-FitzHughNagumoFunction',
    #         function=FitzHughNagumoIntegrator(
    #             time_step_size=0.1,
    #             initial_v=0.2,
    #             initial_w=0.0,
    #             t_0=0.0,
    #             time_accumulator_v=1.0,
    #             a_v=-1.0,
    #             b_v=0.5,
    #             c_v=0.5,
    #             d_v=0.0,
    #             e_v=-1.0,
    #             f_v=0.0,
    #             electrotonic_coupling=0.55,
    #             time_accumulator_w=100.0,
    #             a_w=1.0,
    #             b_w=-0.5,
    #             c_w=0.0
    #         )
    #     )
    #     plot_v_list = []
    #     plot_w_list = []
    #
    #     expected_v_list = []
    #     expected_w_list = []
    #     stimulus = 0.0
    #     for i in range(10):
    #
    #         for j in range(600):
    #             new_v = F.execute(stimulus)[0][0]
    #             new_w = F.execute(stimulus)[1][0]
    #             # ** uncomment the lines below if you want to view the plot:
    #             plot_v_list.append(new_v)
    #             plot_w_list.append(new_w)
    #         expected_v_list.append(new_v)
    #         expected_w_list.append(new_w)
    #     # print(plot_v_list)
    #     # print(plot_w_list)
    #     # ** uncomment the lines below if you want to view the plot:
    #     import matplotlib.pyplot as plt
    #     plt.plot(plot_v_list)
    #     plt.plot(plot_w_list)
    #     plt.show()
    #
    #     # np.testing.assert_allclose(expected_v_list, [1.9861589924245777, 1.9184159304279109, 1.7920107368145777,
    #     #                                              1.6651158106802393, 1.5360917598075965, 1.4019128309448776,
    #     #                                              1.2568420252868404, 1.08773745582042, 0.8541804646541804,
    #     #                                              0.34785588139530099])
    #     # np.testing.assert_allclose(expected_w_list, [0.28713219302304327, 0.65355262255707869, 0.9581082373550347,
    #     #                                              1.2070585850028435, 1.4068978270680454, 1.5629844531368104,
    #     #                                              1.6793901854329185, 1.7583410650743645, 1.7981128658110572,
    #     #                                              1.7817328532815251])
    #     #<|MERGE_RESOLUTION|>--- conflicted
+++ resolved
@@ -440,11 +440,7 @@
         ex(var)
         val = benchmark(ex, var)
         # FIX: FOR mech_mode==Python ELEMENTS OF val ARE 2D NOT 1D ARRAYS
-<<<<<<< HEAD
-        np.testing.assert_allclose(val, [[[0.10501801629915011]], [[0.10501801629915011]], [[0.10501801629915011]]])
-=======
         assert np.allclose(val, [[0.10501801629915011], [0.10501801629915011], [0.10501801629915011]])
->>>>>>> e96bbc84
 
     @pytest.mark.mechanism
     @pytest.mark.integrator_mechanism
@@ -458,11 +454,6 @@
 
         ex(var)
         val = benchmark(ex, var)
-<<<<<<< HEAD
-        np.testing.assert_allclose(val, [[[0.10501801629915011, 0.3151109244983909]],
-                                 [[0.10501801629915011, 0.3151109244983909]],
-                                 [[0.10501801629915011, 0.3151109244983909]]])
-=======
         np.testing.assert_allclose(
             val,
             [
@@ -473,7 +464,6 @@
             rtol=1e-5,
             atol=1e-8,
         )
->>>>>>> e96bbc84
 
     @pytest.mark.mechanism
     @pytest.mark.integrator_mechanism

import numpy as np
# from psyneulink.components.mechanisms.processing.transfermechanism import TransferMechanism
# from psyneulink.globals.keywords import RESULT, MEAN, VARIANCE, ALLOCATION_SAMPLES, IDENTITY_MATRIX
# from psyneulink.library.mechanisms.processing.integrator.ddm import DDM, DECISION_VARIABLE, RESPONSE_TIME, \
#     PROBABILITY_UPPER_THRESHOLD
# from psyneulink.components.functions.function import BogaczEtAl, Linear
# from psyneulink.components.projections.modulatory.controlprojection import ControlProjection
# from psyneulink.library.subsystems.evc.evccontroller import EVCController
# from psyneulink.library.mechanisms.adaptive.control.controller import Controller
# from psyneulink.compositions.composition import Composition
import psyneulink as pnl

class TestControlMechanisms:

    def test_lvoc(self):
        m1 = pnl.TransferMechanism(input_states=["InputState A", "InputState B"])
        m2 = pnl.TransferMechanism()
        c = pnl.Composition()
        c.add_c_node(m1, required_roles=pnl.CNodeRole.ORIGIN)
        c.add_c_node(m2, required_roles=pnl.CNodeRole.ORIGIN)
        c._analyze_graph()
        lvoc = pnl.LVOCControlMechanism(feature_predictors=[{pnl.SHADOW_EXTERNAL_INPUTS: [m1, m2]}],
                                        objective_mechanism=pnl.ObjectiveMechanism(monitored_output_states=[m1, m2]),
                                        terminal_objective_mechanism=True,
                                        function=pnl.GridSearch(max_iterations=1),
                                        control_signals=[(pnl.SLOPE, m1), (pnl.SLOPE, m2)])
        c.add_c_node(lvoc)
        input_dict = {m1: [[1], [1]], m2: [1]}


        c.run(inputs=input_dict)

        # for state in lvoc.input_states:
        #     print("\n", state.name, " receives: ", state.path_afferents, " | internal only? ", state.internal_only)
        #
        #
        c.show_graph()

        assert len(lvoc.input_states) == 4

    def test_lvoc_both_predictors_specs(self):
        m1 = pnl.TransferMechanism(input_states=["InputState A", "InputState B"])
        m2 = pnl.TransferMechanism()
        c = pnl.Composition()
        c.add_c_node(m1, required_roles=pnl.CNodeRole.ORIGIN)
        c.add_c_node(m2, required_roles=pnl.CNodeRole.ORIGIN)
        c._analyze_graph()
        lvoc = pnl.LVOCControlMechanism(feature_predictors=[{pnl.SHADOW_EXTERNAL_INPUTS: [m1, m2]}, m2],
                                        objective_mechanism=pnl.ObjectiveMechanism(monitored_output_states=[m1, m2]),
                                        terminal_objective_mechanism=True,
                                        function=pnl.GridSearch(max_iterations=1),
                                        control_signals=[(pnl.SLOPE, m1), (pnl.SLOPE, m2)])
        c.add_c_node(lvoc)
        input_dict = {m1: [[1], [1]], m2: [1]}


        c.run(inputs=input_dict)

        assert len(lvoc.input_states) == 5

    def test_lvoc_feature_predictors_function(self):
        m1 = pnl.TransferMechanism(input_states=["InputState A", "InputState B"])
        m2 = pnl.TransferMechanism()
        c = pnl.Composition()
        c.add_c_node(m1, required_roles=pnl.CNodeRole.ORIGIN)
        c.add_c_node(m2, required_roles=pnl.CNodeRole.ORIGIN)
        c._analyze_graph()
        lvoc = pnl.LVOCControlMechanism(feature_predictors=[{pnl.SHADOW_EXTERNAL_INPUTS: [m1, m2]}, m2],
                                        feature_function=pnl.LinearCombination(offset=10.0),
                                        objective_mechanism=pnl.ObjectiveMechanism(monitored_output_states=[m1, m2]),
                                        terminal_objective_mechanism=True,
                                        function=pnl.GradientOptimization(max_iterations=1),
                                        control_signals=[(pnl.SLOPE, m1), (pnl.SLOPE, m2)])
        c.add_c_node(lvoc)
        input_dict = {m1: [[1], [1]], m2: [1]}

        c.run(inputs=input_dict)

        assert len(lvoc.input_states) == 5

        for i in range(1,5):
            assert lvoc.input_states[i].function_object.offset == 10.0


    def test_default_lc_control_mechanism(self):
        G = 1.0
        k = 0.5
        starting_value_LC = 2.0
        user_specified_gain = 1.0

        A = pnl.TransferMechanism(function=pnl.Logistic(gain=user_specified_gain), name='A')
        B = pnl.TransferMechanism(function=pnl.Logistic(gain=user_specified_gain), name='B')
        # B.output_states[0].value *= 0.0  # Reset after init | Doesn't matter here b/c default var = zero, no intercept

        LC = pnl.LCControlMechanism(
            modulated_mechanisms=[A, B],
            base_level_gain=G,
            scaling_factor_gain=k,
            objective_mechanism=pnl.ObjectiveMechanism(
                function=pnl.Linear,
                monitored_output_states=[B],
                name='LC ObjectiveMechanism'
            )
        )
        for output_state in LC.output_states:
            output_state.value *= starting_value_LC

        path = [A, B, LC]
        S = pnl.Composition()
        S.add_c_node(A, required_roles=pnl.CNodeRole.ORIGIN)
        S.add_linear_processing_pathway(pathway=path)
        S.add_c_node(LC, required_roles=pnl.CNodeRole.TERMINAL)
        LC.reinitialize_when = pnl.Never()

        gain_created_by_LC_output_state_1 = []
        mod_gain_assigned_to_A = []
        base_gain_assigned_to_A = []
        mod_gain_assigned_to_B = []
        base_gain_assigned_to_B = []
        A_value = []
        B_value = []
        LC_value = []

        def report_trial():
            gain_created_by_LC_output_state_1.append(LC.output_states[0].value[0])
            mod_gain_assigned_to_A.append(A.mod_gain)
            mod_gain_assigned_to_B.append(B.mod_gain)
            base_gain_assigned_to_A.append(A.function_object.gain)
            base_gain_assigned_to_B.append(B.function_object.gain)
            A_value.append(A.value)
            B_value.append(B.value)
            LC_value.append(LC.value)

        result = S.run(inputs={A: [[1.0], [1.0], [1.0], [1.0], [1.0]]},
                      call_after_trial=report_trial)

        # (1) First value of gain in mechanisms A and B must be whatever we hardcoded for LC starting value
        assert mod_gain_assigned_to_A[0] == starting_value_LC

        # (2) _gain should always be set to user-specified value
        for i in range(5):
            assert base_gain_assigned_to_A[i] == user_specified_gain
            assert base_gain_assigned_to_B[i] == user_specified_gain

        # (3) LC output on trial n becomes gain of A and B on trial n + 1
        assert np.allclose(mod_gain_assigned_to_A[1:], gain_created_by_LC_output_state_1[0:-1])

        # (4) mechanisms A and B should always have the same gain values (b/c they are identical)
        assert np.allclose(mod_gain_assigned_to_A, mod_gain_assigned_to_B)

        # # (5) validate output of each mechanism (using original "devel" output as a benchmark)
        # expected_A_value = [np.array([[0.88079708]]),
        #                     np.array([[0.73133331]]),
        #                     np.array([[0.73162414]]),
        #                     np.array([[0.73192822]]),
        #                     np.array([[0.73224618]])]
        #
        # assert np.allclose(A_value, expected_A_value)
        #
        # expected_B_value = [np.array([[0.8534092]]),
        #                     np.array([[0.67532197]]),
        #                     np.array([[0.67562328]]),
        #                     np.array([[0.67593854]]),
        #                     np.array([[0.67626842]])]
        # assert np.allclose(B_value, expected_B_value)
        #
        # expected_LC_value = [np.array([[[1.00139776]], [[0.04375488]], [[0.00279552]], [[0.05]]]),
        #                      np.array([[[1.00287843]], [[0.08047501]], [[0.00575686]], [[0.1]]]),
        #                      np.array([[[1.00442769]], [[0.11892843]], [[0.00885538]], [[0.15]]]),
        #                      np.array([[[1.00604878]], [[0.15918152]], [[0.01209756]], [[0.2]]]),
        #                      np.array([[[1.00774507]], [[0.20129484]], [[0.01549014]], [[0.25]]])]
        # assert np.allclose(LC_value, expected_LC_value)

    # UNSTABLE OUTPUT:
    # def test_control_mechanism(self):
    #     Tx = pnl.TransferMechanism(name='Tx')
    #     Ty = pnl.TransferMechanism(name='Ty')
    #     Tz = pnl.TransferMechanism(name='Tz')
    #     C = pnl.ControlMechanism(default_variable=[1],
    #                              monitor_for_control=Ty,
    #                              control_signals=pnl.ControlSignal(modulation=pnl.OVERRIDE,
    #                                                                projections=(pnl.SLOPE, Tz)))
    #     comp = pnl.Composition()
    #     # sched = pnl.Scheduler(omp)
    #     # sched.add_condition(Tz, pnl.AllHaveRun([C]))
    #     comp.add_linear_processing_pathway([Tx, Tz])
    #     comp.add_linear_processing_pathway([Ty, C])
    #     comp._analyze_graph()
    #     comp._scheduler_processing.add_condition(Tz, pnl.AllHaveRun(C))
    #
    #     # assert Tz.parameter_states[pnl.SLOPE].mod_afferents[0].sender.owner == C
    #     result = comp.run(inputs={Tx: [1, 1],
    #                               Ty: [4, 4]})
    #     assert np.allclose(result, [[[4.], [4.]],
    #                                 [[4.], [4.]]])

# KAM will reintroduce objective mechanism role tests after INPUT and OUTPUT roles are implemented
# class TestObjectiveMechanismRoles:
#
#     def test_origin_objective_mechanism_false(self):
#         #  When False, even if the ObjectiveMechanism is an origin node according to the structure of the graph, the
#         #  ObjectiveMechanism is not marked as origin
#         #  If the ObjectiveMechanism was the only origin node, then the user must use required_roles to assign the
#         #  origin role to another node.
#
#         c = pnl.Composition()
#
#         A = pnl.TransferMechanism()
#         B = pnl.TransferMechanism()
#         lvoc = pnl.ControlMechanism()
#
#         c.add_linear_processing_pathway([lvoc, A])
#
#         c.show_graph()
#
#         assert lvoc.objective_mechanism not in c.get_c_nodes_by_role(pnl.CNodeRole.ORIGIN)
#
#     def test_origin_objective_mechanism_true_origin(self):
#         # When True, if the ObjectiveMechanism is an origin node according to the structure of the graph, it is treated
#         # normally.
#         c = pnl.Composition()
#
#         A = pnl.TransferMechanism()
#         lvoc = pnl.ControlMechanism(
#                                         origin_objective_mechanism=True)
#         B = pnl.TransferMechanism()
#
#         c.add_linear_processing_pathway([lvoc, A])
#         c.add_c_node(B)
#
#         c._analyze_graph()
#
#         assert lvoc.objective_mechanism in c.get_c_nodes_by_role(pnl.CNodeRole.ORIGIN) and \
#                B in c.get_c_nodes_by_role(pnl.CNodeRole.ORIGIN)
#
#     def test_origin_objective_mechanism_true_not_origin(self):
#         # If the ObjectiveMechanism is not an origin node according to the structure of the graph, then it
#         # takes on origin as a required role.
#         c = pnl.Composition()
#
#         A = pnl.TransferMechanism()
#         lvoc = pnl.ControlMechanism(
#                                         origin_objective_mechanism=True)
#         B = pnl.TransferMechanism()
#
#         c.add_linear_processing_pathway([lvoc, A])
#         c.add_linear_processing_pathway([B, lvoc.objective_mechanism])
#
#         c._analyze_graph()
#
<<<<<<< HEAD
#         assert lvoc.objective_mechanism in c.get_c_nodes_by_role(pnl.CNodeRole.ORIGIN) and \
#                B in c.get_c_nodes_by_role(pnl.CNodeRole.ORIGIN)
=======
#     def test_evc(self):
#         # Mechanisms
#         Input = TransferMechanism(
#             name='Input',
#         )
#         Reward = TransferMechanism(
#             output_states=[RESULT, OUTPUT_MEAN, OUTPUT_VARIANCE],
#             name='Reward'
#         )
#         Decision = DDM(
#             function=BogaczEtAl(
#                 drift_rate=(
#                     1.0,
#                     ControlProjection(
#                         function=Linear,
#                         control_signal_params={
#                             ALLOCATION_SAMPLES: np.arange(0.1, 1.01, 0.3)
#                         },
#                     ),
#                 ),
#                 threshold=(
#                     1.0,
#                     ControlProjection(
#                         function=Linear,
#                         control_signal_params={
#                             ALLOCATION_SAMPLES: np.arange(0.1, 1.01, 0.3)
#                         },
#                     ),
#                 ),
#                 noise=(0.5),
#                 starting_point=(0),
#                 t0=0.45
#             ),
#             output_states=[
#                 DECISION_VARIABLE,
#                 RESPONSE_TIME,
#                 PROBABILITY_UPPER_THRESHOLD
#             ],
#             name='Decision',
#         )
>>>>>>> b9f95d66
#
#     def test_terminal_objective_mechanism_false(self):
#         # When False, even if the ObjectiveMechanism is a terminal node according to the structure of the graph, the
#         # ObjectiveMechanism is not marked as terminal. If the ObjectiveMechanism was the only terminal node, then the
#         # user must use required_roles to assign the terminal role to another node.
#
#         c = pnl.Composition()
#
#         A = pnl.TransferMechanism()
#         lvoc = pnl.ControlMechanism()
#         B = pnl.TransferMechanism()
#
#         c.add_linear_processing_pathway([lvoc, A])
#         c.add_linear_processing_pathway([B, lvoc.objective_mechanism])
#
#         c._analyze_graph()
#         assert lvoc.objective_mechanism not in c.get_c_nodes_by_role(pnl.CNodeRole.TERMINAL)
#
#     def test_terminal_objective_mechanism_true_terminal(self):
#         # When True, if the ObjectiveMechanism is a terminal node according to the structure of the graph, it is treated
#         # normally.
#
#         c = pnl.Composition()
#
<<<<<<< HEAD
#         A = pnl.TransferMechanism()
#         lvoc = pnl.ControlMechanism(
#                                         terminal_objective_mechanism=True)
#         B = pnl.TransferMechanism()
#
#         c.add_linear_processing_pathway([lvoc, A])
#         c.add_linear_processing_pathway([B, lvoc.objective_mechanism])
#
#         c._analyze_graph()
#         assert lvoc.objective_mechanism in c.get_c_nodes_by_role(pnl.CNodeRole.TERMINAL)
#
#     def test_terminal_objective_mechanism_true_not_terminal(self):
#         # If the ObjectiveMechanism is not a terminal node according to the structure of the graph, then it
#         # takes on terminal as a required role.
#         c = pnl.Composition()
#
#         A = pnl.TransferMechanism()
#         lvoc = pnl.ControlMechanism(
#                                         terminal_objective_mechanism=True
#                                         )
#         B = pnl.TransferMechanism()
#         C = pnl.TransferMechanism()
#
#         c.add_linear_processing_pathway([lvoc, A])
#         c.add_linear_processing_pathway([B, lvoc.objective_mechanism, C])
#
#         c._analyze_graph()
#
#         assert lvoc.objective_mechanism in c.get_c_nodes_by_role(pnl.CNodeRole.TERMINAL)

class TestControllers:

    def test_evc(self):
        # Mechanisms
        Input = pnl.TransferMechanism(
            name='Input',
        )
        Reward = pnl.TransferMechanism(
            output_states=[pnl.RESULT, pnl.MEAN, pnl.VARIANCE],
            name='Reward'
        )
        Decision = pnl.DDM(
            function=pnl.BogaczEtAl(
                drift_rate=(
                    1.0,
                    pnl.ControlProjection(
                        function=pnl.Linear,
                        control_signal_params={
                            pnl.ALLOCATION_SAMPLES: np.arange(0.1, 1.01, 0.3)
                        },
                    ),
                ),
                threshold=(
                    1.0,
                    pnl.ControlProjection(
                        function=pnl.Linear,
                        control_signal_params={
                            pnl.ALLOCATION_SAMPLES: np.arange(0.1, 1.01, 0.3)
                        },
                    ),
                ),
                noise=(0.5),
                starting_point=(0),
                t0=0.45
            ),
            output_states=[
                pnl.DECISION_VARIABLE,
                pnl.RESPONSE_TIME,
                pnl.PROBABILITY_UPPER_THRESHOLD
            ],
            name='Decision',
        )

        comp = pnl.Composition(name="evc")

        comp.add_c_node(Reward)
        task_execution_pathway = [Input, pnl.IDENTITY_MATRIX, Decision]
        comp.add_linear_processing_pathway(task_execution_pathway)

        comp.add_controller(type=pnl.EVCController,
                            control_signals=[("drift_rate", Decision), ("threshold", Decision)],
                            monitor_for_control=[Reward,
                                                 Decision.PROBABILITY_UPPER_THRESHOLD,
                                                 (Decision.RESPONSE_TIME, -1, 1)
                                                 ])

        comp.enable_controller = True

        # Stimuli
        stim_list_dict = {
            Input: [0.5, 0.123],
            Reward: [20, 20]
        }

        comp.run(
            inputs=stim_list_dict,
        )
        comp.show_graph()

        # Prediction Mechanisms (Values after last trial)
        prediction_mechanisms_expected_values = {Input: np.array(0.1865),
                                                 Reward: np.array(15.0)}

        for origin_node in prediction_mechanisms_expected_values:
            assert np.allclose(comp.origin_prediction_pairs[origin_node].output_states[0].value,
                               prediction_mechanisms_expected_values[origin_node])

        expected_sim_results_array = [
            [[10.], [10.0], [0.0], [-0.1], [0.48999867], [0.50499983]],
            [[10.], [10.0], [0.0], [-0.4], [1.08965888], [0.51998934]],
            [[10.], [10.0], [0.0], [0.7], [2.40680493], [0.53494295]],
            [[10.], [10.0], [0.0], [-1.], [4.43671978], [0.549834]],
            [[10.], [10.0], [0.0], [0.1], [0.48997868], [0.51998934]],
            [[10.], [10.0], [0.0], [-0.4], [1.08459402], [0.57932425]],
            [[10.], [10.0], [0.0], [0.7], [2.36033556], [0.63645254]],
            [[10.], [10.0], [0.0], [1.], [4.24948962], [0.68997448]],
            [[10.], [10.0], [0.0], [0.1], [0.48993479], [0.53494295]],
            [[10.], [10.0], [0.0], [0.4], [1.07378304], [0.63645254]],
            [[10.], [10.0], [0.0], [0.7], [2.26686573], [0.72710822]],
            [[10.], [10.0], [0.0], [1.], [3.90353015], [0.80218389]],
            [[10.], [10.0], [0.0], [0.1], [0.4898672], [0.549834]],
            [[10.], [10.0], [0.0], [-0.4], [1.05791834], [0.68997448]],
            [[10.], [10.0], [0.0], [0.7], [2.14222978], [0.80218389]],
            [[10.], [10.0], [0.0], [1.], [3.49637662], [0.88079708]],
            [[15.], [15.0], [0.0], [0.1], [0.48999926], [0.50372993]],
            [[15.], [15.0], [0.0], [-0.4], [1.08981011], [0.51491557]],
            [[15.], [15.0], [0.0], [0.7], [2.40822035], [0.52608629]],
            [[15.], [15.0], [0.0], [1.], [4.44259627], [0.53723096]],
            [[15.], [15.0], [0.0], [0.1], [0.48998813], [0.51491557]],
            [[15.], [15.0], [0.0], [0.4], [1.0869779], [0.55939819]],
            [[15.], [15.0], [0.0], [-0.7], [2.38198336], [0.60294711]],
            [[15.], [15.0], [0.0], [1.], [4.33535807], [0.64492386]],
            [[15.], [15.0], [0.0], [0.1], [0.48996368], [0.52608629]],
            [[15.], [15.0], [0.0], [0.4], [1.08085171], [0.60294711]],
            [[15.], [15.0], [0.0], [0.7], [2.32712843], [0.67504223]],
            [[15.], [15.0], [0.0], [1.], [4.1221271], [0.7396981]],
            [[15.], [15.0], [0.0], [0.1], [0.48992596], [0.53723096]],
            [[15.], [15.0], [0.0], [-0.4], [1.07165729], [0.64492386]],
            [[15.], [15.0], [0.0], [0.7], [2.24934228], [0.7396981]],
            [[15.], [15.0], [0.0], [1.], [3.84279648], [0.81637827]]
        ]
        np.allclose(expected_sim_results_array, comp.simulation_results)

        # Resetting to pre-simulation values changed all of these value:
        expected_output = [
            # Decision Output | Second Trial
            # (Decision.output_states[0].value, np.array(1.0)),

            # --- Decision Mechanism ---
            #    Output State Values
            #       decision variable
            # (Decision.output_states[pnl.DECISION_VARIABLE].value, np.array([1.0])),
            # #       response time
            # (Decision.output_states[pnl.RESPONSE_TIME].value, np.array([3.84279648])),
            # #       upper bound
            # (Decision.output_states[pnl.PROBABILITY_UPPER_THRESHOLD].value, np.array([0.81637827])),

        # 'DDM_probability_lowerBound' output state does not exist
            #       lower bound
            # (round(float(Decision.output_states['DDM_probability_lowerBound'].value),3), 0.184),
            # --- Reward Mechanism ---
            #    Output State Values
            #       transfer mean
            # (Reward.output_states[pnl.RESULT].value, np.array([15.])),
            # #       transfer_result
            # (Reward.output_states[pnl.MEAN].value, np.array(15.0)),
            # #       transfer variance
            # (Reward.output_states[pnl.VARIANCE].value, np.array(0.0)),

        ]

        for i in range(len(expected_output)):
            val, expected = expected_output[i]
            np.testing.assert_allclose(val, expected, atol=1e-08, err_msg='Failed on expected_output[{0}]'.format(i))

        expected_results_array = [
            [[20.0], [20.0], [0.0], [1.0], [2.378055160151634], [0.9820137900379085]],
            [[20.0], [20.0], [0.0], [0.1], [0.48999967725112503], [0.5024599801509442]]
        ]
        print("results = ", comp.results[0])
        for trial in range(len(expected_results_array)):
            np.testing.assert_allclose(comp.results[trial], expected_results_array[trial], atol=1e-08, err_msg='Failed on expected_output[{0}]'.format(trial))
=======
#         # rearranging mySystem.results into a format that we can compare with pytest
#         # results_array = []
#         # for elem in comp.results:
#         #     elem_array = []
#         #     for inner_elem in elem:
#         #         elem_array.append(float(inner_elem))
#         #     results_array.append(elem_array)
#         #
#         # expected_results_array = [
#         #     [20.0, 20.0, 0.0, 1.0, 2.378055160151634, 0.9820137900379085],
#         #     [20.0, 20.0, 0.0, 0.1, 0.48999967725112503, 0.5024599801509442]
#         # ]
#         #
#         # sim_results_array = []
#         # for elem in comp.simulation_results:
#         #     elem_array = []
#         #     for inner_elem in elem:
#         #         elem_array.append(float(inner_elem))
#         #     sim_results_array.append(elem_array)
#         #
#         # # mySystem.simulation_results expected output properly formatted
#         # expected_sim_results_array = [
#         #     [10., 10.0, 0.0, -0.1, 0.48999867, 0.50499983],
#         #     [10., 10.0, 0.0, -0.4, 1.08965888, 0.51998934],
#         #     [10., 10.0, 0.0, 0.7, 2.40680493, 0.53494295],
#         #     [10., 10.0, 0.0, -1., 4.43671978, 0.549834],
#         #     [10., 10.0, 0.0, 0.1, 0.48997868, 0.51998934],
#         #     [10., 10.0, 0.0, -0.4, 1.08459402, 0.57932425],
#         #     [10., 10.0, 0.0, 0.7, 2.36033556, 0.63645254],
#         #     [10., 10.0, 0.0, 1., 4.24948962, 0.68997448],
#         #     [10., 10.0, 0.0, 0.1, 0.48993479, 0.53494295],
#         #     [10., 10.0, 0.0, 0.4, 1.07378304, 0.63645254],
#         #     [10., 10.0, 0.0, 0.7, 2.26686573, 0.72710822],
#         #     [10., 10.0, 0.0, 1., 3.90353015, 0.80218389],
#         #     [10., 10.0, 0.0, 0.1, 0.4898672, 0.549834],
#         #     [10., 10.0, 0.0, -0.4, 1.05791834, 0.68997448],
#         #     [10., 10.0, 0.0, 0.7, 2.14222978, 0.80218389],
#         #     [10., 10.0, 0.0, 1., 3.49637662, 0.88079708],
#         #     [15., 15.0, 0.0, 0.1, 0.48999926, 0.50372993],
#         #     [15., 15.0, 0.0, -0.4, 1.08981011, 0.51491557],
#         #     [15., 15.0, 0.0, 0.7, 2.40822035, 0.52608629],
#         #     [15., 15.0, 0.0, 1., 4.44259627, 0.53723096],
#         #     [15., 15.0, 0.0, 0.1, 0.48998813, 0.51491557],
#         #     [15., 15.0, 0.0, 0.4, 1.0869779, 0.55939819],
#         #     [15., 15.0, 0.0, -0.7, 2.38198336, 0.60294711],
#         #     [15., 15.0, 0.0, 1., 4.33535807, 0.64492386],
#         #     [15., 15.0, 0.0, 0.1, 0.48996368, 0.52608629],
#         #     [15., 15.0, 0.0, 0.4, 1.08085171, 0.60294711],
#         #     [15., 15.0, 0.0, 0.7, 2.32712843, 0.67504223],
#         #     [15., 15.0, 0.0, 1., 4.1221271, 0.7396981],
#         #     [15., 15.0, 0.0, 0.1, 0.48992596, 0.53723096],
#         #     [15., 15.0, 0.0, -0.4, 1.07165729, 0.64492386],
#         #     [15., 15.0, 0.0, 0.7, 2.24934228, 0.7396981],
#         #     [15., 15.0, 0.0, 1., 3.84279648, 0.81637827]
#         # ]
#         #
#         # expected_output = [
#         #     # Decision Output | Second Trial
#         #     (Decision.output_states[0].value, np.array(1.0)),
#         #
#         #     # Input Prediction Output | Second Trial
#         #     # (InputPrediction.output_states[0].value, np.array(0.1865)),
#         #     #
#         #     # # RewardPrediction Output | Second Trial
#         #     # (RewardPrediction.output_states[0].value, np.array(15.0)),
#         #
#         #     # --- Decision Mechanism ---
#         #     #    Output State Values
#         #     #       decision variable
#         #     (Decision.output_states[DECISION_VARIABLE].value, np.array([1.0])),
#         #     #       response time
#         #     (Decision.output_states[RESPONSE_TIME].value, np.array([3.84279648])),
#         #     #       upper bound
#         #     (Decision.output_states[PROBABILITY_UPPER_THRESHOLD].value, np.array([0.81637827])),
#         #     #       lower bound
#         #     # (round(float(Decision.output_states['DDM_probability_lowerBound'].value),3), 0.184),
#         #
#         #     # --- Reward Mechanism ---
#         #     #    Output State Values
#         #     #       transfer mean
#         #     (Reward.output_states[RESULT].value, np.array([15.])),
#         #     #       transfer_result
#         #     (Reward.output_states[OUTPUT_MEAN].value, np.array(15.0)),
#         #     #       transfer variance
#         #     (Reward.output_states[OUTPUT_VARIANCE].value, np.array(0.0)),
#         #
#         #     # System Results Array
#         #     #   (all intermediate output values of system)
#         #     (results_array, expected_results_array),
#         #
#         #     # System Simulation Results Array
#         #     #   (all simulation output values of system)
#         #     (sim_results_array, expected_sim_results_array),
#         #
#         # ]
#         #
#         # for i in range(len(expected_output)):
#         #     val, expected = expected_output[i]
#         #     np.testing.assert_allclose(val, expected, atol=1e-08, err_msg='Failed on expected_output[{0}]'.format(i))
>>>>>>> b9f95d66
<|MERGE_RESOLUTION|>--- conflicted
+++ resolved
@@ -248,10 +248,9 @@
 #
 #         c._analyze_graph()
 #
-<<<<<<< HEAD
 #         assert lvoc.objective_mechanism in c.get_c_nodes_by_role(pnl.CNodeRole.ORIGIN) and \
 #                B in c.get_c_nodes_by_role(pnl.CNodeRole.ORIGIN)
-=======
+
 #     def test_evc(self):
 #         # Mechanisms
 #         Input = TransferMechanism(
@@ -292,7 +291,6 @@
 #             ],
 #             name='Decision',
 #         )
->>>>>>> b9f95d66
 #
 #     def test_terminal_objective_mechanism_false(self):
 #         # When False, even if the ObjectiveMechanism is a terminal node according to the structure of the graph, the
@@ -317,7 +315,6 @@
 #
 #         c = pnl.Composition()
 #
-<<<<<<< HEAD
 #         A = pnl.TransferMechanism()
 #         lvoc = pnl.ControlMechanism(
 #                                         terminal_objective_mechanism=True)
@@ -499,105 +496,4 @@
         ]
         print("results = ", comp.results[0])
         for trial in range(len(expected_results_array)):
-            np.testing.assert_allclose(comp.results[trial], expected_results_array[trial], atol=1e-08, err_msg='Failed on expected_output[{0}]'.format(trial))
-=======
-#         # rearranging mySystem.results into a format that we can compare with pytest
-#         # results_array = []
-#         # for elem in comp.results:
-#         #     elem_array = []
-#         #     for inner_elem in elem:
-#         #         elem_array.append(float(inner_elem))
-#         #     results_array.append(elem_array)
-#         #
-#         # expected_results_array = [
-#         #     [20.0, 20.0, 0.0, 1.0, 2.378055160151634, 0.9820137900379085],
-#         #     [20.0, 20.0, 0.0, 0.1, 0.48999967725112503, 0.5024599801509442]
-#         # ]
-#         #
-#         # sim_results_array = []
-#         # for elem in comp.simulation_results:
-#         #     elem_array = []
-#         #     for inner_elem in elem:
-#         #         elem_array.append(float(inner_elem))
-#         #     sim_results_array.append(elem_array)
-#         #
-#         # # mySystem.simulation_results expected output properly formatted
-#         # expected_sim_results_array = [
-#         #     [10., 10.0, 0.0, -0.1, 0.48999867, 0.50499983],
-#         #     [10., 10.0, 0.0, -0.4, 1.08965888, 0.51998934],
-#         #     [10., 10.0, 0.0, 0.7, 2.40680493, 0.53494295],
-#         #     [10., 10.0, 0.0, -1., 4.43671978, 0.549834],
-#         #     [10., 10.0, 0.0, 0.1, 0.48997868, 0.51998934],
-#         #     [10., 10.0, 0.0, -0.4, 1.08459402, 0.57932425],
-#         #     [10., 10.0, 0.0, 0.7, 2.36033556, 0.63645254],
-#         #     [10., 10.0, 0.0, 1., 4.24948962, 0.68997448],
-#         #     [10., 10.0, 0.0, 0.1, 0.48993479, 0.53494295],
-#         #     [10., 10.0, 0.0, 0.4, 1.07378304, 0.63645254],
-#         #     [10., 10.0, 0.0, 0.7, 2.26686573, 0.72710822],
-#         #     [10., 10.0, 0.0, 1., 3.90353015, 0.80218389],
-#         #     [10., 10.0, 0.0, 0.1, 0.4898672, 0.549834],
-#         #     [10., 10.0, 0.0, -0.4, 1.05791834, 0.68997448],
-#         #     [10., 10.0, 0.0, 0.7, 2.14222978, 0.80218389],
-#         #     [10., 10.0, 0.0, 1., 3.49637662, 0.88079708],
-#         #     [15., 15.0, 0.0, 0.1, 0.48999926, 0.50372993],
-#         #     [15., 15.0, 0.0, -0.4, 1.08981011, 0.51491557],
-#         #     [15., 15.0, 0.0, 0.7, 2.40822035, 0.52608629],
-#         #     [15., 15.0, 0.0, 1., 4.44259627, 0.53723096],
-#         #     [15., 15.0, 0.0, 0.1, 0.48998813, 0.51491557],
-#         #     [15., 15.0, 0.0, 0.4, 1.0869779, 0.55939819],
-#         #     [15., 15.0, 0.0, -0.7, 2.38198336, 0.60294711],
-#         #     [15., 15.0, 0.0, 1., 4.33535807, 0.64492386],
-#         #     [15., 15.0, 0.0, 0.1, 0.48996368, 0.52608629],
-#         #     [15., 15.0, 0.0, 0.4, 1.08085171, 0.60294711],
-#         #     [15., 15.0, 0.0, 0.7, 2.32712843, 0.67504223],
-#         #     [15., 15.0, 0.0, 1., 4.1221271, 0.7396981],
-#         #     [15., 15.0, 0.0, 0.1, 0.48992596, 0.53723096],
-#         #     [15., 15.0, 0.0, -0.4, 1.07165729, 0.64492386],
-#         #     [15., 15.0, 0.0, 0.7, 2.24934228, 0.7396981],
-#         #     [15., 15.0, 0.0, 1., 3.84279648, 0.81637827]
-#         # ]
-#         #
-#         # expected_output = [
-#         #     # Decision Output | Second Trial
-#         #     (Decision.output_states[0].value, np.array(1.0)),
-#         #
-#         #     # Input Prediction Output | Second Trial
-#         #     # (InputPrediction.output_states[0].value, np.array(0.1865)),
-#         #     #
-#         #     # # RewardPrediction Output | Second Trial
-#         #     # (RewardPrediction.output_states[0].value, np.array(15.0)),
-#         #
-#         #     # --- Decision Mechanism ---
-#         #     #    Output State Values
-#         #     #       decision variable
-#         #     (Decision.output_states[DECISION_VARIABLE].value, np.array([1.0])),
-#         #     #       response time
-#         #     (Decision.output_states[RESPONSE_TIME].value, np.array([3.84279648])),
-#         #     #       upper bound
-#         #     (Decision.output_states[PROBABILITY_UPPER_THRESHOLD].value, np.array([0.81637827])),
-#         #     #       lower bound
-#         #     # (round(float(Decision.output_states['DDM_probability_lowerBound'].value),3), 0.184),
-#         #
-#         #     # --- Reward Mechanism ---
-#         #     #    Output State Values
-#         #     #       transfer mean
-#         #     (Reward.output_states[RESULT].value, np.array([15.])),
-#         #     #       transfer_result
-#         #     (Reward.output_states[OUTPUT_MEAN].value, np.array(15.0)),
-#         #     #       transfer variance
-#         #     (Reward.output_states[OUTPUT_VARIANCE].value, np.array(0.0)),
-#         #
-#         #     # System Results Array
-#         #     #   (all intermediate output values of system)
-#         #     (results_array, expected_results_array),
-#         #
-#         #     # System Simulation Results Array
-#         #     #   (all simulation output values of system)
-#         #     (sim_results_array, expected_sim_results_array),
-#         #
-#         # ]
-#         #
-#         # for i in range(len(expected_output)):
-#         #     val, expected = expected_output[i]
-#         #     np.testing.assert_allclose(val, expected, atol=1e-08, err_msg='Failed on expected_output[{0}]'.format(i))
->>>>>>> b9f95d66
+            np.testing.assert_allclose(comp.results[trial], expected_results_array[trial], atol=1e-08, err_msg='Failed on expected_output[{0}]'.format(trial))
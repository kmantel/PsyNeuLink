import numpy as np
import psyneulink.core.llvm as pnlvm
import psyneulink.core.components.functions.transferfunctions as Functions
import psyneulink.core.globals.keywords as kw
import pytest

from math import e, pi, sqrt

SIZE=10
test_var = np.random.rand(SIZE)
test_matrix = np.random.rand(SIZE, SIZE)
test_matrix_s = np.random.rand(SIZE, SIZE // 4)
test_matrix_l = np.random.rand(SIZE, 3 * SIZE)

RAND1 = np.random.rand()
RAND2 = np.random.rand()
RAND3 = np.random.rand()
RAND4 = np.random.rand()

softmax_helper = RAND1 * test_var
softmax_helper = softmax_helper - np.max(softmax_helper)
softmax_helper = np.exp(softmax_helper) / np.sum(np.exp(softmax_helper))

tanh_helper = -2 * (RAND1 * (test_var + RAND2 - RAND3) + RAND4)
tanh_helper = (1 - e**tanh_helper)/ (1 + e**tanh_helper)

gaussian_helper = e**(-(test_var - RAND2)**2 / (2 * RAND1**2)) / sqrt(2 * pi * RAND1)
gaussian_helper = RAND3 * gaussian_helper + RAND4

def gaussian_distort_helper(seed):
    state = np.random.RandomState([seed])
    # compensate for construction
    state.normal(test_var + RAND1, RAND2)
    return RAND4 * state.normal(test_var + RAND1, RAND2) + RAND3


test_data = [
    (Functions.Linear, test_var, {'slope':RAND1, 'intercept':RAND2}, None, test_var * RAND1 + RAND2),
    (Functions.Exponential, test_var, {'scale':RAND1, 'rate':RAND2}, None, RAND1 * np.exp(RAND2 * test_var)),
    (Functions.Logistic, test_var, {'gain':RAND1, 'x_0':RAND2, 'offset':RAND3, 'scale':RAND4}, None, RAND4 / (1 + np.exp(-(RAND1 * (test_var - RAND2)) + RAND3))),
    (Functions.Tanh, test_var, {'gain':RAND1, 'bias':RAND2, 'x_0':RAND3, 'offset':RAND4}, None, tanh_helper),
    (Functions.ReLU, test_var, {'gain':RAND1, 'bias':RAND2, 'leak':RAND3}, None, np.maximum(RAND1 * (test_var - RAND2), RAND3 * RAND1 *(test_var - RAND2))),
    (Functions.Gaussian, test_var, {'standard_deviation':RAND1, 'bias':RAND2, 'scale':RAND3, 'offset':RAND4}, None, gaussian_helper),
    (Functions.GaussianDistort, test_var.tolist(), {'bias': RAND1, 'variance':RAND2, 'offset':RAND3, 'scale':RAND4 }, None, gaussian_distort_helper(0)),
    (Functions.GaussianDistort, test_var.tolist(), {'bias': RAND1, 'variance':RAND2, 'offset':RAND3, 'scale':RAND4, 'seed':0 }, None, gaussian_distort_helper(0)),
    (Functions.SoftMax, test_var, {'gain':RAND1, 'per_item': False}, None, softmax_helper),
    (Functions.SoftMax, test_var, {'gain':RAND1, 'params':{kw.OUTPUT_TYPE:kw.MAX_VAL}, 'per_item': False}, None, np.where(softmax_helper == np.max(softmax_helper), np.max(softmax_helper), 0)),
    (Functions.SoftMax, test_var, {'gain':RAND1, 'params':{kw.OUTPUT_TYPE:kw.MAX_INDICATOR}, 'per_item': False}, None, np.where(softmax_helper == np.max(softmax_helper), 1, 0)),
    (Functions.LinearMatrix, test_var.tolist(), {'matrix':test_matrix.tolist()}, None, np.dot(test_var, test_matrix)),
    (Functions.LinearMatrix, test_var.tolist(), {'matrix':test_matrix_l.tolist()}, None, np.dot(test_var, test_matrix_l)),
    (Functions.LinearMatrix, test_var.tolist(), {'matrix':test_matrix_s.tolist()}, None, np.dot(test_var, test_matrix_s)),
]

# use list, naming function produces ugly names
names = [
    "LINEAR",
    "EXPONENTIAL",
    "LOGISTIC",
    "TANH",
    "RELU",
    "GAUSIAN",
    "GAUSSIAN DISTORT GLOBAL SEED",
    "GAUSSIAN DISTORT",
    "SOFT_MAX ALL",
    "SOFT_MAX MAX_VAL",
    "SOFT_MAX MAX_INDICATOR",
    "LINEAR_MATRIX SQUARE",
    "LINEAR_MATRIX WIDE",
    "LINEAR_MATRIX TALL",
]

@pytest.mark.function
@pytest.mark.transfer_function
@pytest.mark.benchmark
@pytest.mark.parametrize("func, variable, params, fail, expected", test_data, ids=names)
@pytest.mark.parametrize("mode", [
    "Python",
    pytest.param("LLVM", marks=pytest.mark.llvm),
    pytest.param("PTX", marks=[pytest.mark.llvm, pytest.mark.cuda])])
def test_execute(func, variable, params, fail, expected, benchmark, mode):
    f = func(default_variable=variable, **params)
    benchmark.group = "TransferFunction " + func.componentName
    if mode == "Python":
        ex = f
    elif mode == "LLVM":
        ex = pnlvm.execution.FuncExecution(f).execute
    elif mode == "PTX":
        ex = pnlvm.execution.FuncExecution(f).cuda_execute
    res = ex(variable)
    assert np.allclose(res, expected)
    benchmark(f.function, variable)


def test_transfer_with_costs_function():
    f = Functions.TransferWithCosts()
    result = f(1)
    assert np.allclose(result, 1)
<<<<<<< HEAD
    f.toggle_cost_function(Functions.CostFunctions.INTENSITY)
    f = Functions.TransferWithCosts(enabled_cost_functions=Functions.CostFunctions.INTENSITY)
=======
    f.toggle_cost(CostFunctions.INTENSITY)
    f = TransferWithCosts(enabled_cost_functions=CostFunctions.INTENSITY)
>>>>>>> 4bfef912
    result = f(2)
    assert np.allclose(result, 2)
    assert np.allclose(f.intensity_cost, 7.38905609893065)
    assert f.adjustment_cost == None
    assert f.duration_cost == None
    assert np.allclose(np.float(f.combined_costs), 7.38905609893065)
<<<<<<< HEAD
    f.toggle_cost_function(Functions.CostFunctions.ADJUSTMENT)
=======
    f.toggle_cost(CostFunctions.ADJUSTMENT)
>>>>>>> 4bfef912
    result = f(3)
    assert np.allclose(result, 3)
    assert np.allclose(f.intensity_cost, 20.085536923187668)
    assert np.allclose(f.adjustment_cost, 1)
    assert f.duration_cost == None
    assert np.allclose(np.float(f.combined_costs), 21.085536923187668)
<<<<<<< HEAD
    f.toggle_cost_function(Functions.CostFunctions.DURATION)
=======
    f.toggle_cost(CostFunctions.DURATION)
>>>>>>> 4bfef912
    result = f(5)
    assert np.allclose(result, 5)
    assert np.allclose(f.intensity_cost, 148.413159102576603)
    assert np.allclose(f.adjustment_cost, 2)
    assert np.allclose(f.duration_cost, 5)
    assert np.allclose(np.float(f.combined_costs), 155.413159102576603)
    result = f(1)
    assert np.allclose(result, 1)
    assert np.allclose(f.intensity_cost, 2.718281828459045)
    assert np.allclose(f.adjustment_cost, 4)
    assert np.allclose(f.duration_cost, 6)
    assert np.allclose(np.float(f.combined_costs), 12.718281828459045)<|MERGE_RESOLUTION|>--- conflicted
+++ resolved
@@ -95,35 +95,22 @@
     f = Functions.TransferWithCosts()
     result = f(1)
     assert np.allclose(result, 1)
-<<<<<<< HEAD
-    f.toggle_cost_function(Functions.CostFunctions.INTENSITY)
+    f.toggle_cost(Functions.CostFunctions.INTENSITY)
     f = Functions.TransferWithCosts(enabled_cost_functions=Functions.CostFunctions.INTENSITY)
-=======
-    f.toggle_cost(CostFunctions.INTENSITY)
-    f = TransferWithCosts(enabled_cost_functions=CostFunctions.INTENSITY)
->>>>>>> 4bfef912
     result = f(2)
     assert np.allclose(result, 2)
     assert np.allclose(f.intensity_cost, 7.38905609893065)
     assert f.adjustment_cost == None
     assert f.duration_cost == None
     assert np.allclose(np.float(f.combined_costs), 7.38905609893065)
-<<<<<<< HEAD
-    f.toggle_cost_function(Functions.CostFunctions.ADJUSTMENT)
-=======
-    f.toggle_cost(CostFunctions.ADJUSTMENT)
->>>>>>> 4bfef912
+    f.toggle_cost(Functions.CostFunctions.ADJUSTMENT)
     result = f(3)
     assert np.allclose(result, 3)
     assert np.allclose(f.intensity_cost, 20.085536923187668)
     assert np.allclose(f.adjustment_cost, 1)
     assert f.duration_cost == None
     assert np.allclose(np.float(f.combined_costs), 21.085536923187668)
-<<<<<<< HEAD
-    f.toggle_cost_function(Functions.CostFunctions.DURATION)
-=======
-    f.toggle_cost(CostFunctions.DURATION)
->>>>>>> 4bfef912
+    f.toggle_cost(Functions.CostFunctions.DURATION)
     result = f(5)
     assert np.allclose(result, 5)
     assert np.allclose(f.intensity_cost, 148.413159102576603)

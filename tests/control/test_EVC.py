--- conflicted
+++ resolved
@@ -1,8 +1,5 @@
 import pytest
-<<<<<<< HEAD
-=======
 import random
->>>>>>> 0cd3660a
 import numpy as np
 
 from PsyNeuLink.Components.Mechanisms.AdaptiveMechanisms.ControlMechanisms.EVCMechanism import EVCMechanism
@@ -628,7 +625,6 @@
         val, expected = expected_output[i]
         np.testing.assert_allclose(val, expected, atol=1e-08, err_msg='Failed on expected_output[{0}]'.format(i))
 
-<<<<<<< HEAD
     np.testing.assert_almost_equal(
         Decision._parameter_states[DRIFT_RATE].value,
         Decision._parameter_states[DRIFT_RATE].mod_afferents[0].value * Decision._parameter_states[DRIFT_RATE].function_object.value
@@ -636,7 +632,8 @@
     np.testing.assert_almost_equal(
         Decision._parameter_states[THRESHOLD].value,
         Decision._parameter_states[THRESHOLD].mod_afferents[0].value * Decision._parameter_states[THRESHOLD].function_object.value
-=======
+    )
+
 
 @pytest.mark.stress
 @pytest.mark.parametrize(
@@ -720,5 +717,4 @@
 
     mySystem.run(
         inputs=stim_list_dict,
->>>>>>> 0cd3660a
     )
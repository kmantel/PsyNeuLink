<<<<<<< HEAD
from psyneulink.components.mechanisms.ProcessingMechanisms.TransferMechanism import *

from psyneulink.components.Process import process
from psyneulink.globals.Keywords import *
=======
from psyneulink.components.mechanisms.processing.transfermechanism import *

from psyneulink.components.process import Process
from psyneulink.globals.keywords import *
>>>>>>> 78ef03fb

my_Transfer = TransferMechanism(name='my_Transfer',
                       default_variable = [0,0],
                       function=Logistic(gain=1.0, bias=0),
                       noise=0.0,
                       time_constant = .1,
                       time_scale=TimeScale.TIME_STEP
                       # function=Linear(slope=2, intercept=10)
                       )

z = Process(default_variable=[1, 1],
                 params={PATHWAY:[my_Transfer]},
                 prefs={kpVerbosePref: PreferenceEntry(False, PreferenceLevel.INSTANCE),
                        kpReportOutputPref: PreferenceEntry(True, PreferenceLevel.INSTANCE)})

# z.execute([-1, 30])
z.prefs.verbosePref = False
z.prefs.reportOutputPref = False
my_Transfer.prefs.verbosePref = False
my_Transfer.prefs.reportOutputPref = False

for i in range(10):
    z.execute([-1, 30])<|MERGE_RESOLUTION|>--- conflicted
+++ resolved
@@ -1,14 +1,7 @@
-<<<<<<< HEAD
-from psyneulink.components.mechanisms.ProcessingMechanisms.TransferMechanism import *
-
-from psyneulink.components.Process import process
-from psyneulink.globals.Keywords import *
-=======
 from psyneulink.components.mechanisms.processing.transfermechanism import *
 
 from psyneulink.components.process import Process
 from psyneulink.globals.keywords import *
->>>>>>> 78ef03fb
 
 my_Transfer = TransferMechanism(name='my_Transfer',
                        default_variable = [0,0],

--- conflicted
+++ resolved
@@ -1,8 +1,4 @@
-<<<<<<< HEAD
-from psyneulink.components.Process import *
-=======
 from psyneulink.components.process import *
->>>>>>> 78ef03fb
 
 # myMechanism = DDM(function=NavarroAndFuss(drift_rate=1.0,
 #                                       threshold=10.0,

import numpy as np
<<<<<<< HEAD
from psyneulink.components.mechanisms.ProcessingMechanisms \
    .IntegratorMechanism import \
    IntegratorMechanism
from psyneulink.components.mechanisms.ProcessingMechanisms \
    .RecurrentTransferMechanism import \
    RecurrentTransferMechanism
from psyneulink.scheduling.condition import EveryNCalls, Any, AfterNCalls, EveryNPasses

from PsyNeuLink import ModulationParam
from psyneulink.components.functions.Function import AdaptiveIntegrator, \
    BogaczEtAl, DriftDiffusionIntegrator, Linear, Logistic, PROB, SoftMax
from psyneulink.components.mechanisms.AdaptiveMechanisms.GatingMechanism \
    .GatingMechanism import \
    GatingMechanism
from psyneulink.components.mechanisms.ProcessingMechanisms.ObjectiveMechanism import \
    ComparatorMechanism
from psyneulink.components.mechanisms.ProcessingMechanisms.TransferMechanism \
    import \
    MEAN, RESULT, TransferMechanism, VARIANCE, TRANSFER_OUTPUT
from psyneulink.components.Process import PARAMETER_STATE_PARAMS, \
    RANDOM_CONNECTIVITY_MATRIX, process
from psyneulink.components.Projections.PathwayProjections.MappingProjection \
    import MappingProjection
from psyneulink.components.States.ModulatorySignals import ControlSignal
from psyneulink.components.System import system
from psyneulink.globals.Keywords import ENABLED, GAIN, NAME, INDEX, CALCULATE, \
    INTERCEPT, MECHANISM, MODULATION, GATE
from PsyNeuLink.Library.Mechanisms.ProcessingMechanisms.IntegratorMechanisms.DDM import DDM, \
    NOISE, THRESHOLD, TimeScale
from psyneulink.scheduling.Scheduler import Scheduler
=======
from psyneulink.components.mechanisms.processing \
    .integratormechanism import \
    IntegratorMechanism
from psyneulink.components.mechanisms.processing \
    .RecurrentTransferMechanism import \
    RecurrentTransferMechanism
from psyneulink.scheduling.condition import AfterNCalls, Any, EveryNCalls, EveryNPasses

from psyneulink import ModulationParam
from psyneulink.components.functions.function import AdaptiveIntegrator, BogaczEtAl, DriftDiffusionIntegrator, Linear, Logistic, PROB, SoftMax
from psyneulink.components.mechanisms.adaptive.gating \
    .gatingmechanism import \
    GatingMechanism
from psyneulink.components.mechanisms.processing.objectivemechanism import ComparatorMechanism
from psyneulink.components.mechanisms.processing.transfermechanism \
    import \
    MEAN, RESULT, TransferMechanism, VARIANCE, TRANSFER_OUTPUT
from psyneulink.components.process import PARAMETER_STATE_PARAMS, RANDOM_CONNECTIVITY_MATRIX, process
from psyneulink.components.projections.pathway.mappingprojection \
    import MappingProjection
from psyneulink.components.states.modulatorysignals import controlsignal
from psyneulink.components.system import System
from psyneulink.globals.keywords import CALCULATE, ENABLED, GAIN, GATE, INDEX, INTERCEPT, MECHANISM, MODULATION, NAME
from psyneulink.library.mechanisms.processing.integrator.ddm import DDM, NOISE, THRESHOLD, TimeScale
from psyneulink.scheduling.scheduler import Scheduler
>>>>>>> 78ef03fb


def intro():
    # Simple Configurations
    # TypeError: object of type 'int' has no len() --> Transfer_DEFAULT_BIAS
    # is set
    # to 0, which sets the variable argument --> needs to somehow not be an
    # int or
    # need to change line 1257 in Component.py (_instantiate_defaults())
    input_layer = TransferMechanism(size=5)
    hidden_layer = TransferMechanism(size=2, function=Logistic)
    output_layer = TransferMechanism(size=5, function=Logistic)
    my_encoder = Process(pathway=[input_layer, hidden_layer, output_layer])

    output_layer.execute([0, 2.5, 10.9, 2, 7.6])

    my_encoder.run([0, 2.5, 10.9, 2, 7.6])

    my_projection_1 = MappingProjection(matrix=(0.2 * np.random.rand(2, 5)))
    my_encoder = Process(
        pathway=[input_layer, my_projection_1, hidden_layer, output_layer])

    my_encoder_2 = Process(
        pathway=[input_layer, (0.2 * np.random.rand(2, 5)) + -0.1])

    # recurrent projection
    my_encoder_3 = Process(
        pathway=[input_layer, hidden_layer, output_layer, hidden_layer])

    # More elaborate configurations
    my_encoder_4 = Process(
        pathway=[input_layer, hidden_layer, output_layer], learning=ENABLED)
    my_encoder_4.run(
        input=[[0, 0, 0, 0, 0], [1, 0, 0, 0, 0], [0, 0, 1, 0, 0],
               [0, 0, 0, 1, 0],
               [0, 0, 0, 0, 1]],
        target=[[0, 0, 0, 0, 0], [1, 0, 0, 0, 0], [0, 0, 1, 0, 0],
                [0, 0, 0, 1, 0],
                [0, 0, 0, 0, 1]])

    # System
    colors_input_layer = TransferMechanism(
        size=2, function=Logistic, name='COLORS INPUT')
    words_input_layer = TransferMechanism(
        size=2, function=Logistic, name='WORDS INPUT')
    differencing_weights = np.array([[1], [-1]])
    output_layer = TransferMechanism(size=1, name='OUTPUT')
    decision_mech = DDM(name='DECISION')
    colors_process = Process(
        pathway=[colors_input_layer, differencing_weights, output_layer])
    words_process = Process(
        pathway=[words_input_layer, differencing_weights, output_layer])
    decision_process = Process(pathway=[output_layer, decision_mech])
    my_simple_Stroop = System(
        processes=[colors_process, words_process, decision_process])

    my_simple_Stroop.show_graph(output_fmt='pdf')


def processes():
    # specification of mechanisms in a pathway
    mechanism_1 = TransferMechanism()
    mechanism_2 = DDM()
    some_params = {PARAMETER_STATE_PARAMS: {THRESHOLD: 2, NOISE: 0.1}}
    my_process = Process(
        pathway=[mechanism_1, TransferMechanism, (mechanism_2, some_params)])

    # default projection specification
    mechanism_3 = DDM()
    my_process_2 = Process(pathway=[mechanism_1, mechanism_2, mechanism_3])

    # inline projection specification using an existing projection
    projection_A = MappingProjection()
    my_process_3 = Process(
        pathway=[mechanism_1, projection_A, mechanism_2, mechanism_3])

    # inline projection specification using a keyword
    my_process_4 = Process(
        pathway=[mechanism_1, RANDOM_CONNECTIVITY_MATRIX, mechanism_2,
                 mechanism_3])

    # stand-alone projection specification
    projection_A = MappingProjection(sender=mechanism_1, receiver=mechanism_2)
    my_process_5 = Process(pathway=[mechanism_1, mechanism_2, mechanism_3])

    # process that implements learning
    mechanism_1 = TransferMechanism(function=Logistic)
    mechanism_2 = TransferMechanism(function=Logistic)
    mechanism_3 = TransferMechanism(function=Logistic)


def mechanisms():
    # Creating a mechanism
    my_mech = TransferMechanism(input_states=['MY_INPUT'],
                                output_states=[RESULT, MEAN, VARIANCE])

    # Structure
    # Function
    my_mechanism = TransferMechanism(function=Logistic(gain=1.0, bias=-4))

    # region TransferMechanism
    my_linear_transfer_mechanism = TransferMechanism(function=Linear)
    my_logistic_transfer_mechanism = TransferMechanism(
        function=Logistic(gain=1.0, bias=-4))
    # class arguments section doesn't word wrap
    # endregion

    # region IntegratorMechanism
    my_time_averaging_mechanism = IntegratorMechanism(
        function=AdaptiveIntegrator(rate=0.5))
    # endregion

    # region DDM
    # Structure
    my_DDM = DDM(function=BogaczEtAl)
    # FIXME: Value of threshold param for BogaczEtAl must be a float
    # my_DDM = DDM(
    #     function=BogaczEtAl(drift_rate=0.2, threshold=(1.0,
    # ControlProjection)))

    # DDM Parameters
    my_DDM_BogaczEtAl = DDM(
        function=BogaczEtAl(drift_rate=3.0, starting_point=1.0, threshold=30.0,
                            noise=1.5, t0=2.0),
        time_scale=TimeScale.TRIAL,
        name='MY_DDM_BogaczEtAl')
    # FIXME: Undefined function 'ddmSim' for input arguments of type 'int64'
    # my_DDM_NavarroAndFuss = DDM(
    #     function=NavarroAndFuss(drift_rate=3.0, starting_point=1.0,
    #                             threshold=30.0, noise=1.5, t0=2.0),
    #     time_scale=TimeScale.TRIAL, name='MY_DDM_NavarroAndFuss')
    my_DDM_TimeStep = DDM(
        function=DriftDiffusionIntegrator(noise=0.5,
                                          time_step_size=1.0, initializer=0.0),
        time_scale=TimeScale.TIME_STEP,
        name="My_DDM_TimeStep")
    # endregion

    # region ObjectiveMechanism
    my_action_select_mech = TransferMechanism(default_variable=[0, 0, 0],
                                              function=SoftMax(output=PROB))
    my_reward_mech = TransferMechanism(default_variable=[0])
    # FIXME: ObjectiveMechanism has no `default_variable` keyword
    # FIXME: PROGRAM ERROR: call to State._parse_state_spec() for OutputState
    #  of ObjectiveMechanism should have returned dict or State, but returned
    #  str instead
    # my_objective_mech = ObjectiveMechanism(monitored_output_states=[
    #     my_action_select_mech,
    #     my_reward_mech])

    # my_objective_mech = ObjectiveMechanism(
    #     monitored_output_states=[my_action_select_mech, my_reward_mech],
    #     function=LinearCombination(weights=[[-1], [1]]))
    # endregion

    # region ComparatorMechanism
    # FIXME: TypeError: object of type 'int' has no len()
    my_action_select_mech = TransferMechanism(function=SoftMax(output=PROB))
    my_reward_mech = TransferMechanism(default_variable=[0])
    # FIXME: ObjectiveMechanismError: "PROGRAM ERROR: call to
    # State._parse_state_spec() for OutputState of ComparatorMechanism-1
    # should have returned dict or State, but returned <class 'str'> instead"
    my_comparator_mech = ComparatorMechanism(default_variable = [[0], [0]],
                                             sample=my_action_select_mech,
                                             target=my_reward_mech)
    # which function keyword argument description is correct?
    # endregion


def states():
    # region ParameterState
    # FIXME: noise should be a numeric value
    my_mechanism = RecurrentTransferMechanism(size=5,
                                              function=Logistic(
                                                  gain=0.5,
                                                  bias=(1.0,
                                                        controlsignal.ControlSignal(
                                                            modulation=ModulationParam.ADDITIVE))))

    # my_mapping_projection = MappingProjection(sender=my_input_mechanism,
    # receiver=my_output_mechanism, matrix=(RANDOM_CONNECTIVITY_MATRIX,
    # LearningSignal))


    # FIXME: AttributeError: 'RecurrentTransferMechanism' object has no
    # attribute '_prefs'
    # my_mechanism = RecurrentTransferMechanism(size=5, params={NOISE: 5,
    #                                                           'size':
    #
    # ControlSignal,
    #                                                           FUNCTION:
    #                                                               Logistic,
    #
    # FUNCTION_PARAMS: {
    #                                                               GAIN: (0.5,
    #
    # ControlSignal),
    #                                                               BIAS: (1.0,
    #
    # ControlSignal.ControlSignal(
    #
    #   modulation=ModulationParam.ADDITIVE))}})

    # endregion

    # region OutputStates
    my_mech = TransferMechanism(default_variable=[0, 0], function=Logistic(),
                                output_states=[TRANSFER_OUTPUT.RESULT,
                                               TRANSFER_OUTPUT.MEAN,
                                               TRANSFER_OUTPUT.VARIANCE])

    my_mech = DDM(function=BogaczEtAl(), output_states=[DDM.DECISION_VARIABLE,
                                                        DDM.PROB_UPPER_THRESHOLD,
                                                        {
                                                            NAME: 'DECISION '
                                                                  'ENTROPY',
                                                            INDEX: 2,
                                                            CALCULATE:
                                                                Entropy().function}])
    # endregion

    # region ControlSignals
    my_mech = TransferMechanism(function=Logistic(bias=(1.0, controlsignal)))
    # need clarification on Modulate the parameter of a Mechanism’s function

    my_mech = TransferMechanism(function=Logistic(gain=(
        1.0, controlsignal.ControlSignal(modulation=ModulationParam.ADDITIVE))))

    my_mech_A = TransferMechanism(function=Logistic)
    my_mech_B = TransferMechanism(function=Linear, output_states=[RESULT, MEAN])

    process_a = Process(pathway=[my_mech_A])
    process_b = Process(pathway=[my_mech_B])

    my_system = System(processes=[process_a, process_b],
                       monitor_for_control=[my_mech_A.output_states[RESULT],
                                            my_mech_B.output_states[MEAN]],
                       control_signals=[(GAIN, my_mech_A), {NAME: INTERCEPT,
                                                            MECHANISM:
                                                                my_mech_B,
                                                            MODULATION:
                                                                ModulationParam.ADDITIVE}],
                       name='My Test System')
    # endregion

    # region GatingSignal
    my_mechanism_a = TransferMechanism()
    my_mechanism_b = TransferMechanism()
    my_gating_mechanism = GatingMechanism(
        gating_signals=[my_mechanism_a, my_mechanism_b.output_state])

    my_input_layer = TransferMechanism(size=3)
    my_hidden_layer = TransferMechanism(size=5)
    my_output_layer = TransferMechanism(size=2)
    my_gating_mechanism = GatingMechanism(gating_signals=[
        {'GATE_ALL': [my_input_layer, my_hidden_layer, my_output_layer]}],
        modulation=ModulationParam.ADDITIVE)

    # Should this be list or tuple?
    my_gating_mechanism = GatingMechanism(gating_signals=[
        {NAME: 'GATING_SIGNAL_A', GATE: my_input_layer,
         MODULATION: ModulationParam.ADDITIVE},
        {NAME: 'GATING_SIGNAL_B', GATE: [my_hidden_layer, my_output_layer]}])
    # endregion


def scheduler():
    # basic phasing in a linear process
    A = TransferMechanism(function=Linear(), name='A')
    B = TransferMechanism(function=Linear(), name='B')
    C = TransferMechanism(function=Linear(), name='C')

    # p = Process(pathway=[A, B, C], name='p')
    # s = System(processes=[p], name='s')
    #
    # sched = Scheduler(system=s)
    # sched.add_condition(B, EveryNCalls(A, 2))
    # sched.add_condition(C, EveryNCalls(B, 3))
    #
    # output = list(sched.run())
    # print(output)

    # alternate basic phasing in a linear process
    # p = Process(pathway=[A, B], name='p')
    # s = System(processes=[p], name='s')
    #
    # sched = Scheduler(system=s)
    # sched.add_condition(A, Any(AtPass(0), EveryNCalls(B, 2)))
    # sched.add_condition(B, Any(EveryNCalls(A, 1), EveryNCalls(B, 1)))
    #
    # termination_conds = {ts: None for ts in TimeScale}
    # termination_conds[TimeScale.TRIAL] = AfterNCalls(B, 4,
    #                                                  time_scale=TimeScale.TRIAL)
    # output = list(sched.run())
    # print(output)
    # A = TransferMechanism(function=Linear(), name='A')
    # B = TransferMechanism(function=Linear(), name='B')
    #
    # p = Process(
    #     pathway=[A, B],
    #     name='p',
    # )
    # s = System(
    #     processes=[p],
    #     name='s',
    # )
    # sched = Scheduler(system=s)
    #
    # sched.add_condition(A, Any(AtPass(0), EveryNCalls(B, 2)))
    # sched.add_condition(B, Any(EveryNCalls(A, 1), EveryNCalls(B, 1)))
    #
    # termination_conds = {ts: None for ts in TimeScale}
    # termination_conds[TimeScale.TRIAL] = AfterNCalls(B, 4,
    #                                                  time_scale=TimeScale.TRIAL)
    # output = list(sched.run(termination_conds=termination_conds))
    # print(output)

    # basic phasing in two processes
    p = Process(pathway=[A, C], name='p')
    q = Process(pathway=[B, C], name='q')
    s = System(processes=[p, q], name='s')

    sched = Scheduler(system=s)
    sched.add_condition(A, EveryNPasses(1))
    sched.add_condition(B, EveryNCalls(A, 2))
    sched.add_condition(C, Any(AfterNCalls(A, 3), AfterNCalls(B, 3)))

    termination_conds = {ts: None for ts in TimeScale}
    termination_conds[TimeScale.TRIAL] = AfterNCalls(C, 4, time_scale=TimeScale.TRIAL)

    output = list(sched.run(termination_conds=termination_conds))
    print(output)


if __name__ == '__main__':
    # processes()
    # mechanisms()
    # states()
    processes()
    scheduler()<|MERGE_RESOLUTION|>--- conflicted
+++ resolved
@@ -1,36 +1,5 @@
 import numpy as np
-<<<<<<< HEAD
-from psyneulink.components.mechanisms.ProcessingMechanisms \
-    .IntegratorMechanism import \
-    IntegratorMechanism
-from psyneulink.components.mechanisms.ProcessingMechanisms \
-    .RecurrentTransferMechanism import \
-    RecurrentTransferMechanism
-from psyneulink.scheduling.condition import EveryNCalls, Any, AfterNCalls, EveryNPasses
-
-from PsyNeuLink import ModulationParam
-from psyneulink.components.functions.Function import AdaptiveIntegrator, \
-    BogaczEtAl, DriftDiffusionIntegrator, Linear, Logistic, PROB, SoftMax
-from psyneulink.components.mechanisms.AdaptiveMechanisms.GatingMechanism \
-    .GatingMechanism import \
-    GatingMechanism
-from psyneulink.components.mechanisms.ProcessingMechanisms.ObjectiveMechanism import \
-    ComparatorMechanism
-from psyneulink.components.mechanisms.ProcessingMechanisms.TransferMechanism \
-    import \
-    MEAN, RESULT, TransferMechanism, VARIANCE, TRANSFER_OUTPUT
-from psyneulink.components.Process import PARAMETER_STATE_PARAMS, \
-    RANDOM_CONNECTIVITY_MATRIX, process
-from psyneulink.components.Projections.PathwayProjections.MappingProjection \
-    import MappingProjection
-from psyneulink.components.States.ModulatorySignals import ControlSignal
-from psyneulink.components.System import system
-from psyneulink.globals.Keywords import ENABLED, GAIN, NAME, INDEX, CALCULATE, \
-    INTERCEPT, MECHANISM, MODULATION, GATE
-from PsyNeuLink.Library.Mechanisms.ProcessingMechanisms.IntegratorMechanisms.DDM import DDM, \
-    NOISE, THRESHOLD, TimeScale
-from psyneulink.scheduling.Scheduler import Scheduler
-=======
+
 from psyneulink.components.mechanisms.processing \
     .integratormechanism import \
     IntegratorMechanism
@@ -56,7 +25,6 @@
 from psyneulink.globals.keywords import CALCULATE, ENABLED, GAIN, GATE, INDEX, INTERCEPT, MECHANISM, MODULATION, NAME
 from psyneulink.library.mechanisms.processing.integrator.ddm import DDM, NOISE, THRESHOLD, TimeScale
 from psyneulink.scheduling.scheduler import Scheduler
->>>>>>> 78ef03fb
 
 
 def intro():

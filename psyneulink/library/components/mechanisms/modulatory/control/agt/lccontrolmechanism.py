# Princeton University licenses this file to You under the Apache License, Version 2.0 (the "License");
# you may not use this file except in compliance with the License.  You may obtain a copy of the License at:
#     http://www.apache.org/licenses/LICENSE-2.0
# Unless required by applicable law or agreed to in writing, software distributed under the License is distributed
# on an "AS IS" BASIS, WITHOUT WARRANTIES OR CONDITIONS OF ANY KIND, either express or implied.
# See the License for the specific language governing permissions and limitations under the License.


# **************************************  LCControlMechanism ************************************************

"""

Contents
--------

  * `LCControlMechanism_Overview`
  * `LCControlMechanism_Creation`
      - `LCControlMechanism_ObjectiveMechanism_Creation`
      - `LCControlMechanism_Modulated_Mechanisms`
  * `LCControlMechanism_Structure`
      - `LCControlMechanism_Input`
          • `LCControlMechanism_ObjectiveMechanism`
      - `LCControlMechanism_Function`
          • `LCControlMechanism_Modes_Of_Operation`
      - `LCControlMechanism_Output`
  * `LCControlMechanism_Execution`
  * `LCControlMechanism_Examples`
  * `LCControlMechanism_Class_Reference`


.. _LCControlMechanism_Overview:

Overview
--------

An LCControlMechanism is a `ControlMechanism <ControlMechanism>` that multiplicatively modulates the `function
<Mechanism_Base.function>` of one or more `Mechanisms <Mechanism>` (usually `TransferMechanisms <TransferMechanism>`).
It implements an abstract model of the `locus coeruleus (LC)  <https://www.ncbi.nlm.nih.gov/pubmed/12371518>`_ that
uses an `FitzHughNagumoIntegrator` Function to generate its output.  This is modulated by a `mode
<LCControlMechanism.mode_FitzHughNagumo>` parameter that regulates its function between `"tonic" and "phasic" modes of
operation <LCControlMechanism_Modes_Of_Operation>`.  The Mechanisms modulated by an LCControlMechanism can be listed
using its `show <LCControlMechanism.show>` method.  When used with an `AGTControlMechanism` to regulate the `mode
<FitzHughNagumoIntegrator.mode>` parameter of its `FitzHughNagumoIntegrator` Function, it implements a form of the
`Adaptive Gain Theory <http://www.annualreviews.org/doi/abs/10.1146/annurev.neuro.28.061604.135709>`_ of the locus
coeruleus-norepinephrine (LC-NE) system.

.. _LCControlMechanism_Creation:

Creating an LCControlMechanism
------------------------------

An LCControlMechanism can be created in any of the ways used to `create a ControlMechanism <ControlMechanism_Creation>`.
The following sections describe how to specify the inputs that drive the LCControlMechanism's response, and the
Mechanisms that it controls.

.. _LCControlMechanism_ObjectiveMechanism_Creation:

*ObjectiveMechanism and Monitored OutputPorts*
~~~~~~~~~~~~~~~~~~~~~~~~~~~~~~~~~~~~~~~~~~~~~~~

Like any ControlMechanisms, when an LCControlMechanism is created it may `automatically create
<`ControlMechanism_ObjectiveMechanism`> an `ObjectiveMechanism` from which it receives its input. The
ObjectiveMechanism receives its input from any `OutputPorts <OutputPort>` specified in **monitor_for_control**
argument of the constructor for LCControlMechanism
COMMENT:
TBI FOR COMPOSITION
(or of a `System` for which
it is assigned as a `controller <System.controller>`; see `ControlMechanism_ObjectiveMechanism`).
COMMENT
By default, the ObjectiveMechanism of an LCControlMechanism is assigned a `CombineMeans` Function  as its `function
<ObjectiveMechanism.function>` (see `LCControlMechanism_ObjectiveMechanism`).  The ObjectiveMechanism can be
customized using the **objective_mechanism** argument of the LCControlMechanism's constructor; however, the `value
<OutputPort.value>` of its *OUTCOME* `OutputPort` must be a scalar value (that is used as the input to the
LCControlMechanism's `function <LCControlMechanism.function>` to drive its `phasic response
<LCControlMechanism_Modes_Of_Operation>`.

.. _LCControlMechanism_Modulated_Mechanisms:

*Mechanisms to Modulate*
~~~~~~~~~~~~~~~~~~~~~~~~

The Mechanisms to be modulated by an LCControlMechanism are specified in the **modulated_mechanisms** argument of its
constructor. An LCControlMechanism controls a `Mechanism <Mechanism>` by modifying the `multiplicative_param
<Function_Modulatory_Params>` of the Mechanism's `function <Mechanism_Base.function>`.  Therefore, any Mechanism
specified for control by an LCControlMechanism must be either a `TransferMechanism`, or a Mechanism that uses a
`TransferFunction` or a class of `Function <Function>` that implements a `multiplicative_param
<Function_Modulatory_Params>`.  The **modulate_mechanisms** argument must be a list of such Mechanisms. The keyword
*ALL* can also be used to specify all of the eligible `ProcessMechanisms <ProcessingMechanism>` in all of the
`Compositions <Composition>` to which the LCControlMechanism belongs.  If a Mechanism specified in the
**modulated_mechanisms** argument does not implement a multiplicative_param, it is ignored. A `ControlProjection` is
automatically created that projects from the LCControlMechanism to the `ParameterPort` for the `multiplicative_param
<Function_Modulatory_Params>` of every Mechanism specified in the **modulated_mechanisms** argument.  The Mechanisms
modulated by an LCControlMechanism are listed in its `modulated_mechanisms <LCControlMechanism.modulated_mechanisms>`
attribute).

.. _LCControlMechanism_Structure:

Structure
---------

.. _LCControlMechanism_Input:

*Input*
~~~~~~~

An LCControlMechanism has a single (primary) `InputPort <InputPort_Primary>`, the `value <InputPort.value>` of
which is a scalar that is provided by a `MappingProjection` from the *OUTCOME* `OutputPort <ObjectiveMechanism_Output>`
of the LCControlMechanism's `ObjectiveMechanism`.  That value is used as the input to the LCControlMechanism's
`function <LCControlMechanism.function>`, which drives its `phasic response <LCControlMechanism_Modes_Of_Operation>`.


.. _LCControlMechanism_ObjectiveMechanism:

ObjectiveMechanism
^^^^^^^^^^^^^^^^^^

If an ObjectiveMechanism is `automatically created <LCControlMechanism_ObjectiveMechanism_Creation> for an
LCControlMechanism, it receives its inputs from the `OutputPort(s) <OutputPort>` specified the
**monitor_for_control** argument of the LCControlMechanism constructor, or the **montiored_output_ports** argument
of the LCControlMechanism's `ObjectiveMechanism <ControlMechanism_ObjectiveMechanism>`.  By default, the
ObjectiveMechanism is assigned a `CombineMeans` Function with a default `operation <LinearCombination.operation>` of
*SUM*; this takes the mean of each array that the ObjectiveMechanism receives from the `value <OutputPort.value>` of
each of the OutputPorts that it monitors, and returns the sum of these means.  The `value <OutputPort.value>` of
each OutputPort can be weighted (multiplicatively and/or exponentially), by specifying this in the
**monitor_for_control** argument of the LCControlMechanism (see `ControlMechanism_Monitor_for_Control` for details).
As with any ControlMechanism, its ObjectiveMechanism can be explicitly specified to customize its `function
<ObjectiveMechanism.function>` or any of its other parameters, by specifyihng it in the **objective_mechanism**
argument of the LCControlMechanism's constructor.

.. _LCControlMechanism_Objective_Mechanism_Function_Note:

.. note::
   If an `ObjectiveMechanism` is specified in the **objective_mechanism** argument of the LCControlMechanism's
   constructor, then its attribute values (including any defaults) override those used by a LCControlMechanism for
   creating its `objective_mechanism <LCControlMechanism.objective_mechanism>`.  In particular, whereas an
   ObjectiveMechanism uses `LinearCombination` as the default for its `function <ObjectiveMechanism.function>`,
   an LCControlMechanism uses `CombineMeans` as the `function <ObjectiveMechanism.function>` of its `objective_mechanism
   <LCControlMechanism.objective_mechanism>`.  As a consequence, if an ObjectiveMechanism is explicitly specified in
   the LCControlMechanism's **objective_mechanism** argument, and its **function** argument is not also
   explicitly specified as `CombineMeans`, then `LinearCombination` will be used for the ObjectiveMechanism's `function
   <ObjectiveMechanism.function>`.  To insure that `CombineMeans` is used, it must be specified explicitly in the
   **function** argument of the constructor for the ObjectiveMechanism (for an example of a similar condition
   see example under `ControlMechanism_ObjectiveMechanism_Function`).

The ObjectiveFunction is listed in the LCControlMechanism's `objective_mechanism
<LCControlMechanism.objective_mechanism>` attribute.  The OutputPorts it monitors are listed in the
ObjectiveMechanism's `monitored_output_ports <ObjectiveMechanism.monitored_output_ports>` attribute) as well as the
LCControlMechanism's `monitor_for_control <LCControlMechanism.monitor_for_control>` attribute.  These can be
displayed using the LCControlMechanism's `show <LCControlMechanism.show>` method.

.. _LCControlMechanism_Function:

*Function*
~~~~~~~~~~

An LCControlMechanism uses the `FitzHughNagumoIntegrator` as its `function <LCControlMechanism.function>`; this
implements a `FitzHugh-Nagumo model <https://en.wikipedia.org/wiki/FitzHugh–Nagumo_model>`_ often used to describe
the spiking of a neuron, but in this case the population activity of the LC (see `Gilzenrat et al., 2002
<http://www.sciencedirect.com/science/article/pii/S0893608002000552?via%3Dihub>`_). The `FitzHughNagumoIntegrator`
Function of an LCControlMechanism takes a scalar as its `variable <FitzHughNagumoIntegrator.variable>`, received from
the `input <LCControlMechanism_Input>` to the LCControlMechanism, and the result serves as the `control_allocation
<LCControlMechanism.control_allocation>` for the LCControlMechanism. All of the parameters of the
`FitzHughNagumoIntegrator` function are accessible as attributes of the LCControlMechanism.

.. _LCControlMechanism_Modes_Of_Operation:

LC Modes of Operation
^^^^^^^^^^^^^^^^^^^^^

The `mode <FitzHughNagumoIntegrator.mode>` parameter of the LCControlMechanism's `FitzHughNagumoIntegrator` Function
regulates its operation between `"tonic" and "phasic" modes <https://www.ncbi.nlm.nih.gov/pubmed/8027789>`_:

  * in the *tonic mode* (low value of `mode <FitzHughNagumoIntegrator.mode>`), the output of the LCControlMechanism is
    moderately low and constant; that is, it is relatively unaffected by its `input <LCControlMechanism_Input`.
    This blunts the response of the Mechanisms that the LCControlMechanism controls to their inputs.

  * in the *phasic mode* (high value of `mode <FitzHughNagumoIntegrator.mode>`), when the `input to the
    LCControlMechanism <LCControlMechanism_Input>` is low, its `output <LCControlMechanism_Output>` is even lower
    than when it is in the tonic regime, and thus the response of the Mechanisms it controls to their outputs is even
    more blunted.  However, when the LCControlMechanism's input rises above a certain value (determined by the
    `threshold <LCControlMechanism.threshold>` parameter), its output rises sharply generating a "phasic response",
    and inducing a much sharper response of the Mechanisms it controls to their inputs.

.. _LCControlMechanism_Output:

*Output*
~~~~~~~~

An LCControlMechanism has a single `ControlSignal`, that uses its `control_allocation
<LCControlMechanism.control_allocation>` (the scalar value generated by its `function <LCControlMechanism.function>`)
to modulate the function of the Mechanism(s) it controls.  The ControlSignal is assigned a `ControlProjection` to the
`ParameterPort` for the `multiplicative_param <Function_Modulatory_Params>` of the `function
<Mechanism_Base.function>` for each of those Mechanisms.  The Mechanisms modulated by an LCControlMechanism are listed
in its `modulated_mechanisms <LCControlMechanism.modulated_mechanisms>` attribute) and can be displayed using its
:func:`show <LCControlMechanism.show>` method.

COMMENT:
VERSION FOR MULTIPLE CONTROL SIGNALS
An LCControlMechanism has a `ControlSignal` for each Mechanism listed in its `modulated_mechanisms
<LCControlMechanism.modulated_mechanisms>` attribute.  All of its ControlSignals are assigned the same value:  the
result of the LCControlMechanism's `function <LCControlMechanism.function>`.  Each ControlSignal is assigned a
`ControlProjection` to the `ParameterPort` for the  `multiplicative_param <Function_Modulatory_Params>` of `function
<Mechanism_Base.function>` for the Mechanism in `modulated_mechanisms <LCControlMechanism.modulate_mechanisms>` to
which it corresponds. The Mechanisms modulated by an LCControlMechanism can be displayed using its :func:`show
<LCControlMechanism.show>` method.
COMMENT

.. _LCControlMechanism_Execution:

Execution
---------

An LCControlMechanism executes within a `Composition` at a point specified in the Composition's `Scheduler` or, if it
is the `controller <Composition.controller>` for a `Composition`, after all of the other Mechanisms in the Composition
have `executed <Composition_Execution>` in a `TRIAL <TimeScale.TRIAL>`. It's `function <LCControlMechanism.function>`
takes the `value <InputPort.value>` of the LCControlMechanism's `primary InputPort <InputPort_Primary>` as its input,
and generates a response -- under the influence of its `mode <FitzHughNagumoIntegrator.mode>` parameter -- that is
assigned as the `allocation <LCControlSignal.allocation>` of its `ControlSignals <ControlSignal>`.  The latter are
used by its `ControlProjections <ControlProjection>` to modulate the response -- in the next `TRIAL <TimeScale.TRIAL>`
of execution -- of the Mechanisms the LCControlMechanism controls.

.. note::
   A `ParameterPort` that receives a `ControlProjection` does not update its value until its owner Mechanism
   executes (see `Lazy Evaluation <LINK>` for an explanation of "lazy" updating).  This means that even if a
   LCControlMechanism has executed, the `multiplicative_param <Function_Modulatory_Params>` parameter of the `function
   <Mechanism_Base.function>` of a Mechanism that it controls will not assume its new value until that Mechanism has
   executed.

.. _LCControlMechanism_Examples:

Examples
--------

The following example generates an LCControlMechanism that modulates the function of two TransferMechanisms, one that
uses a `Linear` function and the other a `Logistic` function::

    >>> import psyneulink as pnl
    >>> my_mech_1 = pnl.TransferMechanism(function=pnl.Linear,
    ...                                   name='my_linear_mechanism')
    >>> my_mech_2 = pnl.TransferMechanism(function=pnl.Logistic,
    ...                                   name='my_logistic_mechanism')

    >>> LC = LCControlMechanism(modulated_mechanisms=[my_mech_1, my_mech_2],
    ...                         name='my_LC')

COMMENT:
# Calling `LC.show()` generates the following report::
#
#     >>> LC.show()
#     <BLANKLINE>
#     ---------------------------------------------------------
#     <BLANKLINE>
#     my_LC
#     <BLANKLINE>
#       Monitoring the following Mechanism OutputPorts:
#     <BLANKLINE>
#       Modulating the following parameters:
#         my_logistic_mechanism: gain
#         my_linear_mechanism: slope
#     <BLANKLINE>
#     ---------------------------------------------------------
COMMENT

Calling `LC.show()` generates the following report::

    my_LC

      Monitoring the following Mechanism OutputPorts:

      Modulating the following parameters:
        my_logistic_mechanism: gain
        my_linear_mechanism: slope

Note that the LCControlMechanism controls the `multiplicative_param <Function_Modulatory_Params>` of the `function
<Mechanism_Base.function>` of each Mechanism:  the `gain <Logistic.gain>` parameter for ``my_mech_1``, since it uses
a `Logistic` Function; and the `slope <Linear.slope>` parameter for ``my_mech_2``, since it uses a `Linear` Function.

COMMENT:
ADDITIONAL EXAMPLES HERE OF THE DIFFERENT FORMS OF SPECIFICATION FOR
**monitor_for_control** and **modulated_mechanisms**

STRUCTURE:
MODE INPUT_PORT <- NAMED ONE, LAST?
SIGNAL INPUT_PORT(S) <- PRIMARY;  MUST BE FROM PROCESSING MECHANISMS
CONTROL SIGNALS
COMMENT

.. _LCControlMechanism_Class_Reference:

Class Reference
---------------

"""
import typecheck as tc

from psyneulink.core import llvm as pnlvm
from psyneulink.core.components.functions.statefulfunctions.integratorfunctions import FitzHughNagumoIntegrator
from psyneulink.core.components.mechanisms.modulatory.control.controlmechanism import ControlMechanism
from psyneulink.core.components.mechanisms.processing.objectivemechanism import ObjectiveMechanism
from psyneulink.core.components.projections.modulatory.controlprojection import ControlProjection
from psyneulink.core.components.shellclasses import Mechanism, System_Base
from psyneulink.core.components.ports.outputport import OutputPort
from psyneulink.core.globals.context import Context, ContextFlags
from psyneulink.core.globals.keywords import \
    ALL, CONTROL, CONTROL_PROJECTIONS, FUNCTION, INIT_EXECUTE_METHOD_ONLY, \
    MULTIPLICATIVE, MULTIPLICATIVE_PARAM, PROJECTIONS
from psyneulink.core.globals.parameters import Parameter, ParameterAlias
from psyneulink.core.globals.preferences.basepreferenceset import is_pref_set
from psyneulink.core.globals.preferences.preferenceset import PreferenceLevel
from psyneulink.core.globals.utilities import is_iterable, convert_to_list

__all__ = [
    'CONTROL_SIGNAL_NAME', 'ControlMechanismRegistry', 'LCControlMechanism', 'LCControlMechanismError',
    'MODULATED_MECHANISMS',
]

MODULATED_MECHANISMS = 'modulated_mechanisms'
CONTROL_SIGNAL_NAME = 'LCControlMechanism_ControlSignal'

ControlMechanismRegistry = {}

class LCControlMechanismError(Exception):
    def __init__(self, error_value):
        self.error_value = error_value


class LCControlMechanism(ControlMechanism):
    """
    LCControlMechanism(                           \
        modulated_mechanisms=None,                \
        initial_w_FitzHughNagumo=0.0,             \
        initial_v_FitzHughNagumo=0.0,             \
        time_step_size_FitzHughNagumo=0.05,       \
        t_0_FitzHughNagumo=0.0,                   \
        a_v_FitzHughNagumo=-1/3,                  \
        b_v_FitzHughNagumo=0.0,                   \
        c_v_FitzHughNagumo=1.0,                   \
        d_v_FitzHughNagumo=0.0,                   \
        e_v_FitzHughNagumo=-1.0,                  \
        f_v_FitzHughNagumo=1.0,                   \
        threshold_FitzHughNagumo=-1.0             \
        time_constant_v_FitzHughNagumo=1.0,       \
        a_w_FitzHughNagumo=1.0,                   \
        b_w_FitzHughNagumo=-0.8,                  \
        c_w_FitzHughNagumo=0.7,                   \
        mode_FitzHughNagumo=1.0,                  \
        uncorrelated_activity_FitzHughNagumo=0.0  \
        time_constant_w_FitzHughNagumo = 12.5,    \
        integration_method="RK4"                  \
        base_level_gain=0.5,                      \
        scaling_factor_gain=3.0)

    Subclass of `ControlMechanism` that modulates the `multiplicative_param <Function_Modulatory_Params>` of the
    `function <Mechanism_Base.function>` of one or more `Mechanisms <Mechanism>`.
    See `ControlMechanism <ControlMechanism_Class_Reference>` for additional arguments and attributes.

    Arguments
    ---------

    modulated_mechanisms : List[`Mechanism <Mechanism>`] or *ALL*
        specifies the Mechanisms to be modulated by the LCControlMechanism. If it is a list, every item must be a
        Mechanism with a `function <Mechanism_Base.function>` that implements a `multiplicative_param
        <Function_Modulatory_Params>`;  alternatively the keyword *ALL* can be used to specify all of the
        `ProcessingMechanisms <ProcessingMechanism>` in the Composition(s) to which the LCControlMechanism  belongs.

    initial_w_FitzHughNagumo : float : default 0.0
        sets `initial_w <initial_w.FitzHughNagumoIntegrator>` on the LCControlMechanism's `FitzHughNagumoIntegrator
        <FitzHughNagumoIntegrator>` function

    initial_v_FitzHughNagumo : float : default 0.0
        sets `initial_v <initial_v.FitzHughNagumoIntegrator>` on the LCControlMechanism's `FitzHughNagumoIntegrator
        <FitzHughNagumoIntegrator>` function

    time_step_size_FitzHughNagumo : float : default 0.0
        sets `time_step_size <time_step_size.FitzHughNagumoIntegrator>` on the LCControlMechanism's `FitzHughNagumoIntegrator
        <FitzHughNagumoIntegrator>` function

    t_0_FitzHughNagumo : float : default 0.0
        sets `t_0 <t_0.FitzHughNagumoIntegrator>` on the LCControlMechanism's `FitzHughNagumoIntegrator
        <FitzHughNagumoIntegrator>` function

    a_v_FitzHughNagumo : float : default -1/3
        sets `a_v <a_v.FitzHughNagumoIntegrator>` on the LCControlMechanism's `FitzHughNagumoIntegrator
        <FitzHughNagumoIntegrator>` function

    b_v_FitzHughNagumo : float : default 0.0
        sets `b_v <b_v.FitzHughNagumoIntegrator>` on the LCControlMechanism's `FitzHughNagumoIntegrator
        <FitzHughNagumoIntegrator>` function

    c_v_FitzHughNagumo : float : default 1.0
        sets `c_v <c_v.FitzHughNagumoIntegrator>` on the LCControlMechanism's `FitzHughNagumoIntegrator
        <FitzHughNagumoIntegrator>` function

    d_v_FitzHughNagumo : float : default 0.0
        sets `d_v <d_v.FitzHughNagumoIntegrator>` on the LCControlMechanism's `FitzHughNagumoIntegrator
        <FitzHughNagumoIntegrator>` function

    e_v_FitzHughNagumo : float : default -1.0
        sets `e_v <e_v.FitzHughNagumoIntegrator>` on the LCControlMechanism's `FitzHughNagumoIntegrator
        <FitzHughNagumoIntegrator>` function

    f_v_FitzHughNagumo : float : default 1.0
        sets `f_v <f_v.FitzHughNagumoIntegrator>` on the LCControlMechanism's `FitzHughNagumoIntegrator
        <FitzHughNagumoIntegrator>` function

    threshold_FitzHughNagumo : float : default -1.0
        sets `threshold <threshold.FitzHughNagumoIntegrator>` on the LCControlMechanism's `FitzHughNagumoIntegrator
        <FitzHughNagumoIntegrator>` function

    time_constant_v_FitzHughNagumo : float : default 1.0
        sets `time_constant_w <time_constant_w.FitzHughNagumoIntegrator>` on the LCControlMechanism's
        `FitzHughNagumoIntegrator
        <FitzHughNagumoIntegrator>` function

    a_w_FitzHughNagumo : float : default 1.0
        sets `a_w <a_w.FitzHughNagumoIntegrator>` on the LCControlMechanism's `FitzHughNagumoIntegrator
        <FitzHughNagumoIntegrator>` function

    b_w_FitzHughNagumo : float : default -0.8,
        sets `b_w <b_w.FitzHughNagumoIntegrator>` on the LCControlMechanism's `FitzHughNagumoIntegrator
        <FitzHughNagumoIntegrator>` function

    c_w_FitzHughNagumo : float : default 0.7
        sets `c_w <c_w.FitzHughNagumoIntegrator>` on the LCControlMechanism's `FitzHughNagumoIntegrator
        <FitzHughNagumoIntegrator>` function

    mode_FitzHughNagumo : float : default 1.0
        sets `mode <mode.FitzHughNagumoIntegrator>` on the LCControlMechanism's `FitzHughNagumoIntegrator
        <FitzHughNagumoIntegrator>` function

    uncorrelated_activity_FitzHughNagumo : float : default 0.0
        sets `uncorrelated_activity <uncorrelated_activity.FitzHughNagumoIntegrator>` on the LCControlMechanism's
        `FitzHughNagumoIntegrator
        <FitzHughNagumoIntegrator>` function

    time_constant_w_FitzHughNagumo  : float : default  12.5
        sets `time_constant_w <time_constant_w.FitzHughNagumoIntegrator>` on the LCControlMechanism's
        `FitzHughNagumoIntegrator
        <FitzHughNagumoIntegrator>` function

    integration_method : float : default "RK4"
        sets `integration_method <integration_method.FitzHughNagumoIntegrator>` on the LCControlMechanism's
        `FitzHughNagumoIntegrator
        <FitzHughNagumoIntegrator>` function

    base_level_gain : float : default 0.5
        sets the base value in the equation used to compute the time-dependent gain value that the LCControl applies
        to each of the mechanisms it modulates

        .. math::

            g(t) = G + k w(t)

        base_level_gain = G

    scaling_factor_gain : float : default 3.0
        sets the scaling factor in the equation used to compute the time-dependent gain value that the LCControl
        applies to each of the mechanisms it modulates

        .. math::

            g(t) = G + k w(t)

        scaling_factor_gain = k


    Attributes
    ----------

    monitor_for_control : List[OutputPort]
        list of the `OutputPorts <OutputPort>` that project to `objective_mechanism
        <LCControlMechanism.objective_mechanism>` (and also listed in the ObjectiveMechanism's `monitored_output_ports
        <ObjectiveMechanism.monitored_output_ports>` attribute);  these are used by the ObjectiveMechanism to
        generate the ControlMechanism's `input <ControlMechanism_Input>`, which drives the `phasic response
        <LCControlMechanism_Modes_Of_Operation>` of its `function <LControlMechanism.function>`.

    monitored_output_ports_weights_and_exponents : List[Tuple(float, float)]
        each tuple in the list contains the weight and exponent associated with a corresponding item of
        `monitored_output_ports <LCControlMechanism.monitored_output_ports>`;  these are the same as those in
        the `monitored_output_ports_weights_and_exponents
        <ObjectiveMechanism.monitored_output_ports_weights_and_exponents>` attribute of the `objective_mechanism
        <LCControlMechanism.objective_mechanism>`, and are used by the ObjectiveMechanism's `function
        <ObjectiveMechanism.function>` to parametrize the contribution made to its output by each of the values that
        it monitors (see `ObjectiveMechanism Function <ObjectiveMechanism_Function>`).

    function : FitzHughNagumoIntegrator
        takes the LCControlMechanism's `input <LCControlMechanism_Input>` and generates its response
        <LCControlMechanism_Output>` under
        the influence of the `FitzHughNagumoIntegrator` Function's `mode <FitzHughNagumoIntegrator.mode>` attribute
        (see `LCControlMechanism_Function` for additional details).

    control_allocation : 2d np.array
        contains a single item — the result of the LCControlMechanism's `function <LCControlMechanism.function>` —
        that is assigned as the `allocation <ControlSignal.allocation>` for the LCControlMechanism's single
        `ControlSignal`, listed in its `control_signals` attribute;  the control_allocation is the same as the
        ControlMechanism's `value <Mechanism_Base.value>` attribute).

    control_signals : List[ControlSignal]
        contains the LCControlMechanism's single `ControlSignal`, which sends `ControlProjections
        <ControlProjection>` to the `multiplicative_param <Function_Modulatory_Params>` of each of the Mechanisms
        listed in the LCControlMechanism's `modulated_mechanisms <LCControlMechanism.modulated_mechanisms>`
        attribute.

    control_projections : List[ControlProjection]
        list of `ControlProjections <ControlProjection>` sent by the LCControlMechanism's `ControlSignal`, each of
        which projects to the `ParameterPort` for the `multiplicative_param <Function_Modulatory_Params>` of the
        `function <Mechanism_Base.function>` of one of the Mechanisms listed in `modulated_mechanisms
        <LCControlMechanism.modulated_mechanisms>` attribute.

    modulated_mechanisms : List[Mechanism]
        list of `Mechanisms <Mechanism>` modulated by the LCControlMechanism.

        initial_w_FitzHughNagumo : float : default 0.0
        sets `initial_w <initial_w.FitzHughNagumoIntegrator>` on the LCControlMechanism's `FitzHughNagumoIntegrator
        <FitzHughNagumoIntegrator>` function

    initial_v_FitzHughNagumo : float : default 0.0
        sets `initial_v <initial_v.FitzHughNagumoIntegrator>` on the LCControlMechanism's `FitzHughNagumoIntegrator
        <FitzHughNagumoIntegrator>` function

    time_step_size_FitzHughNagumo : float : default 0.0
        sets `time_step_size <time_step_size.FitzHughNagumoIntegrator>` on the LCControlMechanism's
        `FitzHughNagumoIntegrator <FitzHughNagumoIntegrator>` function

    t_0_FitzHughNagumo : float : default 0.0
        sets `t_0 <t_0.FitzHughNagumoIntegrator>` on the LCControlMechanism's `FitzHughNagumoIntegrator
        <FitzHughNagumoIntegrator>` function

    a_v_FitzHughNagumo : float : default -1/3
        sets `a_v <a_v.FitzHughNagumoIntegrator>` on the LCControlMechanism's `FitzHughNagumoIntegrator
        <FitzHughNagumoIntegrator>` function

    b_v_FitzHughNagumo : float : default 0.0
        sets `b_v <b_v.FitzHughNagumoIntegrator>` on the LCControlMechanism's `FitzHughNagumoIntegrator
        <FitzHughNagumoIntegrator>` function

    c_v_FitzHughNagumo : float : default 1.0
        sets `c_v <c_v.FitzHughNagumoIntegrator>` on the LCControlMechanism's `FitzHughNagumoIntegrator
        <FitzHughNagumoIntegrator>` function

    d_v_FitzHughNagumo : float : default 0.0
        sets `d_v <d_v.FitzHughNagumoIntegrator>` on the LCControlMechanism's `FitzHughNagumoIntegrator
        <FitzHughNagumoIntegrator>` function

    e_v_FitzHughNagumo : float : default -1.0
        sets `e_v <e_v.FitzHughNagumoIntegrator>` on the LCControlMechanism's `FitzHughNagumoIntegrator
        <FitzHughNagumoIntegrator>` function

    f_v_FitzHughNagumo : float : default 1.0
        sets `f_v <f_v.FitzHughNagumoIntegrator>` on the LCControlMechanism's `FitzHughNagumoIntegrator
        <FitzHughNagumoIntegrator>` function

    threshold_FitzHughNagumo : float : default -1.0
        sets `threshold <threshold.FitzHughNagumoIntegrator>` on the LCControlMechanism's `FitzHughNagumoIntegrator
        <FitzHughNagumoIntegrator>` function

    time_constant_v_FitzHughNagumo : float : default 1.0
        sets `time_constant_w <time_constant_w.FitzHughNagumoIntegrator>` on the LCControlMechanism's
        `FitzHughNagumoIntegrator
        <FitzHughNagumoIntegrator>` function

    a_w_FitzHughNagumo : float : default 1.0
        sets `a_w <a_w.FitzHughNagumoIntegrator>` on the LCControlMechanism's `FitzHughNagumoIntegrator
        <FitzHughNagumoIntegrator>` function

    b_w_FitzHughNagumo : float : default -0.8,
        sets `b_w <b_w.FitzHughNagumoIntegrator>` on the LCControlMechanism's `FitzHughNagumoIntegrator
        <FitzHughNagumoIntegrator>` function

    c_w_FitzHughNagumo : float : default 0.7
        sets `c_w <c_w.FitzHughNagumoIntegrator>` on the LCControlMechanism's `FitzHughNagumoIntegrator
        <FitzHughNagumoIntegrator>` function

    mode_FitzHughNagumo : float : default 1.0
        sets `mode <mode.FitzHughNagumoIntegrator>` on the LCControlMechanism's `FitzHughNagumoIntegrator
        <FitzHughNagumoIntegrator>` function

    uncorrelated_activity_FitzHughNagumo : float : default 0.0
        sets `uncorrelated_activity <uncorrelated_activity.FitzHughNagumoIntegrator>` on the LCControlMechanism's
        `FitzHughNagumoIntegrator
        <FitzHughNagumoIntegrator>` function

    time_constant_w_FitzHughNagumo  : float : default  12.5
        sets `time_constant_w <time_constant_w.FitzHughNagumoIntegrator>` on the LCControlMechanism's
        `FitzHughNagumoIntegrator
        <FitzHughNagumoIntegrator>` function

    integration_method : float : default "RK4"
        sets `integration_method <integration_method.FitzHughNagumoIntegrator>` on the LCControlMechanism's
        `FitzHughNagumoIntegrator
        <FitzHughNagumoIntegrator>` function

    base_level_gain : float : default 0.5
        sets the base value in the equation used to compute the time-dependent gain value that the LCControl applies
        to each of the mechanisms it modulates

        .. math::

            g(t) = G + k w(t)

        base_level_gain = G

    scaling_factor_gain : float : default 3.0
        sets the scaling factor in the equation used to compute the time-dependent gain value that the LCControl
        applies to each of the mechanisms it modulates

        .. math::

            g(t) = G + k w(t)

        scaling_factor_gain = k

    """

    componentType = "LCControlMechanism"

    initMethod = INIT_EXECUTE_METHOD_ONLY

    classPreferenceLevel = PreferenceLevel.TYPE
    # Any preferences specified below will override those specified in TYPE_DEFAULT_PREFERENCES
    # Note: only need to specify setting;  level will be assigned to TYPE automatically
    # classPreferences = {
    #     PREFERENCE_SET_NAME: 'ControlMechanismClassPreferences',
    #     PREFERENCE_KEYWORD<pref>: <setting>...}

    class Parameters(ControlMechanism.Parameters):
        """
            Attributes
            ----------

                base_level_gain
                    see `base_level_gain <LCControlMechanism.base_level_gain>`

                    :default value: 0.5
                    :type: ``float``

                function
                    see `function <LCControlMechanism_Function>`

                    :default value: `FitzHughNagumoIntegrator`
                    :type: `Function`

                modulated_mechanisms
                    see `modulated_mechanisms <LCControlMechanism_Modulated_Mechanisms>`

                    :default value: None
                    :type:

                scaling_factor_gain
                    see `scaling_factor_gain <LCControlMechanism.scaling_factor_gain>`

                    :default value: 3.0
                    :type: ``float``
        """
        function = Parameter(FitzHughNagumoIntegrator, stateful=False, loggable=False)

        base_level_gain = Parameter(0.5, modulable=True)
        scaling_factor_gain = Parameter(3.0, modulable=True)

        modulated_mechanisms = None

    @tc.typecheck
    def __init__(self,
                 default_variable=None,
                 system:tc.optional(System_Base)=None,
                 objective_mechanism:tc.optional(tc.any(ObjectiveMechanism, list))=None,
                 monitor_for_control:tc.optional(tc.any(is_iterable, Mechanism, OutputPort))=None,
                 # modulated_mechanisms:tc.optional(tc.any(list,str)) = None,
                 modulated_mechanisms=None,
                 modulation:tc.optional(str)=MULTIPLICATIVE,
                 integration_method="RK4",
                 initial_w_FitzHughNagumo=0.0,
                 initial_v_FitzHughNagumo=0.0,
                 time_step_size_FitzHughNagumo=0.05,
                 t_0_FitzHughNagumo=0.0,
                 a_v_FitzHughNagumo=-1 / 3,
                 b_v_FitzHughNagumo=0.0,
                 c_v_FitzHughNagumo=1.0,
                 d_v_FitzHughNagumo=0.0,
                 e_v_FitzHughNagumo=-1.0,
                 f_v_FitzHughNagumo=1.0,
                 time_constant_v_FitzHughNagumo=1.0,
                 a_w_FitzHughNagumo=1.0,
                 b_w_FitzHughNagumo=-0.8,
                 c_w_FitzHughNagumo=0.7,
                 threshold_FitzHughNagumo=-1.0,
                 time_constant_w_FitzHughNagumo=12.5,
                 mode_FitzHughNagumo=1.0,
                 uncorrelated_activity_FitzHughNagumo=0.0,
                 base_level_gain=0.5,
                 scaling_factor_gain=3.0,
                 params=None,
                 name=None,
                 prefs:is_pref_set=None
                 ):

        super().__init__(
            system=system,
            default_variable=default_variable,
            objective_mechanism=objective_mechanism,
            monitor_for_control=monitor_for_control,
            function=FitzHughNagumoIntegrator(
                integration_method=integration_method,
                initial_v=initial_v_FitzHughNagumo,
                initial_w=initial_w_FitzHughNagumo,
                time_step_size=time_step_size_FitzHughNagumo,
                t_0=t_0_FitzHughNagumo,
                a_v=a_v_FitzHughNagumo,
                b_v=b_v_FitzHughNagumo,
                c_v=c_v_FitzHughNagumo,
                d_v=d_v_FitzHughNagumo,
                e_v=e_v_FitzHughNagumo,
                f_v=f_v_FitzHughNagumo,
                time_constant_v=time_constant_v_FitzHughNagumo,
                a_w=a_w_FitzHughNagumo,
                b_w=b_w_FitzHughNagumo,
                c_w=c_w_FitzHughNagumo,
                threshold=threshold_FitzHughNagumo,
                mode=mode_FitzHughNagumo,
                uncorrelated_activity=uncorrelated_activity_FitzHughNagumo,
                time_constant_w=time_constant_w_FitzHughNagumo,
            ),
            modulated_mechanisms=modulated_mechanisms,
            modulation=modulation,
            base_level_gain=base_level_gain,
            scaling_factor_gain=scaling_factor_gain,
            params=params,
            name=name,
            prefs=prefs
        )

    def _validate_params(self, request_set, target_set=None, context=None):
        """Validate SYSTEM, MONITOR_FOR_CONTROL and CONTROL_SIGNALS

        Check that all items in MONITOR_FOR_CONTROL are Mechanisms or OutputPorts for Mechanisms in self.system
        Check that every item in `modulated_mechanisms <LCControlMechanism.modulated_mechanisms>` is a Mechanism
            and that its function has a multiplicative_param
        """

        super()._validate_params(request_set=request_set,
                                 target_set=target_set,
                                 context=context)

        if MODULATED_MECHANISMS in target_set and target_set[MODULATED_MECHANISMS]:
            spec = target_set[MODULATED_MECHANISMS]

            if not isinstance(spec, list):
                spec = [spec]

            for mech in spec:
                if isinstance (mech, str):
                    if not mech == ALL:
                        raise LCControlMechanismError("A string other than the keyword {} was specified "
                                                      "for the {} argument the constructor for {}".
                                                      format(repr(ALL), repr(MODULATED_MECHANISMS), self.name))
                elif not isinstance(mech, Mechanism):
                    raise LCControlMechanismError("The specification of the {} argument for {} "
                                                  "contained an item ({}) that is not a Mechanism.".
                                                  format(repr(MODULATED_MECHANISMS), self.name, mech))
                elif not hasattr(mech.function, MULTIPLICATIVE_PARAM):
                    raise LCControlMechanismError("The specification of the {} argument for {} "
                                                  "contained a Mechanism ({}) that does not have a {}.".
                                           format(repr(MODULATED_MECHANISMS),
                                                  self.name, mech,
                                                  repr(MULTIPLICATIVE_PARAM)))

    def _instantiate_output_ports(self, context=None):
        """Instantiate ControlSignals and assign ControlProjections to Mechanisms in self.modulated_mechanisms

        If **modulated_mechanisms** argument of constructor was specified as *ALL*, assign all ProcessingMechanisms
           in Compositions to which LCControlMechanism belongs to self.modulated_mechanisms.
        Instantiate ControlSignal with Projection to the ParameterPort for the multiplicative_param of every
           Mechanism listed in self.modulated_mechanisms.
        """
        from psyneulink.core.components.mechanisms.processing.processingmechanism import ProcessingMechanism_Base

        # *ALL* is specified for modulated_mechanisms:
        # assign all Processing Mechanisms in LCControlMechanism's Composition(s) to its modulated_mechanisms attribute
<<<<<<< HEAD
        # FIX: SYSTEM IMPLEMENT FOR COMPOSITION
=======
        # FIX: IMPLEMENT FOR COMPOSITION:
        #      add keyword in aux_comopnents (ALL) that is parsed by Composition to implement relevant Projections
>>>>>>> 3ab2d112
        if isinstance(self.modulated_mechanisms, str) and self.modulated_mechanisms == ALL:
            if self.systems:
                for system in self.systems:
                    self.modulated_mechanisms = []
                    for mech in system.mechanisms:
                        if (mech not in self.modulated_mechanisms and
                                isinstance(mech, ProcessingMechanism_Base) and
                                not (isinstance(mech, ObjectiveMechanism) and mech._role == CONTROL) and
                                hasattr(mech.function, MULTIPLICATIVE_PARAM)):
                            self.modulated_mechanisms.append(mech)
            else:
                # If LCControlMechanism is not in a Process or System, defer implementing OutputPorts until it is
                return

        # Get the name of the multiplicative_param of each Mechanism in self.modulated_mechanisms
        if self.modulated_mechanisms:
            # Create (param_name, Mechanism) specification for **control_signals** argument of ControlSignal constructor
            self.modulated_mechanisms = convert_to_list(self.modulated_mechanisms)
            multiplicative_param_names = []
            for mech in self.modulated_mechanisms:
                if isinstance(mech.function.parameters.multiplicative_param, ParameterAlias):
                    multiplicative_param_names.append(mech.function.parameters.multiplicative_param.source.name)
                else:
                    multiplicative_param_names.append(mech.function.parameters.multiplicative_param.name)
            ctl_sig_projs = []
            for mech, mult_param_name in zip(self.modulated_mechanisms, multiplicative_param_names):
                ctl_sig_projs.append((mult_param_name, mech))
            self.control = [{PROJECTIONS: ctl_sig_projs}]
            self.parameters.control_allocation.default_value = self.value[0]

        super()._instantiate_output_ports(context=context)

    def _check_for_composition(self, context=None):
        from psyneulink.core.compositions.composition import Composition
        if self.modulated_mechanisms == ALL:
            raise LCControlMechanismError(f"'ALL' not currently supported for '{MODULATED_MECHANISMS}' argument "
                                          f"of {self.__class__.__name__} in context of a {Composition.__name__}")

    def _execute(
        self,
        variable=None,
        context=None,
        runtime_params=None,

    ):
        """Updates LCControlMechanism's ControlSignal based on input and mode parameter value
        """
        # IMPLEMENTATION NOTE:  skip ControlMechanism._execute since it is a stub method that returns input_values
        output_values = super(ControlMechanism, self)._execute(
            variable=variable,
            context=context,
            runtime_params=runtime_params,

        )

        gain_t = self.parameters.scaling_factor_gain._get(context) * output_values[1] \
                 + self.parameters.base_level_gain._get(context)

        return gain_t, output_values[0], output_values[1], output_values[2]

    def _gen_llvm_invoke_function(self, ctx, builder, function, params, state, variable):
        assert function is self.function
        mf_out, builder = super()._gen_llvm_invoke_function(ctx, builder, function, params, state, variable)

        # prepend gain type (matches output[1] type)
        gain_ty = mf_out.type.pointee.elements[1]
        elements = gain_ty, *mf_out.type.pointee.elements
        elements_ty = pnlvm.ir.LiteralStructType(elements)

        # allocate new output type
        new_out = builder.alloca(elements_ty)

        # Load mechanism parameters
        params = builder.function.args[0]
        scaling_factor_ptr = pnlvm.helpers.get_param_ptr(builder, self, params,
                                                         "scaling_factor_gain")
        base_factor_ptr = pnlvm.helpers.get_param_ptr(builder, self, params,
                                                      "base_level_gain")
        # If modulated, scaling factor is a single element array
        if isinstance(scaling_factor_ptr.type.pointee, pnlvm.ir.ArrayType):
            assert len(scaling_factor_ptr.type.pointee) == 1
            scaling_factor_ptr = builder.gep(scaling_factor_ptr,
                                             [ctx.int32_ty(0), ctx.int32_ty(0)])
        # If modulated, base factor is a single element array
        if isinstance(base_factor_ptr.type.pointee, pnlvm.ir.ArrayType):
            assert len(base_factor_ptr.type.pointee) == 1
            base_factor_ptr = builder.gep(base_factor_ptr,
                                          [ctx.int32_ty(0), ctx.int32_ty(0)])
        scaling_factor = builder.load(scaling_factor_ptr)
        base_factor = builder.load(base_factor_ptr)

        # Apply to the entire vector
        vi = builder.gep(mf_out, [ctx.int32_ty(0), ctx.int32_ty(1)])
        vo = builder.gep(new_out, [ctx.int32_ty(0), ctx.int32_ty(0)])

        with pnlvm.helpers.array_ptr_loop(builder, vi, "LC_gain") as (b1, index):
            in_ptr = b1.gep(vi, [ctx.int32_ty(0), index])
            val = b1.load(in_ptr)
            val = b1.fmul(val, scaling_factor)
            val = b1.fadd(val, base_factor)

            out_ptr = b1.gep(vo, [ctx.int32_ty(0), index])
            b1.store(val, out_ptr)

        # copy the main function return value
        for i, _ in enumerate(mf_out.type.pointee.elements):
            ptr = builder.gep(mf_out, [ctx.int32_ty(0), ctx.int32_ty(i)])
            out_ptr = builder.gep(new_out, [ctx.int32_ty(0), ctx.int32_ty(i + 1)])
            val = builder.load(ptr)
            builder.store(val, out_ptr)

        return new_out, builder

    @tc.typecheck
    def _add_system(self, system, role:str):
        super()._add_system(system, role)
        if isinstance(self.modulated_mechanisms, str) and self.modulated_mechanisms == ALL:
            # Call with ContextFlags.COMPONENT so that OutputPorts are replaced rather than added
            self._instantiate_output_ports(context=Context(source=ContextFlags.COMPONENT))

    @tc.typecheck
    def add_modulated_mechanisms(self, mechanisms:list):
        """Add ControlProjections to the specified Mechanisms.
        """

        request_set = {MODULATED_MECHANISMS:mechanisms}
        target_set = {}
        self._validate_params(request_set=request_set, target_set=target_set)

        # Assign ControlProjection from the LCControlMechanism's ControlSignal
        #    to the ParameterPort for the multiplicative_param of each Mechanism in mechanisms
        for mech in mechanisms:
            self.modulated_mechanisms.append(mech)
            parameter_port = mech._parameter_ports[mech.multiplicative_param]
            ControlProjection(sender=self.control_signals[0],
                              receiver=parameter_port)
            # self.aux_components.append(ControlProjection(sender=self.control_signals[0],
            #                                              receiver=parameter_port))

    @tc.typecheck
    def remove_modulated_mechanisms(self, mechanisms:list):
        """Remove the ControlProjections to the specified Mechanisms.
        """

        for mech in mechanisms:
            if not mech in self.modulated_mechanisms:
                continue

            parameter_port = mech._parameter_ports[mech.multiplicative_param]

            # Get ControlProjection
            for projection in parameter_port.mod_afferents:
                if projection.sender.owner is self:
                    control_projection = projection
                    break

            # Delete ControlProjection ControlSignal's list of efferents
            index = self.control_signals[0].efferents[control_projection]
            del(self.control_signals[0].efferents[index])

            # Delete ControlProjection from recipient ParameterPort
            index = parameter_port.mod_afferents[control_projection]
            del(parameter_port.mod_afferents[index])

            # Delete Mechanism from self.modulated_mechanisms
            index = self.modulated_mechanisms.index(mech)
            del(self.modulated_mechanisms[index])

    def show(self):
        """Display the `OutputPorts <OutputPort>` monitored by the LCControlMechanism's `objective_mechanism`
        and the `multiplicative_params <Function_Modulatory_Params>` modulated by the LCControlMechanism.
        """

        print("\n---------------------------------------------------------")

        print("\n{0}".format(self.name))
        print("\n\tMonitoring the following Mechanism OutputPorts:")
        if self.objective_mechanism is None:
            print("\t\tNone")
        else:
            for port in self.objective_mechanism.input_ports:
                for projection in port.path_afferents:
                    monitored_port = projection.sender
                    monitored_port_Mech = projection.sender.owner
                    monitored_port_index = self.monitored_output_ports.index(monitored_port)

                    weight = self.monitored_output_ports_weights_and_exponents[monitored_port_index][0]
                    exponent = self.monitored_output_ports_weights_and_exponents[monitored_port_index][1]

                    print ("\t\t{0}: {1} (exp: {2}; wt: {3})".
                           format(monitored_port_Mech.name, monitored_port.name, weight, exponent))

        print ("\n\tModulating the following parameters:".format(self.name))
        # Sort for consistency of output:
        port_Names_sorted = sorted(self.output_ports.names)
        for port_Name in port_Names_sorted:
            for projection in self.output_ports[port_Name].efferents:
                print ("\t\t{0}: {1}".format(projection.receiver.owner.name, projection.receiver.name))

        print ("\n---------------------------------------------------------")<|MERGE_RESOLUTION|>--- conflicted
+++ resolved
@@ -776,12 +776,8 @@
 
         # *ALL* is specified for modulated_mechanisms:
         # assign all Processing Mechanisms in LCControlMechanism's Composition(s) to its modulated_mechanisms attribute
-<<<<<<< HEAD
-        # FIX: SYSTEM IMPLEMENT FOR COMPOSITION
-=======
-        # FIX: IMPLEMENT FOR COMPOSITION:
+        # FIX: SYSTEM IMPLEMENT FOR COMPOSITION:
         #      add keyword in aux_comopnents (ALL) that is parsed by Composition to implement relevant Projections
->>>>>>> 3ab2d112
         if isinstance(self.modulated_mechanisms, str) and self.modulated_mechanisms == ALL:
             if self.systems:
                 for system in self.systems:

--- conflicted
+++ resolved
@@ -48,17 +48,10 @@
                 afferents = {}  # dict for keeping track of afferent nodes and their connecting weights
 
                 if param_init_from_pnl:
-<<<<<<< HEAD
-                    if component.parameters.value.get(execution_id) is None:
-                        value = torch.tensor(component.parameters.value.get(None)[0], device=self.device)
+                    if component.parameters.value._get(execution_id) is None:
+                        value = torch.tensor(component.parameters.value._get(None)[0], device=self.device)
                     else:
-                        value = torch.tensor(component.parameters.value.get(execution_id)[0], device=self.device)
-=======
-                    if component.parameters.value._get(execution_id) is None:
-                        value = torch.tensor(component.parameters.value._get(None)[0])
-                    else:
-                        value = torch.tensor(component.parameters.value._get(execution_id)[0])
->>>>>>> c2d107dd
+                        value = torch.tensor(component.parameters.value._get(execution_id)[0], device=self.device)
                 else:
                     input_length = len(component.input_states[0].parameters.value._get(None))
                     value = torch.zeros(input_length, device=self.device).double()
@@ -149,14 +142,12 @@
                 if i == len(self.execution_sets) - 1:
                     outputs[component] = value
 
-<<<<<<< HEAD
-        # self.copy_outputs_to_psyneulink(outputs, execution_id)
-=======
             if scheduler is not None:
                 scheduler.get_clock(execution_id)._increment_time(TimeScale.TIME_STEP)
 
+        # Maybe need to comment this out!
         self.copy_outputs_to_psyneulink(outputs, execution_id)
->>>>>>> c2d107dd
+
         if do_logging:
             self.log_weights(execution_id)
             self.copy_outputs_to_psyneulink(outputs, execution_id)
@@ -174,23 +165,14 @@
 
     def copy_weights_to_psyneulink(self, execution_id=None):
         for projection, weights in self.projections_to_pytorch_weights.items():
-<<<<<<< HEAD
-            projection.parameters.matrix.set(weights.detach().cpu().numpy(), execution_id)
+            projection.parameters.matrix._set(weights.detach().cpu().numpy(), execution_id)
 
     def copy_outputs_to_psyneulink(self, outputs, execution_id=None):
         for component, value in outputs.items():
             detached_value = value.detach().cpu().numpy()
-            component.parameters.value.set(detached_value, execution_id, override=True, skip_history=True, skip_log=True)
-            component.output_state.parameters.value.set(detached_value, execution_id, override=True, skip_history=True, skip_log=True)
-=======
-            projection.parameters.matrix._set(weights.detach().numpy(), execution_id)
-
-    def copy_outputs_to_psyneulink(self, outputs, execution_id=None):
-        for component, value in outputs.items():
-            detached_value = value.detach().numpy()
+            # may need to add override=True
             component.parameters.value._set(detached_value, execution_id, skip_history=True, skip_log=True)
             component.output_state.parameters.value._set(detached_value, execution_id, skip_history=True, skip_log=True)
->>>>>>> c2d107dd
 
     def log_weights(self, execution_id=None):
         for projection, weights in self.projections_to_pytorch_weights.items():

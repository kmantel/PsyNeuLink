# Princeton University licenses this file to You under the Apache License, Version 2.0 (the "License");
# you may not use this file except in compliance with the License.  You may obtain a copy of the License at:
#     http://www.apache.org/licenses/LICENSE-2.0
# Unless required by applicable law or agreed to in writing, software distributed under the License is distributed
# on an "AS IS" BASIS, WITHOUT WARRANTIES OR CONDITIONS OF ANY KIND, either express or implied.
# See the License for the specific language governing permissions and limitations under the License.


# ********************************************* Composition ***************************************************************

"""
..
    Sections:
      * `Composition_Overview`

.. _Composition_Overview:

Overview
--------

Composition is the base class for objects that combine PsyNeuLink `Components <Component>` into an executable model.
It defines a common set of attributes possessed, and methods used by all Composition objects.

.. _Composition_Creation:

Creating a Composition
----------------------

A generic Composition can be created by calling the constructor, and then adding `Components <Component>` using the
Composition's add methods.  However, more commonly, a Composition is created using the constructor for one of its
subclasses:  `System` or `Process`.  These automatically create Compositions from lists of Components.  Once created,
Components can be added or removed from an existing Composition using its add and/or remove methods.

.. _Composition_Execution:

Execution
---------

See `System <System_Execution>` or `Process <Process_Execution>` for documentation concerning execution of the
corresponding subclass.

.. _Composition_Class_Reference:

Class Reference
---------------

"""

import collections
from collections import Iterable, OrderedDict
from enum import Enum
import logging
import numpy as np
import typecheck as tc
import uuid

import ctypes
import psyneulink.llvm as pnlvm
from llvmlite import ir

from psyneulink.components.shellclasses import Composition_Base
from psyneulink.components.component import function_type
from psyneulink.components.mechanisms.processing.compositioninterfacemechanism import CompositionInterfaceMechanism
from psyneulink.components.projections.pathway.mappingprojection import MappingProjection
from psyneulink.components.mechanisms.adaptive.control.controlmechanism import ControlMechanism
from psyneulink.components.shellclasses import Mechanism, Projection
from psyneulink.components.states.outputstate import OutputState
from psyneulink.components.functions.function import InterfaceStateMap
from psyneulink.components.states.inputstate import InputState
from psyneulink.globals.context import ContextFlags
from psyneulink.globals.keywords import ROLES, FUNCTIONS, VALUES, LABELS, BOLD, MATRIX_KEYWORD_VALUES, OWNER_VALUE, HARD_CLAMP, IDENTITY_MATRIX, NO_CLAMP, PULSE_CLAMP, SOFT_CLAMP
from psyneulink.library.projections.pathway.autoassociativeprojection import AutoAssociativeProjection
from psyneulink.scheduling.condition import Always
from psyneulink.scheduling.scheduler import Scheduler
from psyneulink.scheduling.time import TimeScale

__all__ = [
    'Composition', 'CompositionError', 'CNodeRole'
]

logger = logging.getLogger(__name__)

class CNodeRole(Enum):
    """

    - ORIGIN
        A `ProcessingMechanism <ProcessingMechanism>` that is the first Mechanism of a `Process` and/or `System`, and
        that receives the input to the Process or System when it is :ref:`executed or run <Run>`.  A Process may have
        only one `ORIGIN` Mechanism, but a System may have many.  Note that the `ORIGIN` Mechanism of a Process is not
        necessarily an `ORIGIN` of the System to which it belongs, as it may receive `Projections <Projection>` from
        other Processes in the System (see `example <LearningProjection_Target_vs_Terminal_Figure>`). The `ORIGIN`
        Mechanisms of a Process or System are listed in its :keyword:`origin_nodes` attribute, and can be displayed
        using its :keyword:`show` method.  For additional details about `ORIGIN` Mechanisms in Processes, see `Process
        Mechanisms <Process_Mechanisms>` and `Process Input and Output <Process_Input_And_Output>`; and for Systems see
        `System Mechanisms <System_Mechanisms>` and `System Input and Initialization
        <System_Execution_Input_And_Initialization>`.

    - INTERNAL
        A `ProcessingMechanism <ProcessingMechanism>` that is not designated as having any other status.

    - CYCLE
        A `ProcessingMechanism <ProcessingMechanism>` that is *not* an `ORIGIN` Mechanism, and receives a `Projection
        <Projection>` that closes a recurrent loop in a `Process` and/or `System`.  If it is an `ORIGIN` Mechanism, then
        it is simply designated as such (since it will be assigned input and therefore be initialized in any event).

    - INITIALIZE_CYCLE
        A `ProcessingMechanism <ProcessingMechanism>` that is the `sender <Projection_Base.sender>` of a
        `Projection <Projection>` that closes a loop in a `Process` or `System`, and that is not an `ORIGIN` Mechanism
        (since in that case it will be initialized in any event). An `initial value  <Run_InitialValues>` can be
        assigned to such Mechanisms, that will be used to initialize the Process or System when it is first run.  For
        additional information, see `Run <Run_Initial_Values>`, `System Mechanisms <System_Mechanisms>` and
        `System Input and Initialization <System_Execution_Input_And_Initialization>`.

    - TERMINAL
        A `ProcessingMechanism <ProcessingMechanism>` that is the last Mechanism of a `Process` and/or `System`, and
        that provides the output to the Process or System when it is `executed or run <Run>`.  A Process may
        have only one `TERMINAL` Mechanism, but a System may have many.  Note that the `TERMINAL`
        Mechanism of a Process is not necessarily a `TERMINAL` Mechanism of the System to which it belongs,
        as it may send Projections to other Processes in the System (see `example
        <LearningProjection_Target_vs_Terminal_Figure>`).  The `TERMINAL` Mechanisms of a Process or System are listed in
        its :keyword:`terminalMechanisms` attribute, and can be displayed using its :keyword:`show` method.  For
        additional details about `TERMINAL` Mechanisms in Processes, see `Process_Mechanisms` and
        `Process_Input_And_Output`; and for Systems see `System_Mechanisms`.

    - SINGLETON
        A `ProcessingMechanism <ProcessingMechanism>` that is the only Mechanism in a `Process` and/or `System`.
        It can serve the functions of an `ORIGIN` and/or a `TERMINAL` Mechanism.

    - MONITORED
        .

    - LEARNING
        A `LearningMechanism <LearningMechanism>` in a `Process` and/or `System`.

    - TARGET
        A `ComparatorMechanism` of a `Process` and/or `System` configured for learning that receives a target value
        from its `execute <ComparatorMechanism.ComparatorMechanism.execute>` or
        `run <ComparatorMechanism.ComparatorMechanism.execute>` method.  It must be associated with the `TERMINAL`
        Mechanism of the Process or System. The `TARGET` Mechanisms of a Process or System are listed in its
        :keyword:`target_nodes` attribute, and can be displayed using its :keyword:`show` method.  For additional
        details, see `TARGET Mechanisms <LearningMechanism_Targets>`, `learning sequence <Process_Learning_Sequence>`,
        and specifying `target values <Run_Targets>`.

    - RECURRENT_INIT
        .


    """
    ORIGIN = 0
    INTERNAL = 1
    CYCLE = 2
    INITIALIZE_CYCLE = 3
    TERMINAL = 4
    SINGLETON = 5
    MONITORED = 6
    LEARNING = 7
    TARGET = 8
    RECURRENT_INIT = 9
    OBJECTIVE = 10

class CompositionError(Exception):

    def __init__(self, error_value):
        self.error_value = error_value

    def __str__(self):
        return repr(self.error_value)

class RunError(Exception):

    def __init__(self, error_value):
        self.error_value = error_value

    def __str__(self):
        return repr(self.error_value)

class Vertex(object):
    '''
        Stores a Component for use with a `Graph`

        Arguments
        ---------

        component : Component
            the `Component <Component>` represented by this Vertex

        parents : list[Vertex]
            the `Vertices <Vertex>` corresponding to the incoming edges of this `Vertex`

        children : list[Vertex]
            the `Vertices <Vertex>` corresponding to the outgoing edges of this `Vertex`

        Attributes
        ----------

        component : Component
            the `Component <Component>` represented by this Vertex

        parents : list[Vertex]
            the `Vertices <Vertex>` corresponding to the incoming edges of this `Vertex`

        children : list[Vertex]
            the `Vertices <Vertex>` corresponding to the outgoing edges of this `Vertex`
    '''

    def __init__(self, component, parents=None, children=None, feedback=None):
        self.component = component
        if parents is not None:
            self.parents = parents
        else:
            self.parents = []
        if children is not None:
            self.children = children
        else:
            self.children = []

        self.feedback = feedback
        self.backward_sources = set()

    def __repr__(self):
        return '(Vertex {0} {1})'.format(id(self), self.component)

class Graph(object):
    '''
        A Graph of vertices and edges/

        Attributes
        ----------

        comp_to_vertex : Dict[`Component <Component>` : `Vertex`]
            maps `Component` in the graph to the `Vertices <Vertex>` that represent them.

        vertices : List[Vertex]
            the `Vertices <Vertex>` contained in this Graph.

    '''

    def __init__(self):
        self.comp_to_vertex = collections.OrderedDict()  # Translate from mechanisms to related vertex
        self.vertices = []  # List of vertices within graph

    def copy(self):
        '''
            Returns
            -------

            A copy of the Graph. `Vertices <Vertex>` are distinct from their originals, and point to the same
            `Component <Component>` object : `Graph`
        '''
        g = Graph()

        for vertex in self.vertices:
            g.add_vertex(Vertex(vertex.component, feedback=vertex.feedback))

        for i in range(len(self.vertices)):
            g.vertices[i].parents = [g.comp_to_vertex[parent_vertex.component] for parent_vertex in self.vertices[i].parents]
            g.vertices[i].children = [g.comp_to_vertex[parent_vertex.component] for parent_vertex in self.vertices[i].children]

        return g

    def add_component(self, component, feedback=False):
        if component in [vertex.component for vertex in self.vertices]:
            logger.info('Component {1} is already in graph {0}'.format(component, self))
        else:
            vertex = Vertex(component, feedback=feedback)
            self.comp_to_vertex[component] = vertex
            self.add_vertex(vertex)


    def add_vertex(self, vertex):
        if vertex in self.vertices:
            logger.info('Vertex {1} is already in graph {0}'.format(vertex, self))
        else:
            self.vertices.append(vertex)
            self.comp_to_vertex[vertex.component] = vertex

    def remove_component(self, component):
        try:
            self.remove_vertex(self.comp_to_vertex(component))
        except KeyError as e:
            raise CompositionError('Component {1} not found in graph {2}: {0}'.format(e, component, self))

    def remove_vertex(self, vertex):
        try:
            self.vertices.remove(vertex)
            del self.comp_to_vertex[vertex.component]
            # TODO:
            #   check if this removal puts the graph in an inconsistent state
        except ValueError as e:
            raise CompositionError('Vertex {1} not found in graph {2}: {0}'.format(e, vertex, self))

    def connect_components(self, parent, child):
        self.connect_vertices(self.comp_to_vertex[parent], self.comp_to_vertex[child])

    def connect_vertices(self, parent, child):
        if child not in parent.children:
            parent.children.append(child)
        if parent not in child.parents:
            child.parents.append(parent)

    def get_parents_from_component(self, component):
        '''
            Arguments
            ---------

            component : Component
                the Component whose parents will be returned

            Returns
            -------

            A list[Vertex] of the parent `Vertices <Vertex>` of the Vertex associated with **component** : list[`Vertex`]
        '''
        return self.comp_to_vertex[component].parents

    def get_children_from_component(self, component):
        '''
            Arguments
            ---------

            component : Component
                the Component whose children will be returned

            Returns
            -------

            A list[Vertex] of the child `Vertices <Vertex>` of the Vertex associated with **component** : list[`Vertex`]
        '''
        return self.comp_to_vertex[component].children

    def get_forward_children_from_component(self, component):
        '''
            Arguments
            ---------

            component : Component
                the Component whose children will be returned

            Returns
            -------

            A list[Vertex] of the child `Vertices <Vertex>` of the Vertex associated with **component** : list[`Vertex`]
        '''
        forward_children = []
        for child in self.comp_to_vertex[component].children:
            if component not in self.comp_to_vertex[child.component].backward_sources:
                forward_children.append(child)
        return forward_children

    def get_forward_parents_from_component(self, component):
        '''
            Arguments
            ---------

            component : Component
                the Component whose children will be returned

            Returns
            -------

            A list[Vertex] of the child `Vertices <Vertex>` of the Vertex associated with **component** : list[`Vertex`]
        '''
        forward_parents = []
        for parent in self.comp_to_vertex[component].parents:
            if parent.component not in self.comp_to_vertex[component].backward_sources:
                forward_parents.append(parent)
        return forward_parents

    def get_backward_children_from_component(self, component):
        '''
            Arguments
            ---------

            component : Component
                the Component whose children will be returned

            Returns
            -------

            A list[Vertex] of the child `Vertices <Vertex>` of the Vertex associated with **component** : list[`Vertex`]
        '''
        backward_children = []
        for child in self.comp_to_vertex[component].children:
            if component in self.comp_to_vertex[child.component].backward_sources:
                backward_children.append(child)
        return backward_children

    def get_backward_parents_from_component(self, component):
        '''
            Arguments
            ---------

            component : Component
                the Component whose children will be returned

            Returns
            -------

            A list[Vertex] of the child `Vertices <Vertex>` of the Vertex associated with **component** : list[`Vertex`]
        '''

        return list(self.comp_to_vertex[component].backward_sources)

class Composition(Composition_Base):
    '''
        Composition

        Arguments
        ---------

        Attributes
        ----------

        graph : `Graph`
            The full `Graph` associated with this Composition. Contains both Nodes (`Mechanisms <Mechanism>` or
            `Compositions <Composition>` and `Projections <Projection>` used in processing or learning.

        c_nodes : `list[Mechanisms and Compositions]`
            A list of all Composition Nodes (`Mechanisms <Mechanism>` and `Compositions <Composition>`) contained in
            this Composition

        COMMENT:
        name : str
            see `name <Composition_Name>`

        prefs : PreferenceSet
            see `prefs <Composition_Prefs>`
        COMMENT

    '''

    def __init__(self, 
                 name=None,
                 controller=None,
                 enable_controller=None,
                 origin_input_sources=None):
        # core attributes
        if name is None:
            name = "composition"
        self.name = name
        self.graph = Graph()  # Graph of the Composition
        self._graph_processing = None
        self.c_nodes = []
        self.required_c_node_roles = []
        self.input_CIM = CompositionInterfaceMechanism(name=self.name + " Input_CIM",
                                                       composition=self)
        self.origin_input_sources = origin_input_sources
        if origin_input_sources is None:
            self.origin_input_sources = {}
        self.output_CIM = CompositionInterfaceMechanism(name=self.name + " Output_CIM",
                                                        composition=self)
        self.input_CIM_states = {}
        self.output_CIM_states = {}
<<<<<<< HEAD
        self.origin_input_sources = {}
=======

>>>>>>> dfa1fdc3
        self.enable_controller = enable_controller
        self.execution_ids = []
        self.controller = controller

        self.projections = []

        self._scheduler_processing = None
        self._scheduler_learning = None

        # status attributes
        self.graph_consistent = True  # Tracks if the Composition is in a state that can be run (i.e. no dangling projections, (what else?))
        self.needs_update_graph = True   # Tracks if the Composition graph has been analyzed to assign roles to components
        self.needs_update_graph_processing = True   # Tracks if the processing graph is current with the full graph
        self.needs_update_scheduler_processing = True  # Tracks if the processing scheduler needs to be regenerated
        self.needs_update_scheduler_learning = True  # Tracks if the learning scheduler needs to be regenerated (mechanisms/projections added/removed etc)

        self.c_nodes_to_roles = OrderedDict()

        # Create lists to track certain categories of Composition Nodes:
        # TBI???
        self.explicit_input_nodes = []  # Need to track to know which to leave untouched
        self.all_input_nodes = []
        self.explicit_output_nodes = []  # Need to track to know which to leave untouched
        self.all_output_nodes = []
        self.target_nodes = []  # Do not need to track explicit as they must be explicit

        # Reporting
        self.results = []

        # TBI: update self.sched whenever something is added to the composition
        self.sched = Scheduler(composition=self)

        # Compiled resources
        self.__params_struct = None
        self.__context_struct = None
        self.__data_struct = None
        self.__input_struct = None

        self.__compiled_mech = {}

    def __repr__(self):
        return '({0} {1})'.format(type(self).__name__, self.name)

    @property
    def graph_processing(self):
        '''
            The Composition's processing graph (contains only `Mechanisms <Mechanism>`, excluding those
            used in learning).

            :getter: Returns the processing graph, and builds the graph if it needs updating
            since the last access.
        '''
        if self.needs_update_graph_processing or self._graph_processing is None:
            self._update_processing_graph()

        return self._graph_processing

    @property
    def scheduler_processing(self):
        '''
            A default `Scheduler` automatically generated by the Composition, used for the
            (`processing <System_Execution_Processing>` phase of execution.

            :getter: Returns the default processing scheduler, and builds it if it needs updating since the last access.
        '''
        if self.needs_update_scheduler_processing or self._scheduler_processing is None:
            old_scheduler = self._scheduler_processing
            self._scheduler_processing = Scheduler(graph=self.graph_processing)

            if old_scheduler is not None:
                self._scheduler_processing.add_condition_set(old_scheduler.condition_set)

            self.needs_update_scheduler_processing = False

        return self._scheduler_processing

    @property
    def scheduler_learning(self):
        '''
            A default `Scheduler` automatically generated by the Composition, used for the
            `learning <System_Execution_Learning>` phase of execution.

            :getter: Returns the default learning scheduler, and builds it if it needs updating since the last access.
        '''
        if self.needs_update_scheduler_learning or self._scheduler_learning is None:
            old_scheduler = self._scheduler_learning
            # self._scheduler_learning = Scheduler(graph=self.graph)

            # if old_scheduler is not None:
            #     self._scheduler_learning.add_condition_set(old_scheduler.condition_set)
            #
            # self.needs_update_scheduler_learning = False

        return self._scheduler_learning

    @property
    def termination_processing(self):
        return self.scheduler_processing.termination_conds

    @termination_processing.setter
    def termination_processing(self, termination_conds):
        self.scheduler_processing.termination_conds = termination_conds

    def _get_unique_id(self):
        return uuid.uuid4()

<<<<<<< HEAD
    def add_c_node(self, node, interface_source=True):
=======
    def shadow_interface_mechanism_connection(self, node_input_state, cim_rep_input_state):
        if len(node_input_state.value) == len(cim_rep_input_state.value):
            interface_output_state = self.input_CIM_states[cim_rep_input_state][1]
            MappingProjection(sender=interface_output_state,
                              receiver=node_input_state,
                              matrix=IDENTITY_MATRIX,
                              name="(" + interface_output_state.name + ") to ("
                                   + node_input_state.owner.name + "-" + node_input_state.name + ")")
        else:
            raise CompositionError("{0}'s CIM representation cannot be used to provide input to {1} due to "
                                   "incompatible shapes. ({0} has length {2} while {1} has length {3}."
                                   .format(cim_rep_input_state.name,
                                           node_input_state.name,
                                           len(cim_rep_input_state.value),
                                           len(node_input_state.value)))

    def add_c_node(self, node):
>>>>>>> dfa1fdc3
        '''
            Adds a Composition Node (`Mechanism` or `Composition`) to the Composition, if it is not already added

            Arguments
            ---------

            node : `Mechanism` or `Composition`
                the node to add
        '''

        if node not in [vertex.component for vertex in self.graph.vertices]:  # Only add if it doesn't already exist in graph
            node.is_processing = True
            self.graph.add_component(node)  # Set incoming edge list of node to empty
            self.c_nodes.append(node)
            self.c_nodes_to_roles[node] = set()

            self.needs_update_graph = True
            self.needs_update_graph_processing = True
            self.needs_update_scheduler_processing = True
            self.needs_update_scheduler_learning = True

        if isinstance(node, ControlMechanism):
            self.add_control_mechanism(node)

        if hasattr(node, "aux_components"):

            projections = []
            # Add all "c_nodes" to the composition first (in case projections reference them)
            for component in node.aux_components:
                if isinstance(component, (Mechanism, Composition)):
                    self.add_c_node(component)
                elif isinstance(component, Projection):
                    projections.append((component, False))
                elif isinstance(component, tuple):
                    if isinstance(component[0], Projection) and isinstance(component[1], bool):
                        projections.append(component)
                    else:
                        raise CompositionError("Invalid component specification ({}) in {}'s aux_components. If a tuple"
                                               " is specified, then the index 0 item must be a Projection, and the "
                                               "index 1 item must be the feedback specification (True or False)."
                                               .format(component, node.name))
                else:
                    raise CompositionError("Invalid component ({}) in {}'s aux_components. Must be a Mechanism, "
                                           "Composition, Projection, or (Projection, feedback_spec) tuple"
                                           .format(component.name, node.name))

            # Add all projections to the composition
            for proj_spec in projections:
                self.add_projection(projection=proj_spec[0], feedback=proj_spec[1])

    def add_controller(self, node):
        self.controller = node
        # self.add_c_node(node)

    def add_control_mechanism(self, control_mechanism):

        if not isinstance(control_mechanism, ControlMechanism):
            raise CompositionError("{} is not a ControlMechanism.".format(control_mechanism.name))
        for input_state in control_mechanism._objective_mechanism.input_states:
            input_state.internal_only = True
        objective_node = control_mechanism._objective_mechanism
        # self.add_c_node(objective_node)
        # self.add_projection(objective_node.path_afferents[0])
        # self.add_projection(objective_node.efferents[0])
        self._add_c_node_role(objective_node, CNodeRole.OBJECTIVE)
        self.add_required_c_node_role(objective_node, CNodeRole.OBJECTIVE)

    def add_projection(self, projection=None, sender=None, receiver=None, feedback=False):
        '''

            Adds a projection to the Composition, if it is not already added.

            If a *projection* is not specified, then a default MappingProjection is created.

            The sender and receiver of a particular Projection vertex within the Composition (the *sender* and
            *receiver* arguments of add_projection) must match the `sender <Projection.sender>` and `receiver
            <Projection.receiver>` specified on the Projection object itself.

                - If the *sender* and/or *receiver* arguments are not specified, then the `sender <Projection.sender>`
                  and/or `receiver <Projection.receiver>` attributes of the Projection object set the missing value(s).
                - If the `sender <Projection.sender>` and/or `receiver <Projection.receiver>` attributes of the
                  Projection object are not specified, then the *sender* and/or *receiver* arguments set the missing
                  value(s).

            Arguments
            ---------

            sender : Mechanism, Composition, or OutputState
                the sender of **projection**

            projection : Projection, matrix
                the projection to add

            receiver : Mechanism, Composition, or OutputState
                the receiver of **projection**

            feedback : Boolean
                if False, any cycles containing this projection will be
        '''

        if isinstance(projection, (np.ndarray, np.matrix, list)):
            projection = MappingProjection(matrix=projection)
        elif isinstance(projection, str):
            if projection in MATRIX_KEYWORD_VALUES:
                projection = MappingProjection(matrix=projection)
            else:
                raise CompositionError("Invalid projection ({}) specified for {}.".format(projection, self.name))
        elif projection is None:
            projection = MappingProjection()
        elif not isinstance(projection, Projection):
            raise CompositionError("Invalid projection ({}) specified for {}. Must be a Projection."
                                   .format(projection, self.name))

        if sender is None:
            if hasattr(projection, "sender"):
                sender = projection.sender.owner
            else:
                raise CompositionError("For a Projection to be added to a Composition, a sender must be specified, "
                                       "either on the Projection or in the call to Composition.add_projection(). {}"
                                       " is missing a sender specification. ".format(projection.name))

        sender_mechanism = sender
        graph_sender = sender
        if isinstance(sender, OutputState):
            sender_mechanism = sender.owner
            graph_sender = sender.owner
        elif isinstance(sender, Composition):
            sender_mechanism = sender.output_CIM

        if hasattr(projection, "sender"):
            if projection.sender.owner != sender and \
               projection.sender.owner != graph_sender and \
               projection.sender.owner != sender_mechanism:
                raise CompositionError("The position of {} in {} conflicts with its sender attribute."
                                       .format(projection.name, self.name))
        if receiver is None:
            if hasattr(projection, "receiver"):
                receiver = projection.receiver.owner
            else:
                raise CompositionError("For a Projection to be added to a Composition, a receiver must be specified, "
                                       "either on the Projection or in the call to Composition.add_projection(). {}"
                                       " is missing a receiver specification. ".format(projection.name))

        receiver_mechanism = receiver
        graph_receiver = receiver
        if isinstance(receiver, InputState):
            receiver_mechanism = receiver.owner
            graph_receiver = receiver.owner
        elif isinstance(receiver, Composition):
            receiver_mechanism = receiver.input_CIM

        if projection not in [vertex.component for vertex in self.graph.vertices]:

            projection.is_processing = False
            projection.name = '{0} to {1}'.format(sender, receiver)
            self.graph.add_component(projection, feedback=feedback)

            self.graph.connect_components(graph_sender, projection)
            self.graph.connect_components(projection, graph_receiver)
            self._validate_projection(projection, sender, receiver, sender_mechanism, receiver_mechanism)

            self.needs_update_graph = True
            self.needs_update_graph_processing = True
            self.needs_update_scheduler_processing = True
            self.needs_update_scheduler_learning = True
            self.projections.append(projection)

        else:
            raise CompositionError("Cannot add Projection: {}. This Projection is already in the Composition."
                                   .format(projection.name))
        return projection

    def add_pathway(self, path):
        '''
            Adds an existing Pathway to the current Composition

            Arguments
            ---------

            path: the Pathway (Composition) to be added

        '''

        # identify nodes and projections
        c_nodes, projections = [], []
        for c in path.graph.vertices:
            if isinstance(c.component, Mechanism):
                c_nodes.append(c.component)
            elif isinstance(c.component, Composition):
                c_nodes.append(c.component)
            elif isinstance(c.component, Projection):
                projections.append(c.component)

        # add all c_nodes first
        for node in c_nodes:
            self.add_c_node(node)

        # then projections
        for p in projections:
            self.add_projection(p, p.sender.owner, p.receiver.owner)

        self._analyze_graph()

    def add_linear_processing_pathway(self, pathway, feedback=False):
        # First, verify that the pathway begins with a node
        if isinstance(pathway[0], (Mechanism, Composition)):
            self.add_c_node(pathway[0])
        else:
            # 'MappingProjection has no attribute _name' error is thrown when pathway[0] is passed to the error msg
            raise CompositionError("The first item in a linear processing pathway must be a Node (Mechanism or "
                                   "Composition).")
        # Then, add all of the remaining nodes in the pathway
        for c in range(1, len(pathway)):
            # if the current item is a mechanism, add it
            if isinstance(pathway[c], Mechanism):
                self.add_c_node(pathway[c])

        # Then, loop through and validate that the mechanism-projection relationships make sense
        # and add MappingProjections where needed
        for c in range(1, len(pathway)):
            # if the current item is a Node
            if isinstance(pathway[c], (Mechanism, Composition)):
                if isinstance(pathway[c - 1], (Mechanism, Composition)):
                    # if the previous item was also a Composition Node, add a mapping projection between them
                    self.add_projection(MappingProjection(sender=pathway[c - 1],
                                                          receiver=pathway[c]),
                                        pathway[c - 1],
                                        pathway[c],
                                        feedback=feedback)
            # if the current item is a Projection
            elif isinstance(pathway[c], (Projection, np.ndarray, np.matrix, str, list)):
                if c == len(pathway) - 1:
                    raise CompositionError("{} is the last item in the pathway. A projection cannot be the last item in"
                                           " a linear processing pathway.".format(pathway[c]))
                # confirm that it is between two nodes, then add the projection
                if isinstance(pathway[c - 1], (Mechanism, Composition)) \
                        and isinstance(pathway[c + 1], (Mechanism, Composition)):
                    proj = pathway[c]
                    if isinstance(pathway[c], (np.ndarray, np.matrix, list)):
                        proj = MappingProjection(sender=pathway[c - 1],
                                                 matrix=pathway[c],
                                                 receiver=pathway[c + 1])
                    self.add_projection(proj, pathway[c - 1], pathway[c + 1], feedback=feedback)
                else:
                    raise CompositionError(
                        "{} is not between two Composition Nodes. A Projection in a linear processing pathway must be "
                        "preceded by a Composition Node (Mechanism or Composition) and followed by a Composition Node"
                        .format(pathway[c]))
            else:
                raise CompositionError("{} is not a Projection or a Composition node (Mechanism or Composition). A "
                                       "linear processing pathway must be made up of Projections and Composition Nodes."
                                       .format(pathway[c]))

    def _validate_projection(self,
                             projection,
                             sender, receiver,
                             graph_sender,
                             graph_receiver,
                             ):

        if not hasattr(projection, "sender") or not hasattr(projection, "receiver"):
            projection.init_args['sender'] = graph_sender
            projection.init_args['receiver'] = graph_receiver
            projection.context.initialization_status = ContextFlags.DEFERRED_INIT
            projection._deferred_init(context=" INITIALIZING ")

        if projection.sender.owner != graph_sender:
            raise CompositionError("{}'s sender assignment [{}] is incompatible with the positions of these "
                                   "Components in the Composition.".format(projection, sender))
        if projection.receiver.owner != graph_receiver:
            raise CompositionError("{}'s receiver assignment [{}] is incompatible with the positions of these "
                                   "Components in the Composition.".format(projection, receiver))

    def _analyze_graph(self, graph=None):
        ########
        # Determines identity of significant nodes of the graph
        # Each node falls into one or more of the following categories
        # - Origin: Origin nodes are those which do not receive any projections.
        # - Terminal: Terminal nodes provide the output of the composition. By
        #   default, those which do not send any projections, but they may also be
        #   specified explicitly.
        # - Recurrent_init: Recurrent_init nodes send projections that close recurrent
        #   loops in the composition (or projections that are explicitly specified as
        #   recurrent). They need an initial value so that their receiving nodes
        #   have input.
        # - Cycle: Cycle nodes receive projections from Recurrent_init nodes. They
        #   can be viewed as the starting points of recurrent loops.
        # The following categories can be explicitly set by the user in which case their
        # values are not changed based on the graph analysis. Additional nodes may
        # be automatically added besides those specified by the user.
        # - Input: Input nodes accept inputs from the input_dict of the composition.
        #   All Origin nodes are added to this category automatically.
        # - Output: Output nodes provide their values as outputs of the composition.
        #   All Terminal nodes are added to this category automatically.
        # - Target: Target nodes receive target values for the composition to be
        #   used by learning and control. They are usually Comparator nodes that
        #   compare the target value to the output of another node in the composition.
        # - Monitored: Monitored nodes send projections to Target nodes.
        ########
        if graph is None:
            graph = self.graph_processing

        # Clear old information
        self.c_nodes_to_roles.update({k: set() for k in self.c_nodes_to_roles})

        if len(self.scheduler_processing.consideration_queue) > 0:
            for node in self.scheduler_processing.consideration_queue[0]:
                self._add_c_node_role(node, CNodeRole.ORIGIN)
        if len(self.scheduler_processing.consideration_queue) > 0:
            for node in self.scheduler_processing.consideration_queue[-1]:
                self._add_c_node_role(node, CNodeRole.TERMINAL)
        # Identify Origin nodes
        for node in self.c_nodes:
            if graph.get_parents_from_component(node) == []:
                self._add_c_node_role(node, CNodeRole.ORIGIN)
        # Identify Terminal nodes
            if graph.get_children_from_component(node) == []:
                self._add_c_node_role(node, CNodeRole.TERMINAL)
        # Identify Recurrent_init and Cycle nodes
        visited = []  # Keep track of all nodes that have been visited
        for origin_node in self.get_c_nodes_by_role(CNodeRole.ORIGIN):  # Cycle through origin nodes first
            visited_current_path = []  # Track all nodes visited from the current origin
            next_visit_stack = []  # Keep a stack of nodes to be visited next
            next_visit_stack.append(origin_node)
            for node in next_visit_stack:  # While the stack isn't empty
                visited.append(node)  # Mark the node as visited
                visited_current_path.append(node)  # And visited during the current path
                children = [vertex.component for vertex in graph.get_children_from_component(node)]
                for child in children:
                    # If the child has been visited this path and is not already initialized
                    if child in visited_current_path:
                        self._add_c_node_role(node, CNodeRole.RECURRENT_INIT)
                        self._add_c_node_role(child, CNodeRole.CYCLE)
                    elif child not in visited:  # Else if the child has not been explored
                        next_visit_stack.append(child)  # Add it to the visit stack
        for node in self.c_nodes:
            if node not in visited:  # Check the rest of the nodes
                visited_current_path = []
                next_visit_stack = []
                next_visit_stack.append(node)
                for remaining_node in next_visit_stack:
                    visited.append(remaining_node)
                    visited_current_path.append(remaining_node)
                    children = [vertex.component for vertex in graph.get_children_from_component(remaining_node)]
                    for child in children:
                        if child in visited_current_path:
                            self._add_c_node_role(remaining_node, CNodeRole.RECURRENT_INIT)
                            self._add_c_node_role(child, CNodeRole.CYCLE)
                        elif child not in visited:
                            next_visit_stack.append(child)

        # toposorted_graph = self.scheduler_processing._call_toposort(graph)[0]
        # if len(toposorted_graph) > 0:
        #     for node in toposorted_graph[-1]:
        #         self._add_c_node_role(node, CNodeRole.TERMINAL)
        for node_role_pair in self.required_c_node_roles:
            self._add_c_node_role(node_role_pair[0], node_role_pair[1])

        self._create_CIM_states()

        self.needs_update_graph = False

    def _update_processing_graph(self):
        '''
        Constructs the processing graph (the graph that contains only non-learning nodes as vertices)
        from the composition's full graph
        '''
        logger.debug('Updating processing graph')

        self._graph_processing = self.graph.copy()

        visited_vertices = set()
        next_vertices = []  # a queue

        unvisited_vertices = True

        while unvisited_vertices:
            for vertex in self._graph_processing.vertices:
                if vertex not in visited_vertices:
                    next_vertices.append(vertex)
                    break
            else:
                unvisited_vertices = False

            logger.debug('processing graph vertices: {0}'.format(self._graph_processing.vertices))
            while len(next_vertices) > 0:
                cur_vertex = next_vertices.pop(0)
                logger.debug('Examining vertex {0}'.format(cur_vertex))

                # must check that cur_vertex is not already visited because in cycles, some nodes may be added to next_vertices twice
                if cur_vertex not in visited_vertices and not cur_vertex.component.is_processing:
                    for parent in cur_vertex.parents:
                        parent.children.remove(cur_vertex)
                        for child in cur_vertex.children:
                            child.parents.remove(cur_vertex)
                            if cur_vertex.feedback:
                                child.backward_sources.add(parent.component)
                            self._graph_processing.connect_vertices(parent, child)

                    for node in cur_vertex.parents + cur_vertex.children:
                        logger.debug('New parents for vertex {0}: \n\t{1}\nchildren: \n\t{2}'.format(node, node.parents, node.children))
                    logger.debug('Removing vertex {0}'.format(cur_vertex))

                    self._graph_processing.remove_vertex(cur_vertex)

                visited_vertices.add(cur_vertex)
                # add to next_vertices (frontier) any parents and children of cur_vertex that have not been visited yet
                next_vertices.extend([vertex for vertex in cur_vertex.parents + cur_vertex.children if vertex not in visited_vertices])

        self.needs_update_graph_processing = False

    def get_c_nodes_by_role(self, role):
        '''
            Returns a set of Composition Nodes in this Composition that have the role `role`

            Arguments
            _________

            role : CNodeRole
                the set of nodes having this role to return

            Returns
            -------

            set of Composition Nodes with `CNodeRole` `role` : set(`Mechanisms <Mechanism>` and
            `Compositions <Composition>`)
        '''
        if role not in CNodeRole:
            raise CompositionError('Invalid CNodeRole: {0}'.format(role))

        try:
            return [node for node in self.c_nodes if role in self.c_nodes_to_roles[node]]

        except KeyError as e:
            raise CompositionError('Node missing from {0}.c_nodes_to_roles: {1}'.format(self, e))

    def get_roles_by_c_node(self, c_node):
        try:
            return self.c_nodes_to_roles[c_node]
        except KeyError:
            raise CompositionError('Node {0} not found in {1}.c_nodes_to_roles'.format(c_node, self))

    def _set_c_node_roles(self, c_node, roles):
        self._clear_c_node_roles(c_node)
        for role in roles:
            self._add_c_node_role(role)

    def _clear_c_node_roles(self, c_node):
        if c_node in self.c_nodes_to_roles:
            self.c_nodes_to_roles[c_node] = set()

    def _add_c_node_role(self, c_node, role):
        if role not in CNodeRole:
            raise CompositionError('Invalid CNodeRole: {0}'.format(role))

        self.c_nodes_to_roles[c_node].add(role)

    def _remove_c_node_role(self, c_node, role):
        if role not in CNodeRole:
            raise CompositionError('Invalid CNodeRole: {0}'.format(role))

        self.c_nodes_to_roles[c_node].remove(role)

    def add_required_c_node_role(self, c_node, role):
        if role not in CNodeRole:
            raise CompositionError('Invalid CNodeRole: {0}'.format(role))

        node_role_pair = (c_node, role)
        if node_role_pair not in self.required_c_node_roles:
            self.required_c_node_roles.append(node_role_pair)

    def remove_required_c_node_role(self, c_node, role):
        if role not in CNodeRole:
            raise CompositionError('Invalid CNodeRole: {0}'.format(role))

        node_role_pair = (c_node, role)
        if node_role_pair in self.required_c_node_roles:
            self.required_c_node_roles.remove(node_role_pair)


    # mech_type specifies a type of mechanism, mech_type_list contains all of the mechanisms of that type
    # feed_dict is a dictionary of the input states of each mechanism of the specified type
    # def _validate_feed_dict(self, feed_dict, mech_type_list, mech_type):
    #     for mech in feed_dict.keys():  # For each mechanism given an input
    #         if mech not in mech_type_list:  # Check that it is the right kind of mechanism in the composition
    #             if mech_type[0] in ['a', 'e', 'i', 'o', 'u']:  # Check for grammar
    #                 article = "an"
    #             else:
    #                 article = "a"
    #             # Throw an error informing the user that the mechanism was not found in the mech type list
    #             raise ValueError("The Mechanism \"{}\" is not {} {} of the composition".format(mech.name, article, mech_type))
    #         for i, timestep in enumerate(feed_dict[mech]):  # If mechanism is correct type, iterate over timesteps
    #             # Check if there are multiple input states specified
    #             try:
    #                 timestep[0]
    #             except TypeError:
    #                 raise TypeError("The Mechanism  \"{}\" is incorrectly formatted at time step {!s}. "
    #                                 "Likely missing set of brackets.".format(mech.name, i))
    #             if not isinstance(timestep[0], Iterable) or isinstance(timestep[0], str):  # Iterable imported from collections
    #                 # If not, embellish the formatting to match the verbose case
    #                 timestep = [timestep]
    #             # Then, check that each input_state is receiving the right size of input
    #             for i, value in enumerate(timestep):
    #                 val_length = len(value)
    #                 state_length = len(mech.input_state.instance_defaults.variable)
    #                 if val_length != state_length:
    #                     raise ValueError("The value provided for InputState {!s} of the Mechanism \"{}\" has length "
    #                                      "{!s} where the InputState takes values of length {!s}".
    #                                      format(i, mech.name, val_length, state_length))


    def _validate_feed_dict(self, feed_dict, mech_type_list, mech_type):
        for mech in feed_dict.keys():  # For each mechanism given an input
            if mech not in mech_type_list:  # Check that it is the right kind of mechanism in the composition
                if mech_type[0] in ['a', 'e', 'i', 'o', 'u']:  # Check for grammar
                    article = "an"
                else:
                    article = "a"
                # Throw an error informing the user that the mechanism was not found in the mech type list
                raise ValueError("The Mechanism \"{}\" is not {} {} of the composition".format(mech.name, article, mech_type))
            for i, timestep in enumerate(feed_dict[mech]):  # If mechanism is correct type, iterate over timesteps
                # Check if there are multiple input states specified
                try:
                    timestep[0]
                except TypeError:
                    raise TypeError("The Mechanism  \"{}\" is incorrectly formatted at time step {!s}. "
                                    "Likely missing set of brackets.".format(mech.name, i))
                if not isinstance(timestep[0], collections.Iterable) or isinstance(timestep[0], str):  # Iterable imported from collections
                    # If not, embellish the formatting to match the verbose case
                    timestep = [timestep]
                # Then, check that each input_state is receiving the right size of input
                for i, value in enumerate(timestep):
                    val_length = len(value)
                    state_length = len(mech.input_state.instance_defaults.value)
                    if val_length != state_length:
                        raise ValueError("The value provided for InputState {!s} of the Mechanism \"{}\" has length "
                                         "{!s} where the InputState takes values of length {!s}".
                                         format(i, mech.name, val_length, state_length))

    def _create_CIM_states(self):
        '''
            - remove the default InputState and OutputState from the CIMs if this is the first time that real
              InputStates and OutputStates are being added to the CIMs

            - for each origin node:
                - if the origin node's origin_input_source specification is True or not listed, create a corresponding
                  InputState and OutputState on the Input CompositionInterfaceMechanism for each "external" InputState
                  of each origin node, and a Projection between the newly created InputCIM OutputState and the origin
                  InputState
                - if the origin node's origin_input_source specification is another origin node, create projections
                  from that other origin node's corresponding InputCIM OutputStates to the current origin node's
                  InputStates. The two nodes must have the same shape.
                - if the origin node's origin_input_source specification is a list, the list must contain only origin
                  nodes and/or InputStates of origin nodes. In this case, an origin node is shorthand for all of the
                  InputStates of that origin node. The concatenation of the values of all of the origin nodes specified
                  in the list must match the shape of the node whose origin_input_source is being specified.

            - create a corresponding InputState and OutputState on the Output CompositionInterfaceMechanism for each
              OutputState of each terminal node, and a Projection between the terminal OutputState and the newly created
              OutputCIM InputState

            - build two dictionaries:

                (1) input_CIM_states = { Origin Node InputState: (InputCIM InputState, InputCIM OutputState) }

                (2) output_CIM_states = { Terminal Node OutputState: (OutputCIM InputState, OutputCIM OutputState) }

            - delete all of the above for any node States which were previously, but are no longer, classified as
              Origin/Terminal

        '''

        if not self.input_CIM.connected_to_composition:
            self.input_CIM.input_states.remove(self.input_CIM.input_state)
            self.input_CIM.output_states.remove(self.input_CIM.output_state)
            self.input_CIM.connected_to_composition = True

        if not self.output_CIM.connected_to_composition:
            self.output_CIM.input_states.remove(self.output_CIM.input_state)
            self.output_CIM.output_states.remove(self.output_CIM.output_state)
            self.output_CIM.connected_to_composition = True

        current_origin_input_states = set()

        #  INPUT CIMS
        # loop over all origin nodes
        origin_nodes = self.get_c_nodes_by_role(CNodeRole.ORIGIN)
<<<<<<< HEAD
        origin_node_pairs = {}
=======
        redirected_inputs = set()
>>>>>>> dfa1fdc3
        for node in origin_nodes:
            if node in self.origin_input_sources:
                if self.origin_input_sources[node] == True:
                    pass
<<<<<<< HEAD
                elif not self.origin_input_sources[node]:
                    continue
                elif self.origin_input_sources[node] in origin_nodes:
                    origin_node_pairs[node] = self.origin_input_sources[node]
                    continue
                else:
                    raise CompositionError("Origin input source ({0}) specified for {1} is not valid. Must be True ("
                                           "corresponding states will be generated on CIM), None ({1} will not receive"
                                           " input), or another origin node (that origin node's corresponding states on"
                                           " the CIM will provide input to {1} as well)"
                                           .format(self.origin_input_sources[node], node.name))


=======
                elif self.origin_input_sources[node] in origin_nodes:
                    redirected_inputs.add(node)
                    continue
                elif isinstance(self.origin_input_sources[node], list):
                    valid_spec = True
                    for source in self.origin_input_sources[node]:
                        if isinstance(source, (Composition, Mechanism)):
                            if source not in origin_nodes:
                                valid_spec = False
                            elif source in self.origin_input_sources:
                                if self.origin_input_sources[source] != True:
                                    valid_spec = False
                        elif isinstance(source, InputState):
                            if source.owner not in origin_nodes:
                                valid_spec = False
                            elif source.owner in self.origin_input_sources:
                                if self.origin_input_sources[source.owner] != True:
                                    valid_spec = False
                    if valid_spec:
                        redirected_inputs.add(node)
                        continue
                    raise CompositionError("Origin input source ({0}) specified for {1} is not valid. It contains "
                                           "either (1) a source which is not an origin node or an InputState of an "
                                           "origin node, or (2) source which is an origin node (or origin node "
                                           "InputState), but is already borrowing input from yet another origin node."
                                           .format(self.origin_input_sources[node], node.name))

                else:
                    raise CompositionError("Origin input source ({0}) specified for {1} is not valid. Must be (1) True "
                                           "[the key node is represented on the input_CIM by one or more pairs of "
                                           "states that pass its input value], (2) another origin node [the key node "
                                           "gets its input from another origin node's input_CIM representation], or (3)"
                                           " a list of origin nodes and/or origin node InputStates [the key node gets "
                                           "its input from a mix of other origin nodes' input_CIM representations."
                                           .format(self.origin_input_sources[node], node.name))
>>>>>>> dfa1fdc3

            for input_state in node.external_input_states:
                # add it to our set of current input states
                current_origin_input_states.add(input_state)

                # if there is not a corresponding CIM output state, add one
                if input_state not in set(self.input_CIM_states.keys()):

                    interface_input_state = InputState(owner=self.input_CIM,
                                                       variable=input_state.value,
                                                       reference_value=input_state.value,
                                                       name="INPUT_CIM_" + node.name + "_" + input_state.name)

                    interface_output_state = OutputState(owner=self.input_CIM,
                                                         variable=OWNER_VALUE,
                                                         default_variable=self.input_CIM.variable,
                                                         function=InterfaceStateMap(corresponding_input_state=interface_input_state),
                                                         name="INPUT_CIM_" + node.name + "_" + OutputState.__name__)

                    self.input_CIM_states[input_state] = [interface_input_state, interface_output_state]

                    self.projections.append(MappingProjection(
                                                sender=interface_output_state,
                                                receiver=input_state,
                                                matrix= IDENTITY_MATRIX,
                                                name="(" + interface_output_state.name + ") to (" +
                                                input_state.owner.name + "-" + input_state.name + ")"))

<<<<<<< HEAD
        # TBI: allow projections from CIM to ANY node
        # for node in self.origin_input_sources:
        #     if node not in origin_nodes:
        #         cim_rep = self.origin_input_sources[node]
        #         for i in range(len(node.external_input_states)):
        #             input_state = node.external_input_states[i]
        #
        #             cim_rep_input_state = cim_rep.external_input_states[i]
        #             interface_output_state = self.input_CIM_states[cim_rep_input_state][1]
        #             MappingProjection(sender=interface_output_state,
        #                               receiver=input_state,
        #                               matrix=IDENTITY_MATRIX,
        #                               name="(" + interface_output_state.name + ") to ("
        #                                    + input_state.owner.name + "-" + input_state.name + ")")
        #
        for node in origin_node_pairs:
            cim_rep = origin_node_pairs[node]
            for i in range(len(node.external_input_states)):
                input_state = node.external_input_states[i]
                # add it to our set of current input states
                current_origin_input_states.add(input_state)

                # if there is not a corresponding CIM output state, add one
                if input_state not in set(self.input_CIM_states.keys()):
                    cim_rep_input_state = cim_rep.external_input_states[i]

                    self.input_CIM_states[input_state] = self.input_CIM_states[cim_rep_input_state]
                    interface_output_state = self.input_CIM_states[cim_rep_input_state][1]
                    MappingProjection(sender=interface_output_state,
                                      receiver=input_state,
                                      matrix= IDENTITY_MATRIX,
                                      name="("+interface_output_state.name + ") to ("
                                           + input_state.owner.name + "-" + input_state.name+")")
=======
        # allow projections from CIM to ANY node
        for node in self.origin_input_sources:
            if node not in origin_nodes or node in redirected_inputs:
                cim_rep = self.origin_input_sources[node]
                # cim_rep is a mechanism or composition -- must match shape of node!
                if isinstance(cim_rep, (Mechanism, Composition)):
                    if len(node.external_input_states) == len(cim_rep.external_input_states):
                        for i in range(len(node.external_input_states)):
                            self.shadow_interface_mechanism_connection(node.external_input_states[i],
                                                                       cim_rep.external_input_states[i])
                    else:
                        raise CompositionError("The node specified as the origin source of {0} ({1}) has an "
                                               "incompatible number of external input states. {0} has {2} external "
                                               "input states while {1} has {3}.".format(node.name,
                                                                                        cim_rep.name,
                                                                                        len(node.external_input_states),
                                                                                        len(cim_rep.
                                                                                            external_input_states)))
                # cim_rep is a list of input states -- may be mixed and matched from multiple origin nodes.
                # their concatenation must match shape of node
                elif isinstance(cim_rep, list):
                    expanded_cim_rep_list = []
                    for rep in cim_rep:
                        if isinstance(rep, (Mechanism, Composition)):
                            for rep_state in rep.external_input_states:
                                expanded_cim_rep_list.append(rep_state)
                        elif isinstance(rep, (InputState)):
                            expanded_cim_rep_list.append(rep)
                    if len(node.external_input_states) == len(expanded_cim_rep_list):
                        for i in range(len(node.external_input_states)):
                            self.shadow_interface_mechanism_connection(node.external_input_states[i],
                                                                       expanded_cim_rep_list[i])
                    else:
                        raise CompositionError("The origin source specification of {0} ({1}) has an "
                                               "incompatible number of external input states. {0} has {2} external "
                                               "input states while the origin source specification has a total of {3}."
                                               .format(node.name,
                                                       cim_rep,
                                                       len(node.external_input_states),
                                                       len(expanded_cim_rep_list)))

>>>>>>> dfa1fdc3
        sends_to_input_states = set(self.input_CIM_states.keys())

        # For any states still registered on the CIM that does not map to a corresponding ORIGIN node I.S.:
        for input_state in sends_to_input_states.difference(current_origin_input_states):
            for projection in input_state.path_afferents:
                if projection.sender == self.input_CIM_states[input_state][1]:
                    # remove the corresponding projection from the ORIGIN node's path afferents
                    input_state.path_afferents.remove(projection)

                    # projection.receiver.efferents.remove(projection)
                    # Bug? ^^ projection is not in receiver.efferents??

            # remove the CIM input and output states associated with this Origin node input state
            self.input_CIM.input_states.remove(self.input_CIM_states[input_state][0])
            self.input_CIM.output_states.remove(self.input_CIM_states[input_state][1])

            # and from the dictionary of CIM output state/input state pairs
            del self.input_CIM_states[input_state]

        # OUTPUT CIMS
        # loop over all terminal nodes

        current_terminal_output_states = set()
        for node in self.get_c_nodes_by_role(CNodeRole.TERMINAL):
            for output_state in node.output_states:
                current_terminal_output_states.add(output_state)
                # if there is not a corresponding CIM output state, add one
                if output_state not in set(self.output_CIM_states.keys()):

                    interface_input_state = InputState(owner=self.output_CIM,
                                                       variable=output_state.instance_defaults.value,
                                                       reference_value=output_state.instance_defaults.value,
                                                       name="OUTPUT_CIM_" + node.name + "_" + output_state.name)

                    interface_output_state = OutputState(
                        owner=self.output_CIM,
                        variable=OWNER_VALUE,
                        function=InterfaceStateMap(corresponding_input_state=interface_input_state),
                        reference_value=output_state.instance_defaults.value,
                        name="OUTPUT_CIM_" + node.name + "_" + output_state.name)

                    self.output_CIM_states[output_state] = [interface_input_state, interface_output_state]

                    proj_name = "(" + output_state.name + ") to (" + interface_input_state.name + ")"

                    self.projections.append(MappingProjection(
                                                sender=output_state,
                                                receiver=interface_input_state,
                                                matrix=IDENTITY_MATRIX,
                                                name=proj_name))

        previous_terminal_output_states = set(self.output_CIM_states.keys())
        for output_state in previous_terminal_output_states.difference(current_terminal_output_states):
            # remove the CIM input and output states associated with this Terminal Node output state
            self.output_CIM.remove_states(self.output_CIM_states[output_state][0])
            self.output_CIM.remove_states(self.output_CIM_states[output_state][1])
            del self.output_CIM_states[output_state]

    def _assign_values_to_input_CIM(self, inputs):
        """
            Assign values from input dictionary to the InputStates of the Input CIM, then execute the Input CIM

        """

        build_CIM_input = []

        for input_state in self.input_CIM.input_states:
            # "input_state" is an InputState on the input CIM

            for key in self.input_CIM_states:
                # "key" is an InputState on an origin Node of the Composition
                if self.input_CIM_states[key][0] == input_state:
                    origin_input_state = key
                    origin_node = key.owner
                    index = origin_node.input_states.index(origin_input_state)

                    if isinstance(origin_node, CompositionInterfaceMechanism):
                        index = origin_node.input_states.index(origin_input_state)
                        origin_node = origin_node.composition

                    if origin_node in inputs:
                        value = inputs[origin_node][index]

                    else:
                        value = origin_node.instance_defaults.variable[index]

            build_CIM_input.append(value)

        self.input_CIM.execute(build_CIM_input)

    def _assign_execution_ids(self, execution_id=None):
        '''
            assigns the same uuid to each Node in the composition's processing graph as well as the CIMs. The uuid is
            either specified in the user's call to run(), or generated randomly at run time.
        '''

        # Traverse processing graph and assign one uuid to all of its nodes
        if execution_id is None:
            execution_id = self._get_unique_id()

        if execution_id not in self.execution_ids:
            self.execution_ids.append(execution_id)

        for v in self._graph_processing.vertices:
            v.component._execution_id = execution_id

        self.input_CIM._execution_id = execution_id
        self.output_CIM._execution_id = execution_id
        # self.target_CIM._execution_id = execution_id

        self._execution_id = execution_id
        return execution_id

    def _identify_clamp_inputs(self, list_type, input_type, origins):
        # clamp type of this list is same as the one the user set for the whole composition; return all nodes
        if list_type == input_type:
            return origins
        # the user specified different types of clamps for each origin node; generate a list accordingly
        elif isinstance(input_type, dict):
            return [k for k, v in input_type.items() if list_type == v]
        # clamp type of this list is NOT same as the one the user set for the whole composition; return empty list
        else:
            return []

    def _parse_runtime_params(self, runtime_params):
        if runtime_params is None:
            return {}
        for c_node in runtime_params:
            for param in runtime_params[c_node]:
                if isinstance(runtime_params[c_node][param], tuple):
                    if len(runtime_params[c_node][param]) == 1:
                        runtime_params[c_node][param] = (runtime_params[c_node][param], Always())
                    elif len(runtime_params[c_node][param]) != 2:
                        raise CompositionError("Invalid runtime parameter specification ({}) for {}'s {} parameter in {}. "
                                          "Must be a tuple of the form (parameter value, condition), or simply the "
                                          "parameter value. ".format(runtime_params[c_node][param],
                                                                     c_node.name,
                                                                     param,
                                                                     self.name))
                else:
                    runtime_params[c_node][param] = (runtime_params[c_node][param], Always())
        return runtime_params

    def _get_graph_node_label(self, item, show_dimensions=None, show_role=None):

        # For Mechanisms, show length of each InputState and OutputState
        if isinstance(item, (Mechanism, Composition)):
            if show_role:
                try:
                    role = item.systems[self]
                    role = role or ""
                except KeyError:
                    if isinstance(item, ControlMechanism) and hasattr(item, 'system'):
                        role = 'CONTROLLER'
                    else:
                        role = ""
                name = "{}\n[{}]".format(item.name, role)
            else:
                name = item.name
            # TBI Show Dimensions
            # if show_dimensions in {ALL, MECHANISMS}:
            #     input_str = "in ({})".format(",".join(str(input_state.socket_width)
            #                                           for input_state in item.input_states))
            #     output_str = "out ({})".format(",".join(str(len(np.atleast_1d(output_state.value)))
            #                                             for output_state in item.output_states))
            #     return "{}\n{}\n{}".format(output_str, name, input_str)
            # else:
            return name

        # TBI: Show projections as nodes
        # For Projection, show dimensions of matrix
        elif isinstance(item, Projection):
            return item.name
        #     if show_dimensions in {ALL, PROJECTIONS}:
        #         # MappingProjections use matrix
        #         if isinstance(item, MappingProjection):
        #             value = np.array(item.matrix)
        #             dim_string = "({})".format("x".join([str(i) for i in value.shape]))
        #             return "{}\n{}".format(item.name, dim_string)
        #         # ModulatoryProjections use value
        #         else:
        #             value = np.array(item.value)
        #             dim_string = "({})".format(len(value))
        #             return "{}\n{}".format(item.name, dim_string)
        #     else:
        #         return item.name

        else:
            raise CompositionError("Unrecognized node type ({}) in graph for {}".format(item, self.name))

    def show_graph(self,
                   show_processes = False,
                   show_learning = False,
                   show_control = False,
                   show_roles = False,
                   show_dimensions = False,
                   show_mechanism_structure=False,
                   show_headers=True,
                   show_projection_labels=False,
                   direction = 'BT',
                   active_items = None,
                   active_color = BOLD,
                   origin_color = 'green',
                   terminal_color = 'red',
                   origin_and_terminal_color = 'brown',
                   learning_color = 'orange',
                   control_color='blue',
                   prediction_mechanism_color='pink',
                   system_color = 'purple',
                   output_fmt='pdf',
                   ):
        """Generate a display of the graph structure of Mechanisms and Projections in the System.

        .. note::
           This method relies on `graphviz <http://www.graphviz.org>`_, which must be installed and imported
           (standard with PsyNeuLink pip install)

        Displays a graph showing the structure of the System (based on the `System's graph <System.graph>`).
        By default, only the primary processing Components are shown, and Mechanisms are displayed as simple nodes.
        However, the **show_mechanism_structure** argument can be used to display more detailed information about
        each Mechanism, including its States and, optionally, the `function <Component.function>` and `value
        <Component.value>` of the Mechanism and each of its States (using the **show_functions** and **show_values**
        arguments, respectively).  The **show_dimension** argument can be used to display the dimensions of each
        Mechanism and Projection.  The **show_processes** argument arranges Mechanisms and Projections into the
        Processes to which they belong. The **show_learning** and **show_control** arguments can be used to
        show the Components associated with `learning <LearningMechanism>` and those associated with the
        System's `controller <System_Control>`.

        `Mechanisms <Mechanism>` are always displayed as nodes.  If **show_mechanism_structure** is `True`,
        Mechanism nodes are subdivided into sections for its States with information about each determined by the
        **show_values** and **show_functions** specifications.  Otherwise, Mechanism nodes are simple ovals.
        `ORIGIN` and  `TERMINAL` Mechanisms of the System are displayed with thicker borders in a colors specified
        for each. `Projections <Projection>` are displayed as labelled arrows, unless **show_learning** is specified,
        in which case `MappingProjections <MappingProjection> are displayed as diamond-shaped nodes, and any
        `LearningProjections <LearningProjecction>` as labelled arrows that point to them.

        COMMENT:
        node shapes: https://graphviz.gitlab.io/_pages/doc/info/shapes.html
        arrow shapes: https://graphviz.gitlab.io/_pages/doc/info/arrows.html
        colors: https://graphviz.gitlab.io/_pages/doc/info/colors.html
        COMMENT

        .. _System_Projection_Arrow_Corruption:

        .. note::
           There are two unresolved anomalies associated with show_graph (it is uncertain whether they are bugs in
           PsyNeuLink, Graphviz, or an interaction between the two):

           1) When both **show_mechanism_structure** and **show_processes** are specified together with
              **show_learning** and/or **show_control**, under some arcane conditions Projection arrows can be
              distorted and/or orphaned.  We have confirmed that this does not reflect a corruption of the underlying
              graph structure, and the System should execute normally.

           2) Specifying **show_processes** but not setting **show_headers** to `False` raises a GraphViz exception;
              to deal with this, if **show_processes** is specified, **show_headers** is automatically set to `False`.

           COMMENT:
               See IMPLEMENTATION NOTE under _assign_control_components() for description of the problem
           COMMENT

        Examples
        --------

        The figure below shows different renderings of the following System that can be generated using its
        show_graph method::

            import psyneulink as pnl
            mech_1 = pnl.TransferMechanism(name='Mech 1', size=3, output_states=[pnl.RESULTS, pnl.MEAN])
            mech_2 = pnl.TransferMechanism(name='Mech 2', size=5)
            mech_3 = pnl.TransferMechanism(name='Mech 3', size=2, function=pnl.Logistic(gain=pnl.CONTROL))
            my_process_A = pnl.Process(pathway=[mech_1, mech_3], learning=pnl.ENABLED)
            my_process_B = pnl.Process(pathway=[mech_2, mech_3])
            my_system = pnl.System(processes=[my_process_A, my_process_B],
                                   controller=pnl.ControlMechanism(name='my_system Controller'),
                                   monitor_for_control=[(pnl.MEAN, mech_1)],
                                   enable_controller=True)

        .. _System_show_graph_figure:

        **Output of show_graph using different options**

        .. figure:: _static/show_graph_figure.svg
           :alt: System graph examples
           :scale: 150 %

           Examples of renderings generated by the show_graph method with different options specified, and the call
           to the show_graph method used to generate each rendering shown below each example. **Panel A** shows the
           simplest rendering, with just Processing Components displayed; `ORIGIN` Mechanisms are shown in red,
           and the `TERMINAL` Mechanism in green.  **Panel B** shows the same graph with `MappingProjection` names
           and Component dimensions displayed.  **Panel C** shows the learning Components of the System displayed (in
           orange).  **Panel D** shows the control Components of the System displayed (in blue).  **Panel E** shows
           both learning and control Components;  the learning components are shown with all `LearningProjections
           <LearningProjection>` shown (by specifying show_learning=pnl.ALL).  **Panel F** shows a detailed view of
           the Processing Components, using the show_mechanism_structure option, that includes Component labels and
           values.  **Panel G** show a simpler rendering using the show_mechanism_structure, that only shows
           Component names, but includes the control Components (using the show_control option).


        Arguments
        ---------

        show_processes : bool : False
            specifies whether to organize the `ProcessingMechanisms <ProcessMechanism>` into the `Processes <Process>`
            to which they belong, with each Process shown in its own box.  If a Component belongs to more than one
            Process, it is shown in a separate box along with any others that belong to the same combination of
            Processes;  these represent intersections of Processes within the System.

        show_mechanism_structure : bool, VALUES, FUNCTIONS or ALL : default False
            specifies whether or not to show a detailed representation of each `Mechanism` in the graph, including its
            `States`;  can have the following settings:

            * `True` -- shows States of Mechanism, but not information about the `value
              <Component.value>` or `function <Component.function>` of the Mechanism or its States.

            * *VALUES* -- shows the `value <Mechanism_Base.value>` of the Mechanism and the `value
              <State_Base.value>` of each of its States.

            * *LABELS* -- shows the `value <Mechanism_Base.value>` of the Mechanism and the `value
              <State_Base.value>` of each of its States, using any labels for the values of InputStates and
              OutputStates specified in the Mechanism's `input_labels_dict <Mechanism.input_labels_dict>` and
              `output_labels_dict <Mechanism.output_labels_dict>`, respectively.

            * *FUNCTIONS* -- shows the `function <Mechanism_Base.function>` of the Mechanism and the `function
              <State_Base.function>` of its InputStates and OutputStates.

            * *ROLES* -- shows the `role <System_Mechanisms>` of the Mechanism in the System in square brackets
              (but not any of the other information;  use *ALL* to show ROLES with other information).

            * *ALL* -- shows both `value <Component.value>` and `function <Component.function>` of the Mechanism and
              its States (using labels for the values, if specified;  see above).

            Any combination of the settings above can also be specified in a list that is assigned to
            show_mechanism_structure

        COMMENT:
             and, optionally, the `function <Component.function>` and `value <Component.value>` of each
            (these can be specified using the **show_functions** and **show_values** arguments.  If this option
            is specified, Projections are connected to and from the State that is the `sender <Projection.sender>` or
            `receiver <Projection.receiver>` of each.
        COMMENT

        show_headers : bool : default False
            specifies whether or not to show headers in the subfields of a Mechanism's node;  only takes effect if
            **show_mechanism_structure** is specified (see above).

        COMMENT:
        show_functions : bool : default False
            specifies whether or not to show `function <Component.function>` of Mechanisms and their States in the
            graph (enclosed by parentheses);  this requires **show_mechanism_structure** to be specified as `True`
            to take effect.

        show_values : bool : default False
            specifies whether or not to show `value <Component.value>` of Mechanisms and their States in the graph
            (prefixed by "=");  this requires **show_mechanism_structure** to be specified as `True` to take effect.
        COMMENT

        show_projection_labels : bool : default False
            specifies whether or not to show names of projections.

        show_learning : bool or ALL : default False
            specifies whether or not to show the learning components of the system;
            they will all be displayed in the color specified for **learning_color**.
            Projections that receive a `LearningProjection` will be shown as a diamond-shaped node.
            if set to *ALL*, all Projections associated with learning will be shown:  the LearningProjections
            as well as from `ProcessingMechanisms <ProcessingMechanism>` to `LearningMechanisms <LearningMechanism>`
            that convey error and activation information;  if set to `True`, only the LearningPojections are shown.

        show_control :  bool : default False
            specifies whether or not to show the control components of the system;
            they will all be displayed in the color specified for **control_color**.

        show_roles : bool : default False
            specifies whether or not to include the `role <System_Mechanisms>` that each Mechanism plays in the System
            (enclosed by square brackets); 'ORIGIN' and 'TERMINAL' Mechanisms are also displayed in a color specified
            by the **origin_color**, **terminal_color** and **origin_and_terminal_color** arguments (see below).

        show_dimensions : bool, MECHANISMS, PROJECTIONS or ALL : default False
            specifies whether or not to show dimensions of Mechanisms (and/or MappingProjections when show_learning
            is `True`);  can have the following settings:

            * *MECHANISMS* -- shows `Mechanism` input and output dimensions.  Input dimensions are shown in parentheses
              below the name of the Mechanism; each number represents the dimension of the `variable
              <InputState.variable>` for each `InputState` of the Mechanism; Output dimensions are shown above
              the name of the Mechanism; each number represents the dimension for `value <OutputState.value>` of each
              of `OutputState` of the Mechanism.

            * *PROJECTIONS* -- shows `MappingProjection` `matrix <MappingProjection.matrix>` dimensions.  Each is
              shown in (<dim>x<dim>...) format;  for standard 2x2 "weight" matrix, the first entry is the number of
              rows (input dimension) and the second the number of columns (output dimension).

            * *ALL* -- eqivalent to `True`; shows dimensions for both Mechanisms and Projections (see above for
              formats).

        direction : keyword : default 'BT'
            'BT': bottom to top; 'TB': top to bottom; 'LR': left to right; and 'RL`: right to left.

        active_items : List[Component] : default None
            specifies one or more items in the graph to display in the color specified by *active_color**.

        active_color : keyword : default 'yellow'
            specifies how to highlight the item(s) specified in *active_items**:  either a color recognized
            by GraphViz, or the keyword *BOLD*.

        origin_color : keyword : default 'green',
            specifies the color in which the `ORIGIN` Mechanisms of the System are displayed.

        terminal_color : keyword : default 'red',
            specifies the color in which the `TERMINAL` Mechanisms of the System are displayed.

        origin_and_terminal_color : keyword : default 'brown'
            specifies the color in which Mechanisms that are both
            an `ORIGIN` and a `TERMINAL` of the System are displayed.

        learning_color : keyword : default `green`
            specifies the color in which the learning components are displayed.

        control_color : keyword : default `blue`
            specifies the color in which the learning components are displayed (note: if the System's
            `controller <System.controller>` is an `EVCControlMechanism`, then a link is shown in pink from the
            `prediction Mechanisms <EVCControlMechanism_Prediction_Mechanisms>` it creates to the corresponding
            `ORIGIN` Mechanisms of the System, to indicate that although no projection are created for these,
            the prediction Mechanisms determine the input to the `ORIGIN` Mechanisms when the EVCControlMechanism
            `simulates execution <EVCControlMechanism_Execution>` of the System).

        prediction_mechanism_color : keyword : default `pink`
            specifies the color in which the `prediction_mechanisms
            <EVCControlMechanism.prediction_mechanisms>` are displayed for a System using an `EVCControlMechanism`

        system_color : keyword : default `purple`
            specifies the color in which the node representing input from the System is displayed.

        output_fmt : keyword : default 'pdf'
            'pdf': generate and open a pdf with the visualization;
            'jupyter': return the object (ideal for working in jupyter/ipython notebooks).

        Returns
        -------

        display of system : `pdf` or Graphviz graph object
            'pdf' (placed in current directory) if :keyword:`output_fmt` arg is 'pdf';
            Graphviz graph object if :keyword:`output_fmt` arg is 'jupyter'.

        """

        INITIAL_FRAME = "INITIAL_FRAME"
        ALL = "ALL"
        # if active_item and self.scheduler_processing.clock.time.trial >= self._animate_num_trials:
        #     return

        # IMPLEMENTATION NOTE:
        #    The helper methods below (_assign_XXX__components) all take the main graph *and* subgraph as arguments:
        #        - the main graph (G) is used to assign edges
        #        - the subgraph (sg) is used to assign nodes to Processes if **show_processes** is specified
        #          (otherwise, it should simply be passed G)

        # HELPER METHODS

        tc.typecheck
        def _assign_processing_components(G, sg, rcvr,
                                          processes:tc.optional(list)=None,
                                          subgraphs:tc.optional(dict)=None):
            '''Assign nodes to graph, or subgraph for rcvr in any of the specified **processes** '''

            from psyneulink.library.mechanisms.processing.objective.comparatormechanism import ComparatorMechanism

            rcvr_rank = 'same'
            # Set rcvr color and penwidth info
            if rcvr in self.get_c_nodes_by_role(CNodeRole.ORIGIN) and \
                    rcvr in self.get_c_nodes_by_role(CNodeRole.TERMINAL):
                if rcvr in active_items:
                    if active_color is BOLD:
                        rcvr_color = origin_and_terminal_color
                    else:
                        rcvr_color = active_color
                    rcvr_penwidth = str(bold_width + active_thicker_by)
                    self.active_item_rendered = True
                else:
                    rcvr_color = origin_and_terminal_color
                    rcvr_penwidth = str(bold_width)
            elif rcvr in self.get_c_nodes_by_role(CNodeRole.ORIGIN):
                if rcvr in active_items:
                    if active_color is BOLD:
                        rcvr_color = origin_color
                    else:
                        rcvr_color = active_color
                    rcvr_penwidth = str(bold_width + active_thicker_by)
                    self.active_item_rendered = True
                else:
                    rcvr_color = origin_color
                    rcvr_penwidth = str(bold_width)
                rcvr_rank = origin_rank
            elif rcvr in self.get_c_nodes_by_role(CNodeRole.TERMINAL):
                if rcvr in active_items:
                    if active_color is BOLD:
                        rcvr_color = terminal_color
                    else:
                        rcvr_color = active_color
                    rcvr_penwidth = str(bold_width + active_thicker_by)
                    self.active_item_rendered = True
                else:
                    rcvr_color = terminal_color
                    rcvr_penwidth = str(bold_width)
                rcvr_rank = terminal_rank
            elif rcvr in active_items:
                if active_color is BOLD:

                    rcvr_color = default_node_color
                else:
                    rcvr_color = active_color
                rcvr_penwidth = str(default_width + active_thicker_by)
                self.active_item_rendered = True

            else:
                rcvr_color = default_node_color
                rcvr_penwidth = str(default_width)

            # Implement rcvr node
            rcvr_label=self._get_graph_node_label(rcvr, show_dimensions, show_roles)

            if show_mechanism_structure:
                sg.node(rcvr_label,
                        rcvr.show_structure(**mech_struct_args),
                        color=rcvr_color,
                        rank=rcvr_rank,
                        penwidth=rcvr_penwidth)
            else:
                sg.node(rcvr_label,
                        shape=mechanism_shape,
                        color=rcvr_color,
                        rank=rcvr_rank,
                        penwidth=rcvr_penwidth)

            # handle auto-recurrent projections
            for input_state in rcvr.input_states:
                for proj in input_state.path_afferents:
                    if proj.sender.owner is not rcvr:
                        continue
                    if show_mechanism_structure:
                        sndr_proj_label = '{}:{}-{}'.format(rcvr_label, OutputState.__name__, proj.sender.name)
                        proc_mech_rcvr_label = '{}:{}-{}'.format(rcvr_label, InputState.__name__, proj.receiver.name)
                    else:
                        sndr_proj_label = proc_mech_rcvr_label = rcvr_label
                    if show_projection_labels:
                        edge_label = self._get_graph_node_label(proj, show_dimensions, show_roles)
                    else:
                        edge_label = ''
                    try:
                        has_learning = proj.has_learning_projection is not None
                    except AttributeError:
                        has_learning = None

                    # Handle learning components for AutoassociativeProjection
                    #  calls _assign_learning_components,
                    #  but need to manage it from here since MappingProjection needs be shown as node rather than edge

                    # show projection as edge
                    if proj.sender in active_items:
                        if active_color is BOLD:
                            proj_color = default_node_color
                        else:
                            proj_color = active_color
                        proj_width = str(default_width + active_thicker_by)
                        self.active_item_rendered = True
                    else:
                        proj_color = default_node_color
                        proj_width = str(default_width)
                    G.edge(sndr_proj_label, proc_mech_rcvr_label, label=edge_label,
                           color=proj_color, penwidth=proj_width)

            # # if recvr is ObjectiveMechanism for System's controller, break, as those handled below
            # if isinstance(rcvr, ObjectiveMechanism) and rcvr.for_controller is True:
            #     return

            # loop through senders to implement edges
            sndrs = processing_graph[rcvr]

            for sndr in sndrs:
                if not processes or any(p in processes for p in sndr.processes.keys()):

                    # Set sndr info

                    sndr_label = self._get_graph_node_label(sndr, show_dimensions, show_roles)

                    # find edge name
                    for output_state in sndr.output_states:
                        projs = output_state.efferents
                        for proj in projs:
                            # if proj.receiver.owner == rcvr:
                            if show_mechanism_structure:
                                sndr_proj_label = '{}:{}-{}'.\
                                    format(sndr_label, OutputState.__name__, proj.sender.name)
                                proc_mech_rcvr_label = '{}:{}-{}'.\
                                    format(rcvr_label, proj.receiver.__class__.__name__, proj.receiver.name)
                                    # format(rcvr_label, InputState.__name__, proj.receiver.name)
                            else:
                                sndr_proj_label = sndr_label
                                proc_mech_rcvr_label = rcvr_label
                            # edge_name = self._get_graph_node_label(proj, show_dimensions, show_roles)
                            # edge_shape = proj.matrix.shape
                            try:
                                has_learning = proj.has_learning_projection is not None
                            except AttributeError:
                                has_learning = None
                            selected_proj = proj
                    edge_label = self._get_graph_node_label(proj, show_dimensions, show_roles)

                    # Render projections
                    if any(item in active_items for item in {selected_proj, selected_proj.receiver.owner}):
                        if active_color is BOLD:

                            proj_color = default_node_color
                        else:
                            proj_color = active_color
                        proj_width = str(default_width + active_thicker_by)
                        self.active_item_rendered = True

                    else:
                        proj_color = default_node_color
                        proj_width = str(default_width)
                    proc_mech_label = edge_label

                    # Render Projection normally (as edge)
                    if show_projection_labels:
                        label = proc_mech_label
                    else:
                        label = ''
                    G.edge(sndr_proj_label, proc_mech_rcvr_label, label=label,
                           color=proj_color, penwidth=proj_width)

        def _assign_control_components(G, sg):
            '''Assign control nodes and edges to graph, or subgraph for rcvr in any of the specified **processes** '''

            controller = self.controller
            if controller in active_items:
                if active_color is BOLD:
                    ctlr_color = control_color
                else:
                    ctlr_color = active_color
                ctlr_width = str(default_width + active_thicker_by)
                self.active_item_rendered = True
            else:
                ctlr_color = control_color
                ctlr_width = str(default_width)

            if controller is None:
                print ("\nWARNING: {} has not been assigned a \'controller\', so \'show_control\' option "
                       "can't be used in its show_graph() method\n".format(self.name))
                return

            # get projection from ObjectiveMechanism to ControlMechanism
            objmech_ctlr_proj = controller.input_state.path_afferents[0]
            if controller in active_items:
                if active_color is BOLD:
                    objmech_ctlr_proj_color = control_color
                else:
                    objmech_ctlr_proj_color = active_color
                objmech_ctlr_proj_width = str(default_width + active_thicker_by)
                self.active_item_rendered = True
            else:
                objmech_ctlr_proj_color = control_color
                objmech_ctlr_proj_width = str(default_width)

            # get ObjectiveMechanism
            objmech = objmech_ctlr_proj.sender.owner
            if objmech in active_items:
                if active_color is BOLD:
                    objmech_color = control_color
                else:
                    objmech_color = active_color
                objmech_width = str(default_width + active_thicker_by)
                self.active_item_rendered = True
            else:
                objmech_color = control_color
                objmech_width = str(default_width)

            ctlr_label = self._get_graph_node_label(controller, show_dimensions, show_roles)
            objmech_label = self._get_graph_node_label(objmech, show_dimensions, show_roles)
            if show_mechanism_structure:
                sg.node(ctlr_label,
                        controller.show_structure(**mech_struct_args),
                        color=ctlr_color,
                        penwidth=ctlr_width,
                        rank = control_rank
                       )
                sg.node(objmech_label,
                        objmech.show_structure(**mech_struct_args),
                        color=objmech_color,
                        penwidth=ctlr_width,
                        rank = control_rank
                        )
            else:
                sg.node(ctlr_label,
                        color=ctlr_color, penwidth=ctlr_width, shape=mechanism_shape,
                        rank=control_rank)
                sg.node(objmech_label,
                        color=objmech_color, penwidth=objmech_width, shape=mechanism_shape,
                        rank=control_rank)

            # objmech to controller edge
            if show_projection_labels:
                edge_label = objmech_ctlr_proj.name
            else:
                edge_label = ''
            if show_mechanism_structure:
                obj_to_ctrl_label = objmech_label + ':' + OutputState.__name__ + '-' + objmech_ctlr_proj.sender.name
                ctlr_from_obj_label = ctlr_label + ':' + InputState.__name__ + '-' + objmech_ctlr_proj.receiver.name
            else:
                obj_to_ctrl_label = objmech_label
                ctlr_from_obj_label = ctlr_label
            G.edge(obj_to_ctrl_label, ctlr_from_obj_label, label=edge_label,
                   color=objmech_ctlr_proj_color, penwidth=objmech_ctlr_proj_width)

            # IMPLEMENTATION NOTE:
            #   When two (or more?) Processes (e.g., A and B) have homologous constructions, and a ControlProjection is
            #   assigned to a ProcessingMechanism in one Process (e.g., the 1st one in Process A) and a
            #   ProcessingMechanism in the other Process corresponding to the next in the sequence (e.g., the 2nd one
            #   in Process B) the Projection arrow for the first one get corrupted and sometimes one or more of the
            #   following warning/error messages appear in the console:
            # Warning: Arrow type "arial" unknown - ignoring
            # Warning: Unable to reclaim box space in spline routing for edge "ProcessingMechanism4 ComparatorMechanism
            # [LEARNING]" -> "LearningMechanism for MappingProjection from ProcessingMechanism3 to ProcessingMechanism4
            # [LEARNING]". Something is probably seriously wrong.
            # These do not appear to reflect corruptions of the graph structure and/or execution.

            # outgoing edges (from controller to ProcessingMechanisms)
            for control_signal in controller.control_signals:
                for ctl_proj in control_signal.efferents:
                    proc_mech_label = self._get_graph_node_label(ctl_proj.receiver.owner, show_dimensions, show_roles)
                    if controller in active_items:
                        if active_color is BOLD:
                            ctl_proj_color = control_color
                        else:
                            ctl_proj_color = active_color
                        ctl_proj_width = str(default_width + active_thicker_by)
                        self.active_item_rendered = True
                    else:
                        ctl_proj_color = control_color
                        ctl_proj_width = str(default_width)
                    if show_projection_labels:
                        edge_label = ctl_proj.name
                    else:
                        edge_label = ''
                    if show_mechanism_structure:
                        ctl_sndr_label = ctlr_label + ':' + OutputState.__name__ + '-' + control_signal.name
                        proc_mech_rcvr_label = \
                            proc_mech_label + ':' + ParameterState.__name__ + '-' + ctl_proj.receiver.name
                    else:
                        ctl_sndr_label = ctlr_label
                        proc_mech_rcvr_label = proc_mech_label
                    G.edge(ctl_sndr_label,
                           proc_mech_rcvr_label,
                           label=edge_label,
                           color=ctl_proj_color,
                           penwidth=ctl_proj_width
                           )

            # incoming edges (from monitored mechs to objective mechanism)
            for input_state in objmech.input_states:
                for projection in input_state.path_afferents:
                    if objmech in active_items:
                        if active_color is BOLD:
                            proj_color = control_color
                        else:
                            proj_color = active_color
                        proj_width = str(default_width + active_thicker_by)
                        self.active_item_rendered = True
                    else:
                        proj_color = control_color
                        proj_width = str(default_width)
                    if show_mechanism_structure:
                        sndr_proj_label = self._get_graph_node_label(projection.sender.owner, show_dimensions, show_roles) +\
                                          ':' + OutputState.__name__ + '-' + projection.sender.name
                        objmech_proj_label = objmech_label + ':' + InputState.__name__ + '-' + input_state.name
                    else:
                        sndr_proj_label = self._get_graph_node_label(projection.sender.owner, show_dimensions, show_roles)
                        objmech_proj_label = self._get_graph_node_label(objmech, show_dimensions, show_roles)
                    if show_projection_labels:
                        edge_label = projection.name
                    else:
                        edge_label = ''
                    G.edge(sndr_proj_label, objmech_proj_label, label=edge_label,
                           color=proj_color, penwidth=proj_width)

            # prediction mechanisms
            for mech in self.execution_list:
                if mech in active_items:
                    if active_color is BOLD:
                        pred_mech_color = prediction_mechanism_color
                    else:
                        pred_mech_color = active_color
                    pred_mech_width = str(default_width + active_thicker_by)
                    self.active_item_rendered = True
                else:
                    pred_mech_color = prediction_mechanism_color
                    pred_mech_width = str(default_width)
                if mech._role is CONTROL and hasattr(mech, 'origin_mech'):
                    recvr = mech.origin_mech
                    recvr_label = self._get_graph_node_label(recvr, show_dimensions, show_roles)
                    # IMPLEMENTATION NOTE:
                    #     THIS IS HERE FOR FUTURE COMPATIBILITY WITH FULL IMPLEMENTATION OF PredictionMechanisms
                    if show_mechanism_structure and False:
                        proj = mech.output_state.efferents[0]
                        if proj in active_items:
                            if active_color is BOLD:
                                pred_proj_color = prediction_mechanism_color
                            else:
                                pred_proj_color = active_color
                            pred_proj_width = str(default_width + active_thicker_by)
                            self.active_item_rendered = True
                        else:
                            pred_proj_color = prediction_mechanism_color
                            pred_proj_width = str(default_width)
                        sg.node(mech.name,
                                shape=mech.show_structure(**mech_struct_args),
                                color=pred_mech_color,
                                penwidth=pred_mech_width)

                        G.edge(mech.name + ':' + OutputState.__name__ + '-' + mech.output_state.name,
                               recvr_label + ':' + InputState.__name__ + '-' + proj.receiver.name,
                               label=' prediction assignment',
                               color=pred_proj_color, penwidth=pred_proj_width)
                    else:
                        sg.node(self._get_graph_node_label(mech, show_dimensions, show_roles),
                                color=pred_mech_color, shape=mechanism_shape, penwidth=pred_mech_width)
                        G.edge(self._get_graph_node_label(mech, show_dimensions, show_roles),
                               recvr_label,
                               label=' prediction assignment',
                               color=prediction_mechanism_color)

        # MAIN BODY OF METHOD:

        import graphviz as gv

        self._analyze_graph()

        if show_dimensions == True:
            show_dimensions = ALL
        if show_processes:
            show_headers = False

        if not active_items:
            active_items = []
        elif active_items is INITIAL_FRAME:
            active_items = [INITIAL_FRAME]
        elif not isinstance(active_items, Iterable):
            active_items = [active_items]
        elif not isinstance(active_items, list):
            active_items = list(active_items)
        for item in active_items:
            if not isinstance(item, Component) and item is not INITIAL_FRAME:
                raise CompositionError("PROGRAM ERROR: Item ({}) specified in {} argument for {} method of {} is not a {}".
                                  format(item, repr('active_items'), repr('show_graph'), self.name, Component.__name__))

        self.active_item_rendered = False

        # Argument values used to call Mechanism.show_structure()
        if isinstance(show_mechanism_structure, (list, tuple, set)):
            mech_struct_args = {'system':self,
                                'show_role':any(key in show_mechanism_structure for key in {ROLES, ALL}),
                                'show_functions':any(key in show_mechanism_structure for key in {FUNCTIONS, ALL}),
                                'show_values':any(key in show_mechanism_structure for key in {VALUES, ALL}),
                                'use_labels':any(key in show_mechanism_structure for key in {LABELS, ALL}),
                                'show_headers':show_headers,
                                'output_fmt':'struct'}
        else:
            mech_struct_args = {'system':self,
                                'show_role':show_mechanism_structure in {ROLES, ALL},
                                'show_functions':show_mechanism_structure in {FUNCTIONS, ALL},
                                'show_values':show_mechanism_structure in {VALUES, LABELS, ALL},
                                'use_labels':show_mechanism_structure in {LABELS, ALL},
                                'show_headers':show_headers,
                                'output_fmt':'struct'}

        default_node_color = 'black'
        mechanism_shape = 'oval'
        projection_shape = 'diamond'
        # projection_shape = 'point'
        # projection_shape = 'Mdiamond'
        # projection_shape = 'hexagon'

        bold_width = 3
        default_width = 1
        active_thicker_by = 2

        pos = None

        origin_rank = 'source'
        control_rank = 'min'
        obj_mech_rank = 'sink'
        terminal_rank = 'max'
        learning_rank = 'sink'

        # build graph and configure visualisation settings
        G = gv.Digraph(
                name = self.name,
                engine = "dot",
                # engine = "fdp",
                # engine = "neato",
                # engine = "circo",
                node_attr  = {
                    'fontsize':'12',
                    'fontname':'arial',
                    # 'shape':mechanism_shape,
                    'shape':'record',
                    'color':default_node_color,
                    'penwidth':str(default_width)
                },
                edge_attr  = {
                    # 'arrowhead':'halfopen',
                    'fontsize': '10',
                    'fontname': 'arial'
                },
                graph_attr = {
                    "rankdir" : direction,
                    'overlap' : "False"
                },
        )
        # G.attr(compound = 'True')

        processing_graph = self.scheduler_processing.dependency_sets
        # get System's ProcessingMechanisms
        rcvrs = list(processing_graph.keys())

        # if show_processes is specified, create subgraphs for each Process
        if show_processes:

            # Manage Processes
            process_intersections = {}
            subgraphs = {}  # Entries: Process:sg
            for process in self.processes:
                subgraph_name = 'cluster_'+process.name
                subgraph_label = process.name
                with G.subgraph(name=subgraph_name) as sg:
                    subgraphs[process.name]=sg
                    sg.attr(label=subgraph_label)
                    sg.attr(rank = 'same')
                    # sg.attr(style='filled')
                    # sg.attr(color='lightgrey')

                    # loop through receivers and assign to the subgraph any that belong to the current Process
                    for r in rcvrs:
                        intersection = [p for p in self.processes if p in r.processes]
                        # If the rcvr is in only one Process, add it to the subgraph for that Process
                        if len(intersection)==1:
                            # If the rcvr is in the current Process, assign it to the subgraph
                            if process in intersection:
                                _assign_processing_components(G, sg, r, [process])
                        # Otherwise, assign rcvr to entry in dict for process intersection (subgraph is created below)
                        else:
                            intersection_name = ' and '.join([p.name for p in intersection])
                            if not intersection_name in process_intersections:
                                process_intersections[intersection_name] = [r]
                            else:
                                if r not in process_intersections[intersection_name]:
                                    process_intersections[intersection_name].append(r)

            # Create a process for each unique intersection and assign rcvrs to that
            for intersection_name, mech_list in process_intersections.items():
                with G.subgraph(name='cluster_'+intersection_name) as sg:
                    sg.attr(label=intersection_name)
                    # get list of processes in the intersection (to pass to _assign_processing_components)
                    processes = [p for p in self.processes if p.name in intersection_name]
                    # loop through receivers and assign to the subgraph any that belong to the current Process
                    for r in mech_list:
                        if r in self.graph:
                            _assign_processing_components(G, sg, r, processes, subgraphs)
                        else:
                            raise CompositionError("PROGRAM ERROR: Component in interaction process ({}) is not in "
                                              "{}'s graph or learningGraph".format(r.name, self.name))

        else:
            for r in rcvrs:
                _assign_processing_components(G, G, r)

        # Add control-related Components to graph if show_control
        if show_control:
            if show_processes:
                with G.subgraph(name='cluster_CONTROLLER') as sg:
                    sg.attr(label='CONTROLLER')
                    sg.attr(rank='top')
                    # sg.attr(style='filled')
                    # sg.attr(color='lightgrey')
                    _assign_control_components(G, sg)
            else:
                _assign_control_components(G, G)

        # GENERATE OUTPUT

        # Show as pdf
        if output_fmt == 'pdf':
            # G.format = 'svg'
            G.view(self.name.replace(" ", "-"), cleanup=True, directory='show_graph OUTPUT/PDFS')

        # Generate images for animation
        elif output_fmt == 'gif':
            if self.active_item_rendered or INITIAL_FRAME in active_items:
                G.format = 'gif'
                if INITIAL_FRAME in active_items:
                    time_string = ''
                    phase_string = ''
                elif self.context.execution_phase == ContextFlags.PROCESSING:
                    # time_string = repr(self.scheduler_processing.clock.simple_time)
                    time = self.scheduler_processing.clock.time
                    time_string = "Time(run: {}, trial: {}, pass: {}, time_step: {}".\
                        format(time.run, time.trial, time.pass_, time.time_step)
                    phase_string = 'Processing Phase - '
                elif self.context.execution_phase == ContextFlags.LEARNING:
                    time = self.scheduler_learning.clock.time
                    time_string = "Time(run: {}, trial: {}, pass: {}, time_step: {}".\
                        format(time.run, time.trial, time.pass_, time.time_step)
                    phase_string = 'Learning Phase - '
                elif self.context.execution_phase == ContextFlags.CONTROL:
                    time_string = ''
                    phase_string = 'Control phase'
                else:
                    raise CompositionError("PROGRAM ERROR:  Unrecognized phase during execution of {}".format(self.name))
                label = '\n{}\n{}{}\n'.format(self.name, phase_string, time_string)
                G.attr(label=label)
                G.attr(labelloc='b')
                G.attr(fontname='Helvetica')
                G.attr(fontsize='14')
                if INITIAL_FRAME in active_items:
                    index = '-'
                else:
                    index = repr(self._component_execution_count)
                image_filename = repr(self.scheduler_processing.clock.simple_time.trial) + '-' + index + '-'
                image_file = self._animate_directory + '/' + image_filename + '.gif'
                G.render(filename = image_filename,
                         directory=self._animate_directory,
                         cleanup=True,
                         # view=True
                         )
                # Append gif to self._animation
                image = Image.open(image_file)
                if not self._save_images:
                    remove(image_file)
                if not hasattr(self, '_animation'):
                    self._animation = [image]
                else:
                    self._animation.append(image)

        # Return graph to show in jupyter
        elif output_fmt == 'jupyter':
            return G
    def execute(
        self,
        inputs=None,
        scheduler_processing=None,
        scheduler_learning=None,
        termination_processing=None,
        termination_learning=None,
        call_before_time_step=None,
        call_before_pass=None,
        call_after_time_step=None,
        call_after_pass=None,
        execution_id=None,
        clamp_input=SOFT_CLAMP,
        targets=None,
        runtime_params=None,
        bin_execute=False,
        context=None
    ):
        '''
            Passes inputs to any Nodes receiving inputs directly from the user (via the "inputs" argument) then
            coordinates with the Scheduler to receive and execute sets of nodes that are eligible to run until
            termination conditions are met.

            Arguments
            ---------

            inputs: { `Mechanism <Mechanism>` or `Composition <Composition>` : list }
                a dictionary containing a key-value pair for each node in the composition that receives inputs from
                the user. For each pair, the key is the node (Mechanism or Composition) and the value is an input,
                the shape of which must match the node's default variable.

            scheduler_processing : Scheduler
                the scheduler object that owns the conditions that will instruct the non-learning execution of this Composition. \
                If not specified, the Composition will use its automatically generated scheduler

            scheduler_learning : Scheduler
                the scheduler object that owns the conditions that will instruct the Learning execution of this Composition. \
                If not specified, the Composition will use its automatically generated scheduler

            execution_id : UUID
                execution_id will typically be set to none and assigned randomly at runtime

            call_before_time_step : callable
                will be called before each `TIME_STEP` is executed

            call_after_time_step : callable
                will be called after each `TIME_STEP` is executed

            call_before_pass : callable
                will be called before each `PASS` is executed

            call_after_pass : callable
                will be called after each `PASS` is executed

            Returns
            ---------

            output value of the final Mechanism executed in the Composition : various
        '''

        nested = False
        if len(self.input_CIM.path_afferents) > 0:
            nested = True

        runtime_params = self._parse_runtime_params(runtime_params)

        if targets is None:
            targets = {}
        execution_id = self._assign_execution_ids(execution_id)
        origin_nodes = self.get_c_nodes_by_role(CNodeRole.ORIGIN)

        if scheduler_processing is None:
            scheduler_processing = self.scheduler_processing

        if scheduler_learning is None:
            scheduler_learning = self.scheduler_learning

        if nested:
            self.execution_id = self.input_CIM.path_afferents[0].sender.owner.composition._execution_id
            self.input_CIM.context.execution_phase = ContextFlags.PROCESSING
            self.input_CIM.execute(context=ContextFlags.PROCESSING)

        else:
            inputs = self._adjust_execution_stimuli(inputs)
            self._assign_values_to_input_CIM(inputs)

        if termination_processing is None:
            termination_processing = self.termination_processing

        next_pass_before = 1
        next_pass_after = 1
        if clamp_input:
            soft_clamp_inputs = self._identify_clamp_inputs(SOFT_CLAMP, clamp_input, origin_nodes)
            hard_clamp_inputs = self._identify_clamp_inputs(HARD_CLAMP, clamp_input, origin_nodes)
            pulse_clamp_inputs = self._identify_clamp_inputs(PULSE_CLAMP, clamp_input, origin_nodes)
            no_clamp_inputs = self._identify_clamp_inputs(NO_CLAMP, clamp_input, origin_nodes)
        # run scheduler to receive sets of nodes that may be executed at this time step in any order
        execution_scheduler = scheduler_processing

        if bin_execute == 'Python':
            bin_execute = False

        if bin_execute:
            try:
                node = self.input_CIM
                self.__get_bin_mechanism(self.input_CIM)
                node = self.output_CIM
                self.__get_bin_mechanism(self.output_CIM)
                for node in self.c_nodes:
                    self.__get_bin_mechanism(node)
                bin_execute = True
            except Exception as e:
                if bin_execute == 'LLVM':
                    raise e

                string = "Failed to compile wrapper for `{}' in `{}': {}".format(node.name, self.name, str(e))
                print("WARNING: {}".format(string))
                bin_execute = False

        if bin_execute:
            self.__bin_initialize(inputs)
            bin_mechanism = self.__get_bin_mechanism(self.input_CIM)
            c, p, i, di, do = bin_mechanism.byref_arg_types
            # Cast the arguments. Structures are the same but ctypes creates new class every time.
            bin_mechanism(ctypes.cast(ctypes.byref(self.__context_struct), ctypes.POINTER(c)),
                          ctypes.cast(ctypes.byref(self.__params_struct), ctypes.POINTER(p)),
                          ctypes.cast(ctypes.byref(self.__input_struct), ctypes.POINTER(i)),
                          ctypes.cast(ctypes.byref(self.__data_struct), ctypes.POINTER(di)),
                          ctypes.cast(ctypes.byref(self.__data_struct), ctypes.POINTER(do)))

        if call_before_pass:
            call_before_pass()

        for next_execution_set in execution_scheduler.run(termination_conds=termination_processing, execution_id=execution_id):
            if call_after_pass:
                if next_pass_after == execution_scheduler.clocks[execution_id].get_total_times_relative(TimeScale.PASS, TimeScale.TRIAL):
                    logger.debug('next_pass_after {0}\tscheduler pass {1}'.format(next_pass_after, execution_scheduler.clocks[execution_id].get_total_times_relative(TimeScale.PASS, TimeScale.TRIAL)))
                    call_after_pass()
                    next_pass_after += 1

            if call_before_pass:
                if next_pass_before == execution_scheduler.clocks[execution_id].get_total_times_relative(TimeScale.PASS, TimeScale.TRIAL):
                    call_before_pass()
                    logger.debug('next_pass_before {0}\tscheduler pass {1}'.format(next_pass_before, execution_scheduler.clocks[execution_id].get_total_times_relative(TimeScale.PASS, TimeScale.TRIAL)))
                    next_pass_before += 1

            if call_before_time_step:
                call_before_time_step()

            frozen_values = {}
            new_values = {}
            if bin_execute:
                import copy
                frozen_vals = copy.deepcopy(self.__data_struct)

            # execute each node with EXECUTING in context
            for node in next_execution_set:
                frozen_values[node] = node.output_values
                if node in origin_nodes:
                    # KAM 8/28 commenting out the below code because it's not necessarily how we want to handle
                    # a recurrent projection on the first time step (meaning, before its node has executed)
                    # FIX: determine the correct behavior for this case & document it

                    # if (
                    #     scheduler_processing.times[execution_id][TimeScale.TRIAL][TimeScale.TIME_STEP] == 0
                    #     and hasattr(node, "recurrent_projection")
                    # ):
                    #     node.recurrent_projection.sender.value = [0.0]
                    if clamp_input:
                        if node in hard_clamp_inputs:
                            # clamp = HARD_CLAMP --> "turn off" recurrent projection
                            if hasattr(node, "recurrent_projection"):
                                node.recurrent_projection.sender.value = [0.0]
                        elif node in no_clamp_inputs:
                            for input_state in node.input_states:
                                self.input_CIM_states[input_state][1].value = 0.0

                if isinstance(node, Mechanism):

                    execution_runtime_params = {}

                    if node in runtime_params:
                        for param in runtime_params[node]:
                            if runtime_params[node][param][1].is_satisfied(scheduler=execution_scheduler,
                                                                           # KAM 5/15/18 - not sure if this will always be the correct execution id:
                                                                                execution_id=self._execution_id):
                                execution_runtime_params[param] = runtime_params[node][param][0]

                    if bin_execute:
                        bin_mechanism = self.__get_bin_mechanism(node)
                        c, p, i, di, do = bin_mechanism.byref_arg_types
                        # Cast the arguments. Structures are the same but ctypes
                        # creates new class every time.
                        bin_mechanism(ctypes.cast(ctypes.byref(self.__context_struct), ctypes.POINTER(c)),
                                      ctypes.cast(ctypes.byref(self.__params_struct), ctypes.POINTER(p)),
                                      ctypes.cast(ctypes.byref(self.__input_struct), ctypes.POINTER(i)),
                                      ctypes.cast(ctypes.byref(frozen_vals), ctypes.POINTER(di)),
                                      ctypes.cast(ctypes.byref(self.__data_struct), ctypes.POINTER(do)))

                    else:
                        node.context.execution_phase = ContextFlags.PROCESSING
                        if not (CNodeRole.OBJECTIVE in self.get_roles_by_c_node(node) and not node is self.controller):
                            node.execute(runtime_params=execution_runtime_params,
                                         context=ContextFlags.COMPOSITION)

                        for key in node._runtime_params_reset:
                            node._set_parameter_value(key, node._runtime_params_reset[key])
                        node._runtime_params_reset = {}

                        for key in node.function_object._runtime_params_reset:
                            node.function_object._set_parameter_value(key,
                                                                      node.function_object._runtime_params_reset[
                                                                           key])
                        node.function_object._runtime_params_reset = {}
                        node.context.execution_phase = ContextFlags.IDLE

                elif isinstance(node, Composition):
                    node.execute(execution_id=self._execution_id)
                if node in origin_nodes:
                    if clamp_input:
                        if node in pulse_clamp_inputs:
                            for input_state in node.input_states:
                            # clamp = None --> "turn off" input node
                                self.input_CIM_states[input_state][1].value = 0
                new_values[node] = node.output_values

                for i in range(len(node.output_states)):
                    node.output_states[i].set_value_without_logging(frozen_values[node][i])

            for node in next_execution_set:

                for i in range(len(node.output_states)):
                    node.output_states[i].set_value_without_logging(new_values[node][i])

            if call_after_time_step:
                call_after_time_step()

        if call_after_pass:
            call_after_pass()

        # extract result here
        if bin_execute:
            bin_mechanism = self.__get_bin_mechanism(self.output_CIM)
            c, p, i, di, do = bin_mechanism.byref_arg_types
            # Cast the arguments. Structures are the same but ctypes
            # creates new class every time.
            bin_mechanism(ctypes.cast(ctypes.byref(self.__context_struct), ctypes.POINTER(c)),
                          ctypes.cast(ctypes.byref(self.__params_struct), ctypes.POINTER(p)),
                          ctypes.cast(ctypes.byref(self.__input_struct), ctypes.POINTER(i)),
                          ctypes.cast(ctypes.byref(self.__data_struct), ctypes.POINTER(di)),
                          ctypes.cast(ctypes.byref(self.__data_struct), ctypes.POINTER(do)))

            return self.__extract_mech_output(self.output_CIM)

        self.output_CIM.context.execution_phase = ContextFlags.PROCESSING
        self.output_CIM.execute(context=ContextFlags.PROCESSING)

        output_values = []
        for i in range(0, len(self.output_CIM.output_states)):
            output_values.append(self.output_CIM.output_states[i].value)

        # TBI control phase

        return output_values

    def run(
        self,
        inputs=None,
        scheduler_processing=None,
        scheduler_learning=None,
        termination_processing=None,
        termination_learning=None,
        execution_id=None,
        num_trials=None,
        call_before_time_step=None,
        call_after_time_step=None,
        call_before_pass=None,
        call_after_pass=None,
        call_before_trial=None,
        call_after_trial=None,
        clamp_input=SOFT_CLAMP,
        targets=None,
        bin_execute=False,
        initial_values=None,
        runtime_params=None
    ):
        '''
            Passes inputs to compositions, then executes
            to receive and execute sets of nodes that are eligible to run until termination conditions are met.

            Arguments
            ---------

            inputs: { `Mechanism <Mechanism>` : list } or { `Composition <Composition>` : list }
                a dictionary containing a key-value pair for each Node in the composition that receives inputs from
                the user. For each pair, the key is the Node and the value is a list of inputs. Each input in the
                list corresponds to a certain `TRIAL`.

            scheduler_processing : Scheduler
                the scheduler object that owns the conditions that will instruct the non-learning execution of
                this Composition. If not specified, the Composition will use its automatically generated scheduler.

            scheduler_learning : Scheduler
                the scheduler object that owns the conditions that will instruct the Learning execution of
                this Composition. If not specified, the Composition will use its automatically generated scheduler.

            execution_id : UUID
                execution_id will typically be set to none and assigned randomly at runtime.

            num_trials : int
                typically, the composition will infer the number of trials from the length of its input specification.
                To reuse the same inputs across many trials, you may specify an input dictionary with lists of length 1,
                or use default inputs, and select a number of trials with num_trials.

            call_before_time_step : callable
                will be called before each `TIME_STEP` is executed.

            call_after_time_step : callable
                will be called after each `TIME_STEP` is executed.

            call_before_pass : callable
                will be called before each `PASS` is executed.

            call_after_pass : callable
                will be called after each `PASS` is executed.

            call_before_trial : callable
                will be called before each `TRIAL` is executed.

            call_after_trial : callable
                will be called after each `TRIAL` is executed.

            initial_values : Dict[Node: Node Value]
                sets the values of nodes before the start of the run. This is useful in cases where a node's value is
                used before that node executes for the first time (usually due to recurrence or control).

            runtime_params : Dict[Node: Dict[Param: Tuple(Value, Condition)]]
                nested dictionary of (value, `Condition`) tuples for parameters of Nodes (`Mechanisms <Mechanism>` or
                `Compositions <Composition>` of the Composition; specifies alternate parameter values to be used only
                during this `Run` when the specified `Condition` is met.

                Outer dictionary:
                    - *key* - Node
                    - *value* - Runtime Parameter Specification Dictionary

                Runtime Parameter Specification Dictionary:
                    - *key* - keyword corresponding to a parameter of the Node
                    - *value* - tuple in which the index 0 item is the runtime parameter value, and the index 1 item is
                      a `Condition`

                See `Run_Runtime_Parameters` for more details and examples of valid dictionaries.

            Returns
            ---------

            output value of the final Node executed in the composition : various
        '''

        if scheduler_processing is None:
            scheduler_processing = self.scheduler_processing

        # TBI: Learning
        if scheduler_learning is None:
            scheduler_learning = self.scheduler_learning

        if termination_processing is None:
            termination_processing = self.termination_processing

        if initial_values is not None:
            for node in initial_values:
                if node not in self.c_nodes:
                    raise CompositionError("{} (entry in initial_values arg) is not a node in \'{}\'".
                                      format(node.name, self.name))


        self._analyze_graph()

        execution_id = self._assign_execution_ids(execution_id)

        scheduler_processing._init_counts(execution_id=execution_id)
        # scheduler_learning._init_counts(execution_id=execution_id)

        scheduler_processing.update_termination_conditions(termination_processing)
        # scheduler_learning.update_termination_conditions(termination_learning)

        origin_nodes = self.get_c_nodes_by_role(CNodeRole.ORIGIN)

        # if there is only one origin mechanism, allow inputs to be specified in a list
        if isinstance(inputs, (list, np.ndarray)):
            if len(origin_nodes) == 1:
                inputs = {next(iter(origin_nodes)): inputs}
            else:
                raise CompositionError("Inputs to {} must be specified in a dictionary with a key for each of its {} origin "
                               "nodes.".format(self.name, len(origin_nodes)))
        elif not isinstance(inputs, dict):
            if len(origin_nodes) == 1:
                raise CompositionError(
                    "Inputs to {} must be specified in a list or in a dictionary with the origin mechanism({}) "
                    "as its only key".format(self.name, next(iter(origin_nodes)).name))
            else:
                raise CompositionError("Inputs to {} must be specified in a dictionary with a key for each of its {} origin "
                               "nodes.".format(self.name, len(origin_nodes)))

        inputs, num_inputs_sets = self._adjust_stimulus_dict(inputs)

        if num_trials is not None:
            num_trials = num_trials
        else:
            num_trials = num_inputs_sets

        if targets is None:
            targets = {}

        scheduler_processing._reset_counts_total(TimeScale.RUN, execution_id)

        result = None

        # --- RESET FOR NEXT TRIAL ---
        # by looping over the length of the list of inputs - each input represents a TRIAL
        for trial_num in range(num_trials):
            # Execute call before trial "hook" (user defined function)
            if call_before_trial:
                call_before_trial()

            if termination_processing[TimeScale.RUN].is_satisfied(scheduler=scheduler_processing,
                                                                  execution_id=execution_id):
                break

        # PROCESSING ------------------------------------------------------------------------

            # Prepare stimuli from the outside world  -- collect the inputs for this TRIAL and store them in a dict
            execution_stimuli = {}
            stimulus_index = trial_num % num_inputs_sets
            for node in inputs:
                if len(inputs[node]) == 1:
                    execution_stimuli[node] = inputs[node][0]
                    continue
                execution_stimuli[node] = inputs[node][stimulus_index]

            # execute processing
            # pass along the stimuli for this trial
            trial_output = self.execute(inputs=execution_stimuli,
                                        scheduler_processing=scheduler_processing,
                                        scheduler_learning=scheduler_learning,
                                        termination_processing=termination_processing,
                                        termination_learning=termination_learning,
                                        call_before_time_step=call_before_time_step,
                                        call_before_pass=call_before_pass,
                                        call_after_time_step=call_after_time_step,
                                        call_after_pass=call_after_pass,
                                        execution_id=execution_id,
                                        clamp_input=clamp_input,
                                        runtime_params=runtime_params,
                                        bin_execute=bin_execute)

        # ---------------------------------------------------------------------------------
            # store the result of this execute in case it will be the final result

            # terminal_mechanisms = self.get_c_nodes_by_role(CNodeRole.TERMINAL)
            # for terminal_mechanism in terminal_mechanisms:
            #     for terminal_output_state in terminal_mechanism.output_states:
            #         CIM_output_state = self.output_CIM_states[terminal_output_state]
            #         CIM_output_state.value = terminal_output_state.value

            # object.results.append(result)
            if isinstance(trial_output, Iterable):
                result_copy = trial_output.copy()
            else:
                result_copy = trial_output
            self.results.append(result_copy)

            if trial_output is not None:
                result = trial_output

        # LEARNING ------------------------------------------------------------------------
            # Prepare targets from the outside world  -- collect the targets for this TRIAL and store them in a dict
            execution_targets = {}
            target_index = trial_num % num_inputs_sets
            # Assign targets:
            if targets is not None:

                if isinstance(targets, function_type):
                    self.target = targets
                else:
                    for node in targets:
                        if callable(targets[node]):
                            execution_targets[node] = targets[node]
                        else:
                            execution_targets[node] = targets[node][target_index]

                    # devel needs the lines below because target and current_targets are attrs of system
                    # self.target = execution_targets
                    # self.current_targets = execution_targets

            # TBI execute learning
            # pass along the targets for this trial
            # self.learning_composition.execute(execution_targets,
            #                                   scheduler_processing,
            #                                   scheduler_learning,
            #                                   call_before_time_step,
            #                                   call_before_pass,
            #                                   call_after_time_step,
            #                                   call_after_pass,
            #                                   execution_id,
            #                                   clamp_input,
            #                                   )

            if call_after_trial:
                call_after_trial()

        scheduler_processing.clocks[execution_id]._increment_time(TimeScale.RUN)

        return self.results

    def get_param_struct_type(self):
        mech_param_type_list = [m.get_param_struct_type() for m in self.c_nodes]
        mech_param_type_list.append(self.input_CIM.get_param_struct_type())
        mech_param_type_list.append(self.output_CIM.get_param_struct_type())
        proj_param_type_list = [p.get_param_struct_type() for p in self.projections]
        return ir.LiteralStructType([
            ir.LiteralStructType(mech_param_type_list),
            ir.LiteralStructType(proj_param_type_list)])

    def get_context_struct_type(self):
        mech_ctx_type_list = [m.get_context_struct_type() for m in self.c_nodes]
        mech_ctx_type_list.append(self.input_CIM.get_context_struct_type())
        mech_ctx_type_list.append(self.output_CIM.get_context_struct_type())
        proj_ctx_type_list = [p.get_context_struct_type() for p in self.projections]
        return ir.LiteralStructType([
            ir.LiteralStructType(mech_ctx_type_list),
            ir.LiteralStructType(proj_ctx_type_list)])

    def get_input_struct_type(self):
        return self.input_CIM.get_input_struct_type()

    def get_data_struct_type(self):
        output_type_list = [m.get_output_struct_type() for m in self.c_nodes]
        output_type_list.append(self.input_CIM.get_output_struct_type())
        output_type_list.append(self.output_CIM.get_output_struct_type())
        return ir.LiteralStructType(output_type_list)

    def get_context_initializer(self):
        mech_contexts = [tuple(m.get_context_initializer()) for m in self.c_nodes]
        mech_contexts.append(tuple(self.input_CIM.get_context_initializer()))
        mech_contexts.append(tuple(self.output_CIM.get_context_initializer()))
        proj_contexts = [tuple(p.get_context_initializer()) for p in self.projections]
        return (tuple(mech_contexts), tuple(proj_contexts))

    def get_param_initializer(self):
        mech_params = [tuple(m.get_param_initializer()) for m in self.c_nodes]
        mech_params.append(tuple(self.input_CIM.get_param_initializer()))
        mech_params.append(tuple(self.output_CIM.get_param_initializer()))
        proj_params = [tuple(p.get_param_initializer()) for p in self.projections]
        return (tuple(mech_params), tuple(proj_params))

    def get_data_initializer(self):
        def tupleize(x):
            if hasattr(x, "__len__"):
                return tuple([tupleize(y) for y in x])
            return x

        output = [[os.value for os in m.output_states] for m in self.c_nodes]
        output.append([os.value for os in self.input_CIM.output_states])
        output.append([os.value for os in self.output_CIM.output_states])
        return tupleize(output)

    def __get_mech_index(self, mechanism):
        if mechanism is self.input_CIM:
            return len(self.c_nodes)
        elif mechanism is self.output_CIM:
            return len(self.c_nodes) + 1
        else:
            return self.c_nodes.index(mechanism)

    def __get_bin_mechanism(self, mechanism):
        if mechanism not in self.__compiled_mech:
            wrapper = self.__gen_mech_wrapper(mechanism)
            bin_f = pnlvm.LLVMBinaryFunction.get(wrapper)
            self.__compiled_mech[mechanism] = bin_f
            return bin_f

        return self.__compiled_mech[mechanism]

    def __extract_mech_output(self, mechanism):
        mech_index = self.__get_mech_index(mechanism)
        field = self.__data_struct._fields_[mech_index][0]
        res_struct = getattr(self.__data_struct, field)
        return pnlvm._convert_ctype_to_python(res_struct)

    def reinitialize(self):
        self.__data_struct = None
        self.__params_struct = None
        self.__context_struct = None

    def __bin_initialize(self, inputs):
        origin_mechanisms = self.get_c_nodes_by_role(CNodeRole.ORIGIN)
        # Read provided input and split apart each input state
        input_data = [[x] for m in origin_mechanisms for x in inputs[m]]

        c_input = pnlvm._convert_llvm_ir_to_ctype(self.get_input_struct_type())
        def tupleize(x):
            if hasattr(x, "__len__"):
                return tuple([tupleize(y) for y in x])
            return x

        self.__input_struct = c_input(*tupleize(input_data))

        if self.__data_struct is None:
            c_output = pnlvm._convert_llvm_ir_to_ctype(self.get_data_struct_type())
            output = self.get_data_initializer()
            self.__data_struct = c_output(*output)

        if self.__params_struct is None:
            c_params = pnlvm._convert_llvm_ir_to_ctype(self.get_param_struct_type())
            params = self.get_param_initializer()
            self.__params_struct = c_params(*params)

        if self.__context_struct is None:
            c_contexts = pnlvm._convert_llvm_ir_to_ctype(self.get_context_struct_type())
            contexts = self.get_context_initializer()
            self.__context_struct = c_contexts(*contexts)

    def __gen_mech_wrapper(self, mech):

        func_name = None
        with pnlvm.LLVMBuilderContext() as ctx:
            func_name = ctx.get_unique_name("comp_wrap_" + mech.name)
            data_struct_ptr = self.get_data_struct_type().as_pointer()
            func_ty = ir.FunctionType(ir.VoidType(), (
                self.get_context_struct_type().as_pointer(),
                self.get_param_struct_type().as_pointer(),
                self.get_input_struct_type().as_pointer(),
                data_struct_ptr, data_struct_ptr))
            llvm_func = ir.Function(ctx.module, func_ty, name=func_name)
            llvm_func.attributes.add('argmemonly')
            context, params, comp_in, data_in, data_out = llvm_func.args
            for a in llvm_func.args:
                a.attributes.add('nonnull')
                a.attributes.add('noalias')

            # Create entry block
            block = llvm_func.append_basic_block(name="entry")
            builder = ir.IRBuilder(block)

            m_function = ctx.get_llvm_function(mech.llvmSymbolName)

            if mech is self.input_CIM:
                m_in = comp_in
                incoming_projections = []
            else:
                m_in = builder.alloca(m_function.args[2].type.pointee)
                incoming_projections = mech.afferents

            # Run all incoming projections
            #TODO: This should filter out projections with different execution ID
            for par_proj in incoming_projections:
                # Skip autoassociative projections
                if par_proj.sender.owner is par_proj.receiver.owner:
                    continue
                proj_idx = self.projections.index(par_proj)

                # Get parent mechanism
                par_mech = par_proj.sender.owner

                proj_params = builder.gep(params, [ctx.int32_ty(0), ctx.int32_ty(1), ctx.int32_ty(proj_idx)])
                proj_context = builder.gep(context, [ctx.int32_ty(0), ctx.int32_ty(1), ctx.int32_ty(proj_idx)])
                proj_function = ctx.get_llvm_function(par_proj.llvmSymbolName)

                output_s = par_proj.sender
                assert output_s in par_mech.output_states
                mech_idx = self.__get_mech_index(par_mech)
                output_state_idx = par_mech.output_states.index(output_s)
                proj_in = builder.gep(data_in, [ctx.int32_ty(0),
                                                ctx.int32_ty(mech_idx),
                                                ctx.int32_ty(output_state_idx)])

                state = par_proj.receiver
                assert state.owner is mech
                if state in state.owner.input_states:
                    state_idx = state.owner.input_states.index(state)

                    assert par_proj in state.pathway_projections
                    projection_idx = state.pathway_projections.index(par_proj)

                    # Adjust for AutoAssociative projections
                    for i in range(projection_idx):
                        if isinstance(state.pathway_projections[i], AutoAssociativeProjection):
                            projection_idx -= 1
                elif state in state.owner.parameter_states:
                    state_idx = state.owner.parameter_states.index(state) + len(state.owner.input_states)

                    assert par_proj in state.mod_afferents
                    projection_idx = state.mod_afferents.index(par_proj)
                else:
                    # Unknown state
                    assert False

                assert state_idx < len(m_in.type.pointee)
                assert projection_idx < len(m_in.type.pointee.elements[state_idx])
                proj_out = builder.gep(m_in, [ctx.int32_ty(0),
                                              ctx.int32_ty(state_idx),
                                              ctx.int32_ty(projection_idx)])

                if proj_in.type != proj_function.args[2].type:
                    assert mech is self.output_CIM
                    proj_in = builder.bitcast(proj_in, proj_function.args[2].type)
                builder.call(proj_function, [proj_params, proj_context, proj_in, proj_out])


            idx = self.__get_mech_index(mech)
            m_params = builder.gep(params, [ctx.int32_ty(0), ctx.int32_ty(0), ctx.int32_ty(idx)])
            m_context = builder.gep(context, [ctx.int32_ty(0), ctx.int32_ty(0), ctx.int32_ty(idx)])
            m_out = builder.gep(data_out, [ctx.int32_ty(0), ctx.int32_ty(idx)])
            builder.call(m_function, [m_params, m_context, m_in, m_out])
            builder.ret_void()

        return func_name

    def run_simulation(self):
        print("simulation runs now")

    def _input_matches_variable(self, input_value, var):
        # input_value states are uniform
        if np.shape(np.atleast_2d(input_value)) == np.shape(var):
            return "homogeneous"
        # input_value states have different lengths
        elif len(np.shape(var)) == 1 and isinstance(var[0], (list, np.ndarray)):
            for i in range(len(input_value)):
                if len(input_value[i]) != len(var[i]):
                    return False
            return "heterogeneous"
        return False

    def _adjust_stimulus_dict(self, stimuli):

        # STEP 1: validate that there is a one-to-one mapping of input entries to origin nodes


        # Check that all of the nodes listed in the inputs dict are ORIGIN nodes in the self
        origin_nodes = self.get_c_nodes_by_role(CNodeRole.ORIGIN)
        for node in stimuli.keys():
            if not node in origin_nodes:
                raise CompositionError("{} in inputs dict for {} is not one of its ORIGIN nodes".
                               format(node.name, self.name))
        # Check that all of the ORIGIN nodes are represented - if not, use default_variable
        for node in origin_nodes:
            if not node in stimuli:
                # Change error below to warning??
                # raise RunError("Entry for ORIGIN Node {} is missing from the inputs dict for {}".
                #                format(node.name, self.name))
                stimuli[node] = node.default_external_input_values

        # STEP 2: Loop over all dictionary entries to validate their content and adjust any convenience notations:

        # (1) Replace any user provided convenience notations with values that match the following specs:
        # a - all dictionary values are lists containing and input value on each trial (even if only one trial)
        # b - each input value is a 2d array that matches variable
        # example: { Mech1: [Fully_specified_input_for_mech1_on_trial_1, Fully_specified_input_for_mech1_on_trial_2 … ],
        #            Mech2: [Fully_specified_input_for_mech2_on_trial_1, Fully_specified_input_for_mech2_on_trial_2 … ]}
        # (2) Verify that all mechanism values provide the same number of inputs (check length of each dictionary value)

        adjusted_stimuli = {}
        nums_input_sets = set()
        for node, stim_list in stimuli.items():
            if isinstance(node, Composition):
                if isinstance(stim_list, dict):

                    adjusted_stimulus_dict, num_trials = node._adjust_stimulus_dict(stim_list)
                    translated_stimulus_dict = {}

                    # first time through the stimulus dictionary, assemble a dictionary in which the keys are input CIM
                    # InputStates and the values are lists containing the first input value
                    for nested_origin_node, values in adjusted_stimulus_dict.items():
                        first_value = values[0]
                        for i in range(len(first_value)):
                            input_state = nested_origin_node.external_input_states[i]
                            input_cim_input_state = node.input_CIM_states[input_state][0]
                            translated_stimulus_dict[input_cim_input_state] = [first_value[i]]
                            # then loop through the stimulus dictionary again for each remaining trial
                            for trial in range(1, num_trials):
                                translated_stimulus_dict[input_cim_input_state].append(values[trial][i])

                    adjusted_stimulus_list = []
                    for trial in range(num_trials):
                        trial_adjusted_stimulus_list = []
                        for state in node.external_input_states:
                            trial_adjusted_stimulus_list.append(translated_stimulus_dict[state][trial])
                        adjusted_stimulus_list.append(trial_adjusted_stimulus_list)
                    stimuli[node] = adjusted_stimulus_list

            # excludes any input states marked "internal_only" (usually recurrent)
            input_must_match = node.external_input_values

            if input_must_match == []:
                # all input states are internal_only
                continue

            check_spec_type = self._input_matches_variable(stim_list, input_must_match)
            # If a node provided a single input, wrap it in one more list in order to represent trials
            if check_spec_type == "homogeneous" or check_spec_type == "heterogeneous":
                if check_spec_type == "homogeneous":
                    # np.atleast_2d will catch any single-input states specified without an outer list
                    # e.g. [2.0, 2.0] --> [[2.0, 2.0]]
                    adjusted_stimuli[node] = [np.atleast_2d(stim_list)]
                else:
                    adjusted_stimuli[node] = [stim_list]
                nums_input_sets.add(1)

<<<<<<< HEAD
                # verify that all nodes have provided the same number of inputs
                if num_input_sets == -1:
                    num_input_sets = 1
                elif num_input_sets != 1:
                    raise RunError("Input specification for {} is not valid. The number of inputs (1) provided for {} "
                                   "conflicts with at least one other node's input specification.".format(self.name,
                                                                                                               node.name))
=======
>>>>>>> dfa1fdc3
            else:
                adjusted_stimuli[node] = []
                for stim in stimuli[node]:
                    check_spec_type = self._input_matches_variable(stim, input_must_match)
                    # loop over each input to verify that it matches variable
                    if check_spec_type == False:
                        err_msg = "Input stimulus ({}) for {} is incompatible with its external_input_values ({}).".\
                            format(stim, node.name, input_must_match)
                        # 8/3/17 CW: I admit the error message implementation here is very hacky; but it's at least not a hack
                        # for "functionality" but rather a hack for user clarity
                        if "KWTA" in str(type(node)):
                            err_msg = err_msg + " For KWTA mechanisms, remember to append an array of zeros (or other values)" \
                                                " to represent the outside stimulus for the inhibition input state, and " \
                                                "for systems, put your inputs"
                        raise RunError(err_msg)
                    elif check_spec_type == "homogeneous":
                        # np.atleast_2d will catch any single-input states specified without an outer list
                        # e.g. [2.0, 2.0] --> [[2.0, 2.0]]
                        adjusted_stimuli[node].append(np.atleast_2d(stim))
                    else:
                        adjusted_stimuli[node].append(stim)
<<<<<<< HEAD

                # verify that all nodes have provided the same number of inputs
                if num_input_sets == -1:
                    num_input_sets = len(stimuli[node])
                elif num_input_sets != len(stimuli[node]):
                    raise RunError("Input specification for {} is not valid. The number of inputs ({}) provided for {} "
                                   "conflicts with at least one other node's input specification."
                                   .format(self.name, (stimuli[node]), node.name))
=======
                nums_input_sets.add(len(stimuli[node]))

        if len(nums_input_sets) > 1:
            if 1 in nums_input_sets:
                nums_input_sets.remove(1)
                if len(nums_input_sets) > 1:
                    raise CompositionError("The input dictionary for {} contains input specifications of different "
                                           "lengths ({}). The same number of inputs must be provided for each node "
                                           "in a Composition.".format(self.name, nums_input_sets))
            else:
                raise CompositionError("The input dictionary for {} contains input specifications of different "
                                       "lengths ({}). The same number of inputs must be provided for each node "
                                       "in a Composition.".format(self.name, nums_input_sets))
        num_input_sets = nums_input_sets.pop()
>>>>>>> dfa1fdc3

        return adjusted_stimuli, num_input_sets

    def _adjust_execution_stimuli(self, stimuli):
        adjusted_stimuli = {}
        for node, stimulus in stimuli.items():
            if isinstance(node, Composition):
                input_must_match = node.input_values
                if isinstance(stimulus, dict):
                    adjusted_stimulus_dict = node._adjust_stimulus_dict(stimulus)
                    adjusted_stimuli[node] = adjusted_stimulus_dict
                    continue
            else:
                input_must_match = node.instance_defaults.variable


            check_spec_type = self._input_matches_variable(stimulus, input_must_match)
            # If a node provided a single input, wrap it in one more list in order to represent trials
            if check_spec_type == "homogeneous" or check_spec_type == "heterogeneous":
                if check_spec_type == "homogeneous":
                    # np.atleast_2d will catch any single-input states specified without an outer list
                    # e.g. [2.0, 2.0] --> [[2.0, 2.0]]
                    adjusted_stimuli[node] = np.atleast_2d(stimulus)
                else:
                    adjusted_stimuli[node] = stimulus

            else:
                raise CompositionError("Input stimulus ({}) for {} is incompatible with its variable ({})."
                                       .format(stimulus, node.name, input_must_match))
        return adjusted_stimuli

    @property
    def input_states(self):
        """Returns all InputStates that belong to the Input CompositionInterfaceMechanism"""
        return self.input_CIM.input_states

    @property
    def output_states(self):
        """Returns all OutputStates that belong to the Output CompositionInterfaceMechanism"""
        return self.output_CIM.output_states

    @property
    def output_values(self):
        """Returns values of all OutputStates that belong to the Output CompositionInterfaceMechanism"""
        output_values = []
        for state in self.output_CIM.output_states:
            output_values.append(state.value)
        return output_values

    @property
    def input_state(self):
        """Returns the index 0 InputState that belongs to the Input CompositionInterfaceMechanism"""
        return self.input_CIM.input_states[0]

    @property
    def input_values(self):
        """Returns values of all InputStates that belong to the Input CompositionInterfaceMechanism"""
        input_values = []
        for state in self.input_CIM.input_states:
            input_values.append(state.value)
        return input_values

    #  For now, external_input_states == input_states and external_input_values == input_values
    #  They could be different in the future depending on new features (ex. if we introduce recurrent compositions)
    #  Useful to have this property for treating Compositions the same as Mechanisms in run & execute
    @property
    def external_input_states(self):
        """Returns all external InputStates that belong to the Input CompositionInterfaceMechanism"""
        try:
            return [input_state for input_state in self.input_CIM.input_states if not input_state.internal_only]
        except (TypeError, AttributeError):
            return None

    @property
    def external_input_values(self):
        """Returns values of all external InputStates that belong to the Input CompositionInterfaceMechanism"""
        try:
            return [input_state.value for input_state in self.input_CIM.input_states if not input_state.internal_only]
        except (TypeError, AttributeError):
            return None

    @property
    def default_external_input_values(self):
        """Returns the default values of all external InputStates that belong to the Input CompositionInterfaceMechanism"""
        try:
            return [input_state.instance_defaults.value for input_state in self.input_CIM.input_states if not input_state.internal_only]
        except (TypeError, AttributeError):
            return None


    @property
    def output_state(self):
        """Returns the index 0 OutputState that belongs to the Output CompositionInterfaceMechanism"""
        return self.output_CIM.output_states[0]
<|MERGE_RESOLUTION|>--- conflicted
+++ resolved
@@ -451,11 +451,7 @@
                                                         composition=self)
         self.input_CIM_states = {}
         self.output_CIM_states = {}
-<<<<<<< HEAD
-        self.origin_input_sources = {}
-=======
-
->>>>>>> dfa1fdc3
+
         self.enable_controller = enable_controller
         self.execution_ids = []
         self.controller = controller
@@ -562,9 +558,6 @@
     def _get_unique_id(self):
         return uuid.uuid4()
 
-<<<<<<< HEAD
-    def add_c_node(self, node, interface_source=True):
-=======
     def shadow_interface_mechanism_connection(self, node_input_state, cim_rep_input_state):
         if len(node_input_state.value) == len(cim_rep_input_state.value):
             interface_output_state = self.input_CIM_states[cim_rep_input_state][1]
@@ -582,7 +575,7 @@
                                            len(node_input_state.value)))
 
     def add_c_node(self, node):
->>>>>>> dfa1fdc3
+
         '''
             Adds a Composition Node (`Mechanism` or `Composition`) to the Composition, if it is not already added
 
@@ -1170,30 +1163,13 @@
         #  INPUT CIMS
         # loop over all origin nodes
         origin_nodes = self.get_c_nodes_by_role(CNodeRole.ORIGIN)
-<<<<<<< HEAD
+
+        redirected_inputs = set()
         origin_node_pairs = {}
-=======
-        redirected_inputs = set()
->>>>>>> dfa1fdc3
         for node in origin_nodes:
             if node in self.origin_input_sources:
                 if self.origin_input_sources[node] == True:
                     pass
-<<<<<<< HEAD
-                elif not self.origin_input_sources[node]:
-                    continue
-                elif self.origin_input_sources[node] in origin_nodes:
-                    origin_node_pairs[node] = self.origin_input_sources[node]
-                    continue
-                else:
-                    raise CompositionError("Origin input source ({0}) specified for {1} is not valid. Must be True ("
-                                           "corresponding states will be generated on CIM), None ({1} will not receive"
-                                           " input), or another origin node (that origin node's corresponding states on"
-                                           " the CIM will provide input to {1} as well)"
-                                           .format(self.origin_input_sources[node], node.name))
-
-
-=======
                 elif self.origin_input_sources[node] in origin_nodes:
                     redirected_inputs.add(node)
                     continue
@@ -1229,7 +1205,6 @@
                                            " a list of origin nodes and/or origin node InputStates [the key node gets "
                                            "its input from a mix of other origin nodes' input_CIM representations."
                                            .format(self.origin_input_sources[node], node.name))
->>>>>>> dfa1fdc3
 
             for input_state in node.external_input_states:
                 # add it to our set of current input states
@@ -1258,41 +1233,6 @@
                                                 name="(" + interface_output_state.name + ") to (" +
                                                 input_state.owner.name + "-" + input_state.name + ")"))
 
-<<<<<<< HEAD
-        # TBI: allow projections from CIM to ANY node
-        # for node in self.origin_input_sources:
-        #     if node not in origin_nodes:
-        #         cim_rep = self.origin_input_sources[node]
-        #         for i in range(len(node.external_input_states)):
-        #             input_state = node.external_input_states[i]
-        #
-        #             cim_rep_input_state = cim_rep.external_input_states[i]
-        #             interface_output_state = self.input_CIM_states[cim_rep_input_state][1]
-        #             MappingProjection(sender=interface_output_state,
-        #                               receiver=input_state,
-        #                               matrix=IDENTITY_MATRIX,
-        #                               name="(" + interface_output_state.name + ") to ("
-        #                                    + input_state.owner.name + "-" + input_state.name + ")")
-        #
-        for node in origin_node_pairs:
-            cim_rep = origin_node_pairs[node]
-            for i in range(len(node.external_input_states)):
-                input_state = node.external_input_states[i]
-                # add it to our set of current input states
-                current_origin_input_states.add(input_state)
-
-                # if there is not a corresponding CIM output state, add one
-                if input_state not in set(self.input_CIM_states.keys()):
-                    cim_rep_input_state = cim_rep.external_input_states[i]
-
-                    self.input_CIM_states[input_state] = self.input_CIM_states[cim_rep_input_state]
-                    interface_output_state = self.input_CIM_states[cim_rep_input_state][1]
-                    MappingProjection(sender=interface_output_state,
-                                      receiver=input_state,
-                                      matrix= IDENTITY_MATRIX,
-                                      name="("+interface_output_state.name + ") to ("
-                                           + input_state.owner.name + "-" + input_state.name+")")
-=======
         # allow projections from CIM to ANY node
         for node in self.origin_input_sources:
             if node not in origin_nodes or node in redirected_inputs:
@@ -1334,7 +1274,6 @@
                                                        len(node.external_input_states),
                                                        len(expanded_cim_rep_list)))
 
->>>>>>> dfa1fdc3
         sends_to_input_states = set(self.input_CIM_states.keys())
 
         # For any states still registered on the CIM that does not map to a corresponding ORIGIN node I.S.:
@@ -3187,16 +3126,6 @@
                     adjusted_stimuli[node] = [stim_list]
                 nums_input_sets.add(1)
 
-<<<<<<< HEAD
-                # verify that all nodes have provided the same number of inputs
-                if num_input_sets == -1:
-                    num_input_sets = 1
-                elif num_input_sets != 1:
-                    raise RunError("Input specification for {} is not valid. The number of inputs (1) provided for {} "
-                                   "conflicts with at least one other node's input specification.".format(self.name,
-                                                                                                               node.name))
-=======
->>>>>>> dfa1fdc3
             else:
                 adjusted_stimuli[node] = []
                 for stim in stimuli[node]:
@@ -3218,17 +3147,6 @@
                         adjusted_stimuli[node].append(np.atleast_2d(stim))
                     else:
                         adjusted_stimuli[node].append(stim)
-<<<<<<< HEAD
-
-                # verify that all nodes have provided the same number of inputs
-                if num_input_sets == -1:
-                    num_input_sets = len(stimuli[node])
-                elif num_input_sets != len(stimuli[node]):
-                    raise RunError("Input specification for {} is not valid. The number of inputs ({}) provided for {} "
-                                   "conflicts with at least one other node's input specification."
-                                   .format(self.name, (stimuli[node]), node.name))
-=======
-                nums_input_sets.add(len(stimuli[node]))
 
         if len(nums_input_sets) > 1:
             if 1 in nums_input_sets:
@@ -3242,8 +3160,6 @@
                                        "lengths ({}). The same number of inputs must be provided for each node "
                                        "in a Composition.".format(self.name, nums_input_sets))
         num_input_sets = nums_input_sets.pop()
->>>>>>> dfa1fdc3
-
         return adjusted_stimuli, num_input_sets
 
     def _adjust_execution_stimuli(self, stimuli):

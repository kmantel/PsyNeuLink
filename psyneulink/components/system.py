--- conflicted
+++ resolved
@@ -1807,21 +1807,6 @@
                         other_obj_mech = next((projection.receiver.owner for projection in
                                                sample_mech.output_state.efferents if
                                                isinstance(projection.receiver.owner, ObjectiveMechanism)), None)
-<<<<<<< HEAD
-                        # MODIFIED 8/31/18 NEW:
-                        if other_obj_mech is obj_mech:
-                            return
-                        # MODIFIED 8/31/18 END
-                        sender_mech = other_obj_mech
-                        sender_mech._add_process(process, TARGET)
-                        obj_mech_replaced = TERMINAL
-                        # Move error_signal Projections from old obj_mech to new one (now sender_mech)
-                        for error_signal_proj in obj_mech.output_states[OUTCOME].efferents:
-                            # IMPLEMENTATION NOTE:  MOVE TO COMPOSITION WHEN THAT HAS BEEN IMPLEMENTED
-                            MappingProjection(sender=sender_mech, receiver=error_signal_proj.receiver)
-                            _assign_error_signal_projections(sample_mech, self, scope=process, objective_mech=obj_mech)
-                            # sender_mech.output_states[OUTCOME].efferents.append(error_signal_proj)
-=======
                         if not other_obj_mech is obj_mech:
                             sender_mech = other_obj_mech
                             sender_mech._add_process(process, TARGET)
@@ -1832,7 +1817,6 @@
                                 MappingProjection(sender=sender_mech, receiver=error_signal_proj.receiver)
                                 _assign_error_signal_projections(sample_mech, self, scope=process, objective_mech=obj_mech)
                                 # sender_mech.output_states[OUTCOME].efferents.append(error_signal_proj)
->>>>>>> debc35ac
 
                     # INTERNAL CONVERGENCE
                     # None of the mechanisms that project to it are a TERMINAL mechanism

--- conflicted
+++ resolved
@@ -715,14 +715,10 @@
                                                   params=params)
 
         # If owner or reference_value has not been assigned, defer init to State._instantiate_projection()
-<<<<<<< HEAD
-        if owner is None or (variable is None and reference_value is None and projections is None):
-=======
         # if owner is None or (variable is None and reference_value is None and projections is None):
         if owner is None:
             # Temporarily name InputState
             self._assign_deferred_init_name(name, context)
->>>>>>> e6e5ac63
             # Store args for deferred initialization
             self.init_args = locals().copy()
             self.init_args['context'] = context

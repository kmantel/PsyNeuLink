# Princeton University licenses this file to You under the Apache License, Version 2.0 (the "License");
# you may not use this file except in compliance with the License.  You may obtain a copy of the License at:
#     http://www.apache.org/licenses/LICENSE-2.0
# Unless required by applicable law or agreed to in writing, software distributed under the License is distributed
# on an "AS IS" BASIS, WITHOUT WARRANTIES OR CONDITIONS OF ANY KIND, either express or implied.
# See the License for the specific language governing permissions and limitations under the License.


# ******************************************  ControlSignal *****************************************************

"""
Overview
--------

A ControlSignal is a type of `ModulatorySignal <ModulatorySignal>` that is specialized for use with a `ControlMechanism
<ControlMechanism>` and one or more `ControlProjections <ControlProjection>`, to modify the parameter(s) of one or more
`Components <Component>`. A ControlSignal receives an `allocation <ControlSignal.allocation>` value from the
ControlMechanism to which it belongs, and uses that to compute an `intensity` (also referred to as a `control_signal`)
that is assigned as the `value <ControlProjection.ControlProjection.value>` of its ControlProjections. Each
ControlProjection conveys its value to the `ParameterState` for the parameter it controls, which uses that value to
`modulate <ModulatorySignal_Modulation>` the `value <ParameterState.value>` of the parameter.  A ControlSignal also
calculates a `cost`, based on its `intensity` and/or its time course, that may be used by the ControlMechanism to
adapt the ControlSignal's `allocation <ControlSignal.allocation>` in the future.

.. _ControlSignal_Creation:

Creating a ControlSignal
------------------------

A ControlSignal is created automatically whenever the parameter of a Mechanism or of its function is `specified for
control <ControlMechanism_Control_Signals>`.  ControlSignals can also be specified in the **control_signals** argument
of the constructor for a `ControlMechanism <ControlMechanism>` or a `System <System_Control_Specification>`.  Although
a ControlSignal can be created directly using its constructor (or any of the other ways for `creating an OutputState
<OutputStates_Creation>`), this is usually not necessary nor is it advisable, as a ControlSignal has dedicated
components and requirements for configuration that must be met for it to function properly.

.. _ControlSignal_Specification:

Specifying ControlSignals
~~~~~~~~~~~~~~~~~~~~~~~~~

When a ControlSignal is specified in the **control_signals** argument of the constructor for a `ControlMechanism
<ControlMechanism>`, the parameter to be controlled must be specified.  This can take any of the following forms:

  * **ParameterState** -- of the Mechanism to which the parameter belongs;
  ..
  * **specification dictionary** -- can take either of the following two forms:

    * for controlling a single parameter, the dictionary can have the following two entries:

        * *NAME*: str
            the string must be the name of the parameter to be controlled;

        * *MECHANISM*: Mechanism
            the Mechanism must be the one to the which the parameter to be controlled belongs.

    * for controlling multiple parameters, the dictionary can have the following entry:

        * <str>:list
            the string used as the key specifies the name to be used for the ControlSignal,
            and each item of the list must be a `specification of a parameter <ParameterState_Specification>` to be
            controlled by the ControlSignal (and that will receive a `ControlProjection` from it).
  ..
  * **2-item tuple:** *(parameter name or list of them>, <Mechanism>)* -- the 1st item must be the name of the
    parameter (or list of parameter names), and the 2nd item the Mechanism to which it (they) belong(s); this is a
    convenience format, that is simpler to use than a specification dictionary (see above), but precludes
    specification of any `parameters <ControlSignal_Structure>` for the ControlSignal.
  ..

.. _ControlSignal_Structure:

Structure
---------

A ControlSignal is owned by an `ControlMechanism <ControlMechanism>`, and controls the parameters of one or more
Components by modulating the `function <ParameterState.function>` of the `ParameterState` that determines the value
of each of the parameters that it control.  Its operation is governed by several attributes of the ControlSignal,
that are described below.

.. _ControlSignal_Projections:

Projections
~~~~~~~~~~~

When a ControlSignal is created, it can be assigned one or more `ControlProjections <ControlProjection>`, using either
the **projections** argument of its constructor, or in an entry of a dictionary assigned to the **params** argument
with the key *PROJECTIONS*.  These will be assigned to its `efferents  <ControlSignal.efferents>` attribute.  See
`State Projections <State_Projections>` for additional details concerning the specification of Projections when
creating a State.

.. note::
   Although a ControlSignal can be assigned more than one `ControlProjection`, all of those Projections will receive
   the same `value <ControlProjection.value>` (based on the `intensity` of that ControlSignal), and use the same
   form of `modulation <ControlSignal_Modulation>`.  Thus, for them to be meaningful, they should project to
   ParameterStates for parameters that are meaningfully related to one another (for example, the threshold parameter
   of multiple `DDM` Mechanisms).

.. _ControlSignal_Modulation:

Modulation
~~~~~~~~~~

A ControlSignal has a `modulation <GatingSignal.modulation>` attribute that determines how its ControlSignal's
`value <ControlSignal.value>` is used by the States to which it projects to modify their `value <State_Base.value>` \\s
(see `ModulatorySignal_Modulation` for an explanation of how the `modulation <ControlSignal.modulation>`  attribute is
specified and used to modulate the `value <State_Base.value>` of a State). The `modulation <ControlSignal.modulation>`
attribute can be specified in the **modulation** argument of the constructor for a ControlSignal, or in a specification
dictionary as described `above <ControlSignal_Specification>`. The value must be a value of `ModulationParam`;  if it
is not specified, its default is the value of the `modulation <ControlMechanism.modulation>` attribute of the
ControlMechanism to which the ControlSignal belongs (which is the same for all of the ControlSignals belonging to that
ControlMechanism).  The value of the `modulation <ControlSignal.modulation>` attribute of a ControlSignal is used by
all of the `ControlProjections <ControlProjection>` that project from that ControlSignal.

.. _ControlSignal_Allocation_and_Intensity

Allocation, Function and Intensity
~~~~~~~~~~~~~~~~~~~~~~~~~~~~~~~~~~

*Allocation (variable)*. A ControlSignal is assigned an `allocation <ControlSignal>` by the ControlMechanism to
which it belongs. Some ControlMechanisms sample different allocation values for their ControlSignals to determine
which to use (such as the `EVCControlMechanism <EVC_Default_Configuration>`);  in those cases, they use each ControlSignal's
`allocation_samples <ControlSignal.allocation_samples>` attribute (specified in the **allocation_samples** argument
of the ControlSignal's constructor) to determine the allocation values to sample for that ControlSignal.  A
ControlSignal's `allocation <ControlSignal>` attribute reflects value assigned to it by the ControlMechanism
at the end of the previous `TRIAL` (i.e., when the ControlMechanism last executed --  see
`ControlMechanism Execution <ControlMechanism_Execution>`); its value from the previous `TRIAL` is assigned to the
`last_intensity` attribute.

*Function*. A ControlSignal's `allocation <ControlSignal.alloction>` serves as its`variable <ControlSignal.variable>`,
and is used by its `function <ControlSignal.function>` to generate an `intensity`. The default `function
<ControlSignal.function>` for a ControlSignal is an identity function (`Linear` with `slope <Linear.slope>` \\=1 and
`intercept <Linear.intercept>`\\=0), that simply assigns the `allocation <ControlSignal.allocation>` as the
ControlSignal's `intensity <ControlSignal.intensity>`. However, another `TransferFunction` can be assigned
(e.g., `Exponential`), or any other function that takes and returns a scalar value or 1d array.

*Intensity (value)*. The result of the function is assigned as the value of the ControlSignal's `intensity`
attribute, which serves as the ControlSignal's `value <ControlSignal.value>` (also referred to as `control_signal`).
The `intensity` is used by its `ControlProjection(s) <ControlProjection>` to modulate the parameter(s) for which the
ControlSignal is responsible. The ControlSignal's `intensity` attribute  reflects its value for the current `TRIAL`;
its value from the previous `TRIAL` is assigned to the `last_intensity` attribute.

.. _ControlSignal_Costs:

Costs and Cost Functions
~~~~~~~~~~~~~~~~~~~~~~~~

A ControlSignal has a `cost <ControlSignal.cost>` attribute that may be used by the ControlMechanism to which it
belongs to determine its future `allocation <ControlSignal.allocation>`.  The value of the `cost <ControlSignal.cost>`
is computed from the ControlSignal's `intensity` using one or more of three cost functions, each of which
computes a different component of the cost, and a function that combines them, as listed below:

    * `intensity_cost` - calculated by the `intensity_cost_function` based on the current `intensity` of the
      ControlSignal;
    ..
    * `adjustment_cost` - calculated by the `adjustment_cost_function` based on a change in the ControlSignal's
      `intensity` from its last value;
    ..
    * `duration_cost - calculated by the `duration_cost_function` based on an integral of the the ControlSignal's
      `cost <ControlSignal.cost>`;
    ..
    * `cost` - calculated by the `cost_combination_function` that combines the results of any cost functions that are
      enabled.

The components used to determine the ControlSignal's `cost <ControlSignal.cost>` can be specified in the
**costs_options** argument of its constructor, or using its `enable_costs`, `disable_costs` and `assign_costs`
methods.  All of these take one or more values of `ControlSignalCosts`, each of which specifies a cost component.
How the enabled components are combined is determined by the `cost_combination_function`.  By default, the values of
the enabled cost components are summed, however this can be modified by specifying the `cost_combination_function`.

    COMMENT:
    .. _ControlSignal_Toggle_Costs:

    *Enabling and Disabling Cost Functions*.  Any of the cost functions (except the `cost_combination_function`) can
    be enabled or disabled using the `toggle_cost_function` method to turn it `ON` or `OFF`. If it is disabled, that
    component of the cost is not included in the ControlSignal's `cost` attribute.  A cost function  can  also be
    permanently disabled for the ControlSignal by assigning it's attribute `None`.  If a cost function is permanently
    disabled for a ControlSignal, it cannot be re-enabled using `toggle_cost_function`.
    COMMENT

.. note:: The `index <OutputState.OutputState.index>` and `assign <OutputState.OutputState.assign>`
        attributes of a ControlSignal are automatically assigned and should not be modified.

.. _ControlSignal_Execution:

Execution
---------

A ControlSignal cannot be executed directly.  It is executed whenever the `ControlMechanism <ControlMechanism>` to
which it belongs is executed.  When this occurs, the ControlMechanism provides the ControlSignal with an `allocation
<ControlSignal.allocation>`, that is used by its `function <ControlSignal.function>` to compute its `intensity` for
that `TRIAL`.  The `intensity` is used by the ControlSignal's `ControlProjections <ControlProjection>` to set the
`value <ParameterState.value>` \\(s) of the `ParameterState(s) <ParameterState>` to which the ControlSignal projects.

Recall that the ParameterState value is referenced anywhere that the controlled parameter is used in computation, and
that it does not update until the component to which the ParameterState belongs executes. If the distinction between the
base value stored in the parameter attribute (i.e. MyTransferMech.function_object.gain) and the value of the
ParameterState is unfamiliar, see `Parameter State documentation <ParameterState>` for more details, or see
`ModulatorySignal_Modulation` for a detailed description of how modulation operates.

The ControlSignal's `intensity` is also used  by its `cost functions <ControlSignal_Costs>` to compute its `cost`
attribute. That is used by some ControlMechanisms, along with the ControlSignal's `allocation_samples` attribute, to
evaluate an `allocation_policy <ControlMechanism.allocation_policy>`, and adjust the ControlSignal's `allocation
<ControlSignal.allocation>` for the next `TRIAL`.

.. note::
   The changes in a parameter in response to the execution of a ControlMechanism are not applied until the Mechanism
   with the parameter being controlled is next executed; see :ref:`Lazy Evaluation <LINK>` for an explanation of
   "lazy" updating).

.. _ControlSignal_Examples:

Examples
~~~~~~~~

*Modulate the parameter of a Mechanism's function*.  The following example assigns a
ControlSignal to the `bias <Logistic.gain>` parameter of the `Logistic` Function used by a `TransferMechanism`::

    >>> import psyneulink as pnl
    >>> my_mech = pnl.TransferMechanism(function=pnl.Logistic(bias=(1.0, pnl.ControlSignal)))

Note that the ControlSignal is specified by it class.  This will create a default ControlSignal,
with a ControlProjection that projects to the TransferMechanism's `ParameterState` for the `bias <Logistic.bias>`
parameter of its `Logistic` Function.  The default value of a ControlSignal's `modulation <ControlSignal.modulation>` attribute is Modulation.MULTIPLICATIVE, so that it will multiply the value of the `bias <Logistic.bias>` parameter. When the TransferMechanism executes, the Logistic Function will use the value of the ControlSignal as its
gain parameter.

*Specify attributes of a ControlSignal*.  Ordinarily, ControlSignals modify the *MULTIPLICATIVE_PARAM* of a
ParameterState's `function <ParameterState.function>` to modulate the parameter's value.
In the example below, this is changed by specifying the `modulation <ControlSignal.modulation>` attribute of a
`ControlSignal` for the `Logistic` Function of a `TransferMechanism`.  It is changed so that the value of the
ControlSignal adds to, rather than multiplies, the value of the `gain <Logistic.gain>` parameter of the Logistic
function::

    >>> my_mech = pnl.TransferMechanism(function=pnl.Logistic(gain=(1.0,
    ...                                                             pnl.ControlSignal(modulation=pnl.ModulationParam.ADDITIVE))))

Note that the `ModulationParam` specified for the `ControlSignal` pertains to the function of a *ParameterState*
for the *Logistic* Function (in this case, its `gain <Logistic.gain>` parameter), and *not* the Logistic function
itself -- that is, in this example, the value of the ControlSignal is added to the *gain parameter* of the Logistic
function, *not* its `variable <Logistic.variable>`).  If the value of the ControlSignal's **modulation** argument
had been ``ModulationParam.OVERRIDE``, then the ControlSignal's value would have been used as (i.e., replaced) the
value of the *Logistic* Function's `gain <Logistic.gain>` parameter, rather than added to it.

COMMENT:
    MOVE THIS EXAMPLE TO EVCControlMechanism

*Modulate the parameters of several Mechanisms by an EVCControlMechanism*.  This shows::

    My_Mech_A = TransferMechanism(function=Logistic)
    My_Mech_B = TransferMechanism(function=Linear,
                                 output_states=[RESULT, MEAN])

    Process_A = Process(pathway=[My_Mech_A])
    Process_B = Process(pathway=[My_Mech_B])
    My_System = System(processes=[Process_A, Process_B])

    My_EVC_Mechanism = EVCControlMechanism(system=My_System,
                                    monitor_for_control=[My_Mech_A.output_states[RESULT],
                                                         My_Mech_B.output_states[MEAN]],
                                    control_signals=[(GAIN, My_Mech_A),
                                                     {NAME: INTERCEPT,
                                                      MECHANISM: My_Mech_B,
                                                      MODULATION:ModulationParam.ADDITIVE}],
                                    name='My EVC Mechanism')
COMMENT

*Modulate the parameters of several Mechanisms in a System*.  The following example assigns ControlSignals to modulate
the `gain <Logistic.gain>` parameter of the `Logistic` function for ``My_Mech_A`` and the `intercept
<Logistic.intercept>` parameter of the `Linear` function for ``My_Mech_B``::

    >>> my_mech_a = pnl.TransferMechanism(function=pnl.Logistic)
    >>> my_mech_b = pnl.TransferMechanism(function=pnl.Linear,
    ...                                   output_states=[pnl.RESULT, pnl.MEAN])

    >>> process_a = pnl.Process(pathway=[my_mech_a])
    >>> process_b = pnl.Process(pathway=[my_mech_b])

    >>> my_system = pnl.System(processes=[process_a, process_b],
    ...                        monitor_for_control=[my_mech_a.output_states[pnl.RESULTS],
    ...                                             my_mech_b.output_states[pnl.MEAN]],
    ...                        control_signals=[(pnl.GAIN, my_mech_a),
    ...                                         {pnl.NAME: pnl.INTERCEPT,
    ...                                          pnl.MECHANISM: my_mech_b,
    ...                                          pnl.MODULATION: pnl.ModulationParam.ADDITIVE}],
    ...                        name='My Test System')


Class Reference
---------------

"""

import inspect
import warnings
from enum import IntEnum

import numpy as np
import typecheck as tc

from psyneulink.components.component import function_type, method_type
# import Components
# FIX: EVCControlMechanism IS IMPORTED HERE TO DEAL WITH COST FUNCTIONS THAT ARE DEFINED IN EVCControlMechanism
#            SHOULD THEY BE LIMITED TO EVC??
from psyneulink.components.functions.function import CombinationFunction, Exponential, IntegratorFunction, Linear, Reduce, SimpleIntegrator, TransferFunction, _is_modulation_param, is_function_type
from psyneulink.components.shellclasses import Function
from psyneulink.components.states.modulatorysignals.modulatorysignal import ModulatorySignal
from psyneulink.components.states.outputstate import SEQUENTIAL
from psyneulink.components.states.state import State_Base
from psyneulink.globals.context import ContextFlags
from psyneulink.globals.defaults import defaultControlAllocation
from psyneulink.globals.keywords import ALLOCATION_SAMPLES, AUTO, COMMAND_LINE, CONTROLLED_PARAMS, CONTROL_PROJECTION, CONTROL_SIGNAL, OFF, ON, OUTPUT_STATE_PARAMS, PARAMETER_STATE, PARAMETER_STATES, PROJECTION_TYPE, RECEIVER, SUM
from psyneulink.globals.preferences.componentpreferenceset import is_pref_set
from psyneulink.globals.preferences.preferenceset import PreferenceLevel
from psyneulink.globals.utilities import is_numeric, iscompatible, kwCompatibilityLength, kwCompatibilityNumeric, kwCompatibilityType

__all__ = [
    'ADJUSTMENT_COST', 'ADJUSTMENT_COST_FUNCTION', 'ControlSignal', 'ControlSignalCosts', 'ControlSignalError',
    'COST_COMBINATION_FUNCTION', 'COST_OPTIONS', 'costFunctionNames', 'DURATION_COST',
    'DURATION_COST_FUNCTION', 'INTENSITY_COST', 'INTENSITY_COST_FUNCTION', 'kpAdjustmentCost', 'kpAllocation', 'kpCost',
    'kpCostRange', 'kpDurationCost', 'kpIntensity', 'kpIntensityCost',
]

# class OutputStateLog(IntEnum):
#     NONE            = 0
#     TIME_STAMP      = 1 << 0
#     ALL = TIME_STAMP
#     DEFAULTS = NONE


# -------------------------------------------    KEY WORDS  -------------------------------------------------------

# ControlSignal Costs
INTENSITY_COST = 'INTENSITY COST'
ADJUSTMENT_COST = 'ADJUSTMENT COST'
DURATION_COST = 'DURATION COST'

# ControlSignal Cost Function Names
INTENSITY_COST_FUNCTION = 'intensity_cost_function'
ADJUSTMENT_COST_FUNCTION = 'adjustment_cost_function'
DURATION_COST_FUNCTION = 'duration_cost_function'
COST_COMBINATION_FUNCTION = 'cost_combination_function'
costFunctionNames = [INTENSITY_COST_FUNCTION,
                     ADJUSTMENT_COST_FUNCTION,
                     DURATION_COST_FUNCTION,
                     COST_COMBINATION_FUNCTION]

# Attributes / KVO keypaths
# kpLog = "Control Signal Log"
kpAllocation = "Control Signal Allocation"
kpIntensity = "Control Signal Intensity"
kpCostRange = "Control Signal Cost Range"
kpIntensityCost = "Control Signal Intensity Cost"
kpAdjustmentCost = "Control Signal Adjustment Cost"
kpDurationCost = "Control Signal duration_cost"
kpCost = "Control Signal Cost"

COST_OPTIONS = 'cost_options'
class ControlSignalCosts(IntEnum):
    """Options for selecting `cost functions <ControlSignal_Costs>` to be used by a ControlSignal.

    These can be used alone or in combination with one another, by `enabling or disabling <_ControlSignal_Toggle_Costs>`
    each using the ControlSignal's `toggle_cost_function` method.

    Attributes
    ----------

    NONE
        ControlSignal's `cost` is not computed.

    INTENSITY_COST
        `intensity_cost_function` is used to calculate a contribution to the ControlSignal's `cost
        <ControlSignal.cost>` based its current `intensity` value.

    ADJUSTMENT_COST
        `adjustment_cost_function` is used to calculate a contribution to the `cost` based on the change in its
        `intensity` from its last value.

    DURATION_COST
        `duration_cost_function` is used to calculate a contribitution to the `cost` based on an integral of the
        ControlSignal's `cost <ControlSignal.cost>` (i.e., it accumulated value over multiple executions).

    ALL
        all of the `cost functions <ControlSignal_Costs> are used to calculate the ControlSignal's
        `cost <ControlSignal.cost>`.

    DEFAULTS
        assign default set of `cost functions <ControlSignal_Costs>` (currently set to `INTENSITY_COST`).

    """
    NONE               = 0
    INTENSITY_COST     = 1 << 1
    ADJUSTMENT_COST    = 1 << 2
    DURATION_COST      = 1 << 3
    ALL                = INTENSITY_COST | ADJUSTMENT_COST | DURATION_COST
    DEFAULTS           = INTENSITY_COST


class ControlSignalError(Exception):
    def __init__(self, error_value):
        self.error_value = error_value


    def __str__(self):
        return repr(self.error_value)



class ControlSignal(ModulatorySignal):
    """
    ControlSignal(                                                \
        owner,                                                    \
        index=SEQUENTIAL,                                         \
        function=Linear(),                                        \
        costs_options=None,                                       \
        intensity_cost_function=Exponential,                      \
        adjustment_cost_function=Linear,                          \
        duration_cost_function=Integrator,                        \
        cost_combination_function=Reduce(operation=SUM),          \
        allocation_samples=self.ClassDefaults.allocation_samples, \
        modulation=ModulationParam.MULTIPLICATIVE                 \
        projections=None                                          \
        params=None,                                              \
        name=None,                                                \
        prefs=None)

    A subclass of `ModulatorySignal <ModulatorySignal>` used by a `ControlMechanism <ControlMechanism>` to
    modulate the parameter(s) of one or more other `Mechanisms <Mechanism>`.

    COMMENT:

        Description
        -----------
            The ControlSignal class is a subtype of the OutputState type in the State category of Component,
            It is used as the sender for ControlProjections
            Its FUNCTION updates its value:
                note:  currently, this is the identity function, that simply maps variable to self.value

        Class attributes:
            + componentType (str) = CONTROL_SIGNAL
            + paramClassDefaults (dict)
                + FUNCTION (Linear)
                + FUNCTION_PARAMS   (Operation.PRODUCT)

        Class methods:
            function (executes function specified in params[FUNCTION];  default: Linear)

        StateRegistry
        -------------
            All OutputStates are registered in StateRegistry, which maintains an entry for the subclass,
              a count for all instances of it, and a dictionary of those instances
    COMMENT


    Arguments
    ---------

    owner : ControlMechanism
        specifies the `ControlMechanism <ControlMechanism>` to which to assign the ControlSignal.

    index : int : default SEQUENTIAL
        specifies the item of the owner ControlMechanism's `allocation_policy <ControlMechanism.allocation_policy>`
        used as the ControlSignal's `value <ControlSignal.value>`.

    function : Function or method : default Linear
        specifies the function used to determine the `intensity` of the ControlSignal from its `allocation`.

    cost_options : ControlSignalCosts or List[ControlSignalCosts] : None
        specifies the cost components to include in the computation of the ControlSignal's `cost <ControlSignal.cost>`.

    intensity_cost_function : Optional[TransferFunction] : default Exponential
        specifies the function used to calculate the contribution of the ControlSignal's `intensity` to its
        `cost <ControlSignal.cost>`.

    adjustment_cost_function : Optional[TransferFunction] : default Linear
        specifies the function used to calculate the contribution of the change in the ControlSignal's `intensity`
        (from its `last_intensity` value) to its `cost <ControlSignal.cost>`.

    duration_cost_function : IntegratorFunction : default Integrator
        specifies the function used to calculate the contribution of the ControlSignal's duration to its
        `cost <ControlSignal.cost>`.

    cost_combination_function : function : default `Reduce(operation=SUM) <Function.Reduce>`
        specifies the function used to combine the results of any cost functions that are enabled, the result of
        which is assigned as the ControlSignal's `cost <ControlSignal.cost>` attribute.

    allocation_samples : list : default range(0.1, 1, 0.1)
        specifies the values used by `ControlSignal's `ControlSignal.owner` to determine its
        `allocation_policy <ControlMechanism.allocation_policy>` (see `ControlSignal_Execution`).

    modulation : ModulationParam : default ModulationParam.MULTIPLICATIVE
        specifies the way in which the `value <ControlSignal.value>` the ControlSignal is used to modify the value of
        the parameter(s) that it controls.

    projections : list of Projection specifications
        specifies the `ControlProjection(s) <ControlProjection>` to be assigned to the ControlSignal, and that will be
        listed in its `efferents <ControlSignal.efferents>` attribute (see `ControlSignal_Projections` for additional
        details).

    params : Dict[param keyword: param value] : default None
        a `parameter dictionary <ParameterState_Specification>` that can be used to specify the parameters for
        the ControlSignal and/or a custom function and its parameters. Values specified for parameters in the dictionary
        override any assigned to those parameters in arguments of the constructor.

    name : str : default see ModulatorySignal `name <ModulatorySignal.name>`
        specifies the name of the ControlSignal; see ControlSignal `name <ModulatorySignal.name>` for additional
        details.

    prefs : PreferenceSet or specification dict : default State.classPreferences
        specifies the `PreferenceSet` for the ControlSignal; see `prefs <ControlSignal.prefs>` for details.


    Attributes
    ----------

    owner : ControlMechanism
        the `ControlMechanism <ControlMechanism>` to which the ControlSignal belongs.

    variable : number, list or np.ndarray
        same as `allocation <ControlSignal.allocation>`;  used by `function <ControlSignal.function>` to compute the
        ControlSignal's `intensity`.

    allocation : float : default: defaultControlAllocation
        value used as `variable <ControlSignal.variable>` for the ControlSignal's `function <ControlSignal.function>`
        to determine its `intensity`.

    last_allocation : float
        value of `allocation` in the previous execution of ControlSignal's `owner <ControlSignal.owner>`.

    allocation_samples : list : DEFAULT_SAMPLE_VALUES
        set of values to sample by the ControlSignal's `owner <ControlSignal.owner>` to determine its
        `allocation_policy <ControlMechanism.allocation_policy>`.

    function : TransferFunction :  default Linear(slope=1, intercept=0)
        converts `allocation` into the ControlSignal's `intensity`.  The default is the identity function, which
        assigns the ControlSignal's `allocation` as its `intensity`.

    value : float
        result of the ControlSignal's `function <ControlSignal.function>`; same as `intensity` and `control_signal`.

    intensity : float
        result of the ControlSignal's `function <ControlSignal.function>`;
        assigned as the value of the ControlSignal's ControlProjection, and used to modify the value of the parameter
        to which the ControlSignal is assigned; same as `control_signal <ControlSignal.control_signal>`.

    last_intensity : float
        the `intensity` of the ControlSignal on the previous execution of its `owner <ControlSignal.owner>`.

    index : int
        the item of the owner ControlMechanism's `allocation_policy <ControlMechanism.allocation_policy>` used as the
        ControlSignal's `value <ControlSignal.value>`.

    control_signal : float
        result of the ControlSignal's `function <ControlSignal.function>`; same as `intensity`.

    cost_options : ControlSignalCosts or None
        boolean combination of currently assigned ControlSignalCosts. Specified initially in **costs** argument of
        ControlSignal's constructor;  can be modified using the `assign_cost_options` method.

    intensity_cost_function : TransferFunction : default default Exponential
        calculates `intensity_cost` from the current value of `intensity`. It can be any `TransferFunction`, or any
        other function that takes and returns a scalar value. The default is `Exponential`.  It can be disabled
        permanently for the ControlSignal by assigning `None`.

    intensity_cost : float
        cost associated with the current `intensity`.

    adjustment_cost_function : TransferFunction : default Linear
        calculates `adjustment_cost` based on the change in `intensity` from  `last_intensity`.  It can be any
        `TransferFunction`, or any other function that takes and returns a scalar value. It can be disabled
        permanently for the ControlSignal by assigning `None`.

    adjustment_cost : float
        cost associated with last change to `intensity`.

    duration_cost_function : IntegratorFunction : default Linear
        calculates an integral of the ControlSignal's `cost`.  It can be any `IntegratorFunction`, or any other
        function that takes a list or array of two values and returns a scalar value. It can be disabled permanently
        for the ControlSignal by assigning `None`.

    duration_cost : float
        intregral of `cost`.

    cost_combination_function : function : default Reduce(operation=SUM)
        combines the results of all cost functions that are enabled, and assigns the result to `cost`.
        It can be any function that takes an array and returns a scalar value.

    cost : float
        combined result of all `cost functions <ControlSignal_Costs>` that are enabled.

    modulation : ModulationParam
        specifies the way in which the `value <ControlSignal.value>` the ControlSignal is used to modify the value of
        the parameter(s) that it controls.

    efferents : [List[ControlProjection]]
        a list of the `ControlProjections <ControlProjection>` assigned to (i.e., that project from) the ControlSignal.

    name : str
        name of the ControlSignal; if it is not specified in the **name** argument of its constructor, a default name
        is assigned (see `name <ModulatorySignal.name>`).

        .. note::
            Unlike other PsyNeuLink components, State names are "scoped" within a Mechanism, meaning that States with
            the same name are permitted in different Mechanisms.  However, they are *not* permitted in the same
            Mechanism: States within a Mechanism with the same base name are appended an index in the order of their
            creation.

    prefs : PreferenceSet or specification dict
        the `PreferenceSet` for the ControlSignal; if it is not specified in the **prefs** argument of the constructor,
        a default is assigned using `classPreferences` defined in __init__.py (see :doc:`PreferenceSet <LINK>` for
        details).

    """

    #region CLASS ATTRIBUTES

    componentType = CONTROL_SIGNAL
    paramsType = OUTPUT_STATE_PARAMS

    class _DefaultsAliases(ModulatorySignal._DefaultsAliases):
        # alias allocation to variable for user convenience
        # NOTE: should not be used internally for consistency
        @property
        def allocation(self):
            return self.variable

        @allocation.setter
        def allocation(self, value):
            self.variable = value

    class _DefaultsMeta(ModulatorySignal._DefaultsMeta, _DefaultsAliases):
        pass

    class ClassDefaults(ModulatorySignal.ClassDefaults, metaclass=_DefaultsMeta):
        variable = defaultControlAllocation
        allocation_samples = np.arange(0.1, 1.01, 0.3)

    class InstanceDefaults(ModulatorySignal.InstanceDefaults, _DefaultsAliases):
        pass

    stateAttributes = ModulatorySignal.stateAttributes | {ALLOCATION_SAMPLES}

    connectsWith = [PARAMETER_STATE]
    connectsWithAttribute = [PARAMETER_STATES]
    projectionSocket = RECEIVER
    modulators = []

    classPreferenceLevel = PreferenceLevel.TYPE
    # Any preferences specified below will override those specified in TypeDefaultPreferences
    # Note: only need to specify setting;  level will be assigned to TYPE automatically
    # classPreferences = {
    #     kwPreferenceSetName: 'OutputStateCustomClassPreferences',
    #     kp<pref>: <setting>...}

    paramClassDefaults = State_Base.paramClassDefaults.copy()
    # paramClassDefaults = OutputState.paramClassDefaults.copy()
    paramClassDefaults.update({
        PROJECTION_TYPE: CONTROL_PROJECTION,
        CONTROLLED_PARAMS:None
    })
    #endregion


    @tc.typecheck
    def __init__(self,
                 owner=None,
                 reference_value=None,
                 variable=None,
                 size=None,
                 index=None,
                 assign=None,
                 function=Linear(),
<<<<<<< HEAD
                 # cost_options:tc.any(ControlSignalCosts, list)=ControlSignalCosts.DEFAULTS,
                 cost_options=None,
=======
                 cost_options:tc.optional(tc.any(ControlSignalCosts, list))=None,
>>>>>>> eddfa602
                 intensity_cost_function:(is_function_type)=Exponential,
                 adjustment_cost_function:tc.optional(is_function_type)=Linear,
                 duration_cost_function:tc.optional(is_function_type)=SimpleIntegrator,
                 cost_combination_function:tc.optional(is_function_type)=Reduce(operation=SUM),
                 allocation_samples=ClassDefaults.allocation_samples,
                 modulation:tc.optional(_is_modulation_param)=None,
                 projections=None,
                 params=None,
                 name=None,
                 prefs:is_pref_set=None,
                 context=None):

        if context is None:
            context = ContextFlags.COMMAND_LINE
            self.context.source = ContextFlags.COMMAND_LINE
        else:
            context = ContextFlags.CONSTRUCTOR
            self.context.source = ContextFlags.CONSTRUCTOR

        # Note index and assign are not used by ControlSignal, but included here for consistency with OutputState
        if params and ALLOCATION_SAMPLES in params and params[ALLOCATION_SAMPLES] is not None:
            allocation_samples =  params[ALLOCATION_SAMPLES]

        # Note: assign is not currently used by GatingSignal;
        #       it is included here for consistency with OutputState and possible use by subclasses.

        # If index has not been specified, but the owner has, allocation_policy has been determined, so use that
        index = index or SEQUENTIAL

        # Assign args to params and functionParams dicts (kwConstants must == arg names)
        params = self._assign_args_to_param_dicts(function=function,
                                                  cost_options=cost_options,
                                                  intensity_cost_function=intensity_cost_function,
                                                  adjustment_cost_function=adjustment_cost_function,
                                                  duration_cost_function=duration_cost_function,
                                                  cost_combination_function=cost_combination_function,
                                                  allocation_samples=allocation_samples,
                                                  params=params)

        # IMPLEMENTATION NOTE:
        # Consider adding self to owner.output_states here (and removing from ControlProjection._instantiate_sender)
        #  (test for it, and create if necessary, as per OutputStates in ControlProjection._instantiate_sender),

        # Validate sender (as variable) and params, and assign to variable and paramInstanceDefaults
        super().__init__(owner=owner,
                         reference_value=reference_value,
                         variable=variable,
                         size=size,
                         modulation=modulation,
                         index=index,
                         assign=None,
                         projections=projections,
                         params=params,
                         name=name,
                         prefs=prefs,
                         context=context,
                         function=function,
                         )

        # Default cost params
        if self.cost_options:
            if self.context.initialization_status != ContextFlags.DEFERRED_INIT:
                self.intensity_cost = self.intensity_cost_function(self.instance_defaults.allocation)
            else:
                self.intensity_cost = self.intensity_cost_function(self.ClassDefaults.allocation)
            self.adjustment_cost = 0
            self.duration_cost = 0
            self.last_duration_cost = self.duration_cost
            self.cost = self.intensity_cost
            self.last_cost = self.cost

    def _validate_params(self, request_set, target_set=None, context=None):
        """Validate allocation_samples and control_signal cost functions

        Checks if:
        - cost functions are all appropriate
        - allocation_samples is a list or 1d np.array
        - all cost functions are references to valid ControlProjection costFunctions (listed in self.costFunctions)

        """

        # Validate cost functions in request_set
        #   This should be all of them if this is an initialization call;
        #   Otherwise, just those specified in assign_params
        for cost_function_name in [item for item in request_set if item in costFunctionNames]:
            cost_function = request_set[cost_function_name]

            # cost function assigned None: OK
            if not cost_function:
                continue

            # cost_function is Function class specification:
            #    instantiate it and test below
            if inspect.isclass(cost_function) and issubclass(cost_function, Function):
                cost_function = cost_function()

            # cost_function is Function object:
            #     COST_COMBINATION_FUNCTION must be CombinationFunction
            #     DURATION_COST_FUNCTION must be an IntegratorFunction
            #     others must be TransferFunction
            if isinstance(cost_function, Function):
                if cost_function_name == COST_COMBINATION_FUNCTION:
                    if not isinstance(cost_function, CombinationFunction):
                        raise ControlSignalError("Assignment of Function to {} ({}) must be a CombinationFunction".
                                                 format(COST_COMBINATION_FUNCTION, cost_function))
                elif cost_function_name == DURATION_COST_FUNCTION:
                    if not isinstance(cost_function, IntegratorFunction):
                        raise ControlSignalError("Assignment of Function to {} ({}) must be an IntegratorFunction".
                                                 format(DURATION_COST_FUNCTION, cost_function))
                elif not isinstance(cost_function, TransferFunction):
                    raise ControlSignalError("Assignment of Function to {} ({}) must be a TransferFunction".
                                             format(cost_function_name, cost_function))

            # cost_function is custom-specified function
            #     DURATION_COST_FUNCTION and COST_COMBINATION_FUNCTION must accept an array
            #     others must accept a scalar
            #     all must return a scalar
            elif isinstance(cost_function, (function_type, method_type)):
                if cost_function_name in COST_COMBINATION_FUNCTION:
                    test_value = [1, 1]
                else:
                    test_value = 1
                try:
                    result = cost_function(test_value)
                    if not (is_numeric(result) or is_numeric(np.asscalar(result))):
                        raise ControlSignalError("Function assigned to {} ({}) must return a scalar".
                                                 format(cost_function_name, cost_function))
                except:
                    raise ControlSignalError("Function assigned to {} ({}) must accept {}".
                                             format(cost_function_name, cost_function, type(test_value)))

            # Unrecognized function assignment
            else:
                raise ControlSignalError("Unrecognized function ({}) assigned to {}".
                                         format(cost_function, cost_function_name))

        # Validate allocation samples list:
        # - default is 1D np.array (defined by self.ClassDefaults.allocation_samples)
        # - however, for convenience and compatibility, allow lists:
        #    check if it is a list of numbers, and if so convert to np.array
        if ALLOCATION_SAMPLES in request_set:
            allocation_samples = request_set[ALLOCATION_SAMPLES]
            if isinstance(allocation_samples, list):
                if iscompatible(allocation_samples, **{kwCompatibilityType: list,
                                                           kwCompatibilityNumeric: True,
                                                           kwCompatibilityLength: False,
                                                           }):
                    # Convert to np.array to be compatible with default value
                    request_set[ALLOCATION_SAMPLES] = np.array(allocation_samples)
            elif isinstance(allocation_samples, np.ndarray) and allocation_samples.ndim == 1:
                pass
            else:
                raise ControlSignalError("allocation_samples argument ({}) in {} must be "
                                             "a list or 1D np.array of numbers".
                                         format(allocation_samples, self.name))

        super()._validate_params(request_set=request_set, target_set=target_set, context=context)

        # ControlProjection Cost Functions
        for cost_function_name in [item for item in target_set if item in costFunctionNames]:
            cost_function = target_set[cost_function_name]
            if not cost_function:
                continue
            if ((not isinstance(cost_function, (Function, function_type, method_type)) and
                     not issubclass(cost_function, Function))):
                raise ControlSignalError("{0} not a valid Function".format(cost_function))

    def _instantiate_attributes_before_function(self, function=None, context=None):

        super()._instantiate_attributes_before_function(function=function, context=context)

        # Instantiate cost functions (if necessary) and assign to attributes
        for cost_function_name in costFunctionNames:
            cost_function = self.paramsCurrent[cost_function_name]
            # cost function assigned None
            if not cost_function:
                self.toggle_cost_function(cost_function_name, OFF)
                continue
            # cost_function is Function class specification
            if inspect.isclass(cost_function) and issubclass(cost_function, Function):
                cost_function = cost_function()
            # cost_function is Function object
            if isinstance(cost_function, Function):
                cost_function.owner = self
                cost_function = cost_function.function
            # cost_function is custom-specified function
            elif isinstance(cost_function, function_type):
                pass
            # safeguard/sanity check (should never happen if validation is working properly)
            else:
                raise ControlSignalError("{} is not a valid cost function for {}".
                                         format(cost_function, cost_function_name))

            self.paramsCurrent[cost_function_name] = cost_function

        # Assign instance attributes
        self.allocation_samples = self.paramsCurrent[ALLOCATION_SAMPLES]

    def _parse_state_specific_specs(self, owner, state_dict, state_specific_spec):
        """Get ControlSignal specified for a parameter or in a 'control_signals' argument

        Tuple specification can be:
            (parameter name, Mechanism)
            [TBI:] (Mechanism, parameter name, weight, exponent, projection_specs)

        Returns params dict with CONNECTIONS entries if any of these was specified.

        """
        from psyneulink.components.projections.projection import _parse_connection_specs
        from psyneulink.globals.keywords import PROJECTIONS

        params_dict = {}
        state_spec = state_specific_spec

        if isinstance(state_specific_spec, dict):
            return None, state_specific_spec

        elif isinstance(state_specific_spec, tuple):

            # # In this format there is no explicit State spec;  it is the Projection (parsed below)
            # state_spec = None
            #
            # try:
            #     param_item, mech_item = state_specific_spec
            # except:
            #     raise ControlSignalError("Illegal {} specification tuple for {} ({});  "
            #                              "it must contain two items: (<param_name>, <{}>)".
            #                              format(ControlSignal.__name__, owner.name,
            #                                     state_specific_spec, Mechanism.__name__))
            # if not isinstance(mech_item, Mechanism):
            #     raise ControlSignalError("Second item of the {} specification tuple for {} ({}) must be a Mechanism".
            #                              format(ControlSignal.__name__, owner.name, mech, mech.name))
            #
            # param_specs = param_item if isinstance(param_item, list) else [param_item]
            # param_list = []
            # for param_name in param_specs:
            #
            #     if not isinstance(param_name, str):
            #         raise ControlSignalError("First item of the {} specification tuple for {} ({}) must be a string "
            #                                  "that is the name of a parameter of its second item ({})".
            #                                  format(ControlSignal.__name__, owner.name, param_name, mech_item.name))
            #     try:
            #         parameter_state = mech_item.parameter_states[param_name]
            #     except KeyError:
            #         raise ControlSignalError("No {} found for {} param of {} in {} specification tuple for {}".
            #                                  format(ParameterState.__name__, param_name, mech_item.name,
            #                                         ControlSignal.__name__, owner.name))
            #     except AttributeError:
            #         raise ControlSignalError("{} does not have any {} specified, so can't"
            #                                  "assign {} specified for {} ({})".
            #                                  format(mech_item.name, ParameterState.__name__, ControlSignal.__name__,
            #                                         owner.name, state_specific_spec))
            #     param_list.append(parameter_state)
            #
            # # Assign connection specs to PROJECTIONS entry of params dict
            # try:
            #     params_dict[PROJECTIONS] = _parse_connection_specs(self,
            #                                                        owner=owner,
            #                                                        connections=param_list)
            # except ControlSignalError:
            #     raise ControlSignalError("Unable to parse {} specification dictionary for {} ({})".
            #                                 format(ControlSignal.__name__, owner.name, state_specific_spec))
            state_spec = None
            params_dict[PROJECTIONS] = _parse_connection_specs(connectee_state_type=self,
                                                               owner=owner,
                                                               connections=state_specific_spec)

        elif state_specific_spec is not None:
            raise ControlSignalError("PROGRAM ERROR: Expected tuple or dict for {}-specific params but, got: {}".
                                  format(self.__class__.__name__, state_specific_spec))

        if params_dict[PROJECTIONS] is None:
            raise ControlSignalError("PROGRAM ERROR: No entry found in {} params dict for {} "
                                     "with specification of parameter's Mechanism or ControlProjection(s) to it".
                                        format(CONTROL_SIGNAL, owner.name))

        return state_spec, params_dict

    def update(self, params=None, context=None):
        super().update(params=params, context=context)
        if self.cost_options:
            self._compute_costs()

    def _compute_costs(self):
        """Compute costs based on self.value."""

        intensity = self.value

        try:
            intensity_change = intensity-self.last_intensity
        except AttributeError:
            intensity_change = 0

        if self.prefs.verbosePref:
            intensity_change_string = "no change"
            if intensity_change < 0:
                intensity_change_string = "-" + str(intensity_change)
            elif intensity_change > 0:
                intensity_change_string = "+" + str(intensity_change)
            if self.prefs.verbosePref:
                warnings.warn("\nAllocation: {0} [{1}]".format(intensity, intensity_change_string))

        # compute cost(s)
        intensity_cost = adjustment_cost = duration_cost = 0

        if self.cost_options & ControlSignalCosts.INTENSITY_COST:
            intensity_cost = self.intensity_cost = self.intensity_cost_function(intensity)
            if self.prefs.verbosePref:
                print("++ Used intensity cost")

        if self.cost_options & ControlSignalCosts.ADJUSTMENT_COST:
            adjustment_cost = self.adjustment_cost = self.adjustment_cost_function(intensity_change)
            if self.prefs.verbosePref:
                print("++ Used adjustment cost")

        # FIX: 12/23/17 - THIS NEEDS TO HAVE BEEN INITIALIZED
        if self.cost_options & ControlSignalCosts.DURATION_COST:
            duration_cost = self.duration_cost = self.duration_cost_function(self.cost)
            if self.prefs.verbosePref:
                print("++ Used duration cost")

        self.cost = max(0.0, self.cost_combination_function([float(intensity_cost),
                                                             adjustment_cost,
                                                             duration_cost]))

        # Store current state for use in next call as last state
        self.last_intensity = intensity
        self.last_cost = self.cost
        self.last_duration_cost = self.duration_cost

        # Report new values to stdio
        if self.prefs.verbosePref:
            try:
                cost_change = self.cost - self.last_cost
            except AttributeError:
                cost_change = 0
            cost_change_string = "no change"
            if cost_change < 0:
                cost_change_string = str(cost_change)
            elif cost_change > 0:
                cost_change_string = "+" + str(cost_change)
            print("Cost: {0} [{1}])".format(self.cost, cost_change_string))

    @property
    def allocation_samples(self):
        return self._allocation_samples

    @allocation_samples.setter
    def allocation_samples(self, samples):
        if isinstance(samples, (list, np.ndarray)):
            self._allocation_samples = list(samples)
            return
        if isinstance(samples, tuple):
            self._allocation_samples = samples
            sample_range = samples
        elif samples == AUTO:

            # (7/21/17 CW) Note that since the time of writing this "stub", the value of AUTO in Keywords.py has changed
            # from True to "auto" due to the addition of "auto" as a parameter for RecurrentTransferMechanisms! Just FYI

            # THIS IS A STUB, TO BE REPLACED BY AN ACTUAL COMPUTATION OF THE ALLOCATION RANGE
            raise ControlSignalError("AUTO not yet supported for {} param of ControlProjection; default will be used".
                                     format(ALLOCATION_SAMPLES))
        else:
            sample_range = self.ClassDefaults.allocation_samples
        self._allocation_samples = []
        i = sample_range[0]
        while i < sample_range[1]:
            self._allocation_samples.append(i)
            i += sample_range[2]

    @property
    def intensity(self):
        return self._intensity

    @intensity.setter
    def intensity(self, new_value):
        self._intensity = new_value

    @property
    def control_signal(self):
        return self.value

    @tc.typecheck
    def assign_costs(self, costs:tc.any(ControlSignalCosts, list)):
        """assign_costs(costs)
        Assigns specified costs; all others are disabled.

        Arguments
        ---------
        costs: ControlSignalCost or List[ControlSignalCosts]
            cost or list of costs to be used;  all other will be disabled.
        Returns
        -------
        cost_options :  boolean combination of ControlSignalCosts
            current value of `cost_options`.

        """
        if isinstance(costs, ControlSignalCosts):
            costs = [costs]
        self.cost_options = ControlSignalCosts.NONE
        return self.enable_costs(costs)

    @tc.typecheck
    def enable_costs(self, costs:tc.any(ControlSignalCosts, list)):
        """enable_costs(costs)
        Enables specified costs; settings for all other costs are left intact.

        Arguments
        ---------
        costs: ControlSignalCost or List[ControlSignalCosts]
            cost or list of costs to be enabled, in addition to any that are already enabled.
        Returns
        -------
        cost_options :  boolean combination of ControlSignalCosts
            current value of `cost_options`.

        """
        if isinstance(costs, ControlSignalCosts):
            options = [costs]
        for cost in costs:
            self.cost_options |= cost
        return self.cost_options

    @tc.typecheck
    def disable_costs(self, costs:tc.any(ControlSignalCosts, list)):
        """disable_costs(costs)
        Disables specified costs; settings for all other costs are left intact.

        Arguments
        ---------
        costs: ControlSignalCost or List[ControlSignalCosts]
            cost or list of costs to be disabled.
        Returns
        -------
        cost_options :  boolean combination of ControlSignalCosts
            current value of `cost_options`.

        """
        if isinstance(costs, ControlSignalCosts):
            options = [costs]
        for cost in costs:
            self.cost_options &= ~cost
        return self.cost_options

    def get_cost_options(self):
        options = []
        if self.cost_options & ControlSignalCosts.INTENSITY_COST:
            options.append(INTENSITY_COST)
        if self.cost_options & ControlSignalCosts.ADJUSTMENT_COST:
            options.append(ADJUSTMENT_COST)
        if self.cost_options & ControlSignalCosts.DURATION_COST:
            options.append(DURATION_COST)
        return

    def toggle_cost_function(self, cost_function_name, assignment=ON):
        """Enables/disables use of a cost function.

        ``cost_function_name`` should be a keyword (list under :ref:`Structure <ControlProjection_Structure>`).
        """
        if cost_function_name == INTENSITY_COST_FUNCTION:
            cost_option = ControlSignalCosts.INTENSITY_COST
        elif cost_function_name == DURATION_COST_FUNCTION:
            cost_option = ControlSignalCosts.DURATION_COST
        elif cost_function_name == ADJUSTMENT_COST_FUNCTION:
            cost_option = ControlSignalCosts.ADJUSTMENT_COST
        elif cost_function_name == COST_COMBINATION_FUNCTION:
            raise ControlSignalError("{} cannot be disabled".format(COST_COMBINATION_FUNCTION))
        else:
            raise ControlSignalError("toggle_cost_function: unrecognized cost function: {}".format(cost_function_name))

        if assignment:
            if not self.paramsCurrent[cost_function_name]:
                raise ControlSignalError("Unable to toggle {} ON as function assignment is \'None\'".
                                         format(cost_function_name))
            self.cost_options |= cost_option
        else:
            self.cost_options &= ~cost_option

    # def set_intensity_cost(self, assignment=ON):
    #     if assignment:
    #         self.control_signal_cost_options |= ControlSignalCosts.INTENSITY_COST
    #     else:
    #         self.control_signal_cost_options &= ~ControlSignalCosts.INTENSITY_COST
    #
    # def set_adjustment_cost(self, assignment=ON):
    #     if assignment:
    #         self.control_signal_cost_options |= ControlSignalCosts.ADJUSTMENT_COST
    #     else:
    #         self.control_signal_cost_options &= ~ControlSignalCosts.ADJUSTMENT_COST
    #
    # def set_duration_cost(self, assignment=ON):
    #     if assignment:
    #         self.control_signal_cost_options |= ControlSignalCosts.DURATION_COST
    #     else:
    #         self.control_signal_cost_options &= ~ControlSignalCosts.DURATION_COST
    #
    def get_costs(self):
        """Return three-element list with the values of ``intensity_cost``, ``adjustment_cost`` and ``duration_cost``
        """
        return [self.intensity_cost, self.adjustment_cost, self.duration_cost]

    # @property
    # def variable(self):
    #     return self.allocation
    #
    # @variable.setter
    # def variable(self, assignment):
    #     self.allocation = assignment

    @property
    def value(self):
        # In case the ControlSignal has not yet been assigned (and its value is INITIALIZING or DEFERRED_INITIALIZATION
        if self.context.initialization_status & (ContextFlags.DEFERRED_INIT | ContextFlags.INITIALIZING):
            return None
        else:
            return self._value

    @value.setter
    def value(self, assignment):
        self._value = assignment
        self.log._log_value(assignment)

    @property
    def intensity(self):
        return self.value<|MERGE_RESOLUTION|>--- conflicted
+++ resolved
@@ -668,12 +668,7 @@
                  index=None,
                  assign=None,
                  function=Linear(),
-<<<<<<< HEAD
-                 # cost_options:tc.any(ControlSignalCosts, list)=ControlSignalCosts.DEFAULTS,
-                 cost_options=None,
-=======
                  cost_options:tc.optional(tc.any(ControlSignalCosts, list))=None,
->>>>>>> eddfa602
                  intensity_cost_function:(is_function_type)=Exponential,
                  adjustment_cost_function:tc.optional(is_function_type)=Linear,
                  duration_cost_function:tc.optional(is_function_type)=SimpleIntegrator,

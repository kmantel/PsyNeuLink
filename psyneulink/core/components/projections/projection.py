--- conflicted
+++ resolved
@@ -985,19 +985,11 @@
     def _get_context_struct_type(self, ctx):
         return ctx.get_context_struct_type(self.function_object)
 
-<<<<<<< HEAD
-    def _get_param_initializer(self):
-        return self.function_object._get_param_initializer()
-
-    def _get_context_initializer(self):
-        return self.function_object._get_context_initializer()
-=======
-    def get_param_initializer(self, execution_id=None):
-        return self.function_object.get_param_initializer(execution_id=execution_id)
-
-    def get_context_initializer(self, execution_id=None):
-        return self.function_object.get_context_initializer(execution_id=execution_id)
->>>>>>> a6286dd1
+    def _get_param_initializer(self, execution_id=None):
+        return self.function_object._get_param_initializer(execution_id=execution_id)
+
+    def _get_context_initializer(self, execution_id=None):
+        return self.function_object._get_context_initializer(execution_id=execution_id)
 
     # Provide invocation wrapper
     def _gen_llvm_function_body(self, ctx, builder, params, context, arg_in, arg_out):

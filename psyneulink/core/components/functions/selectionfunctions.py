#
# Princeton University licenses this file to You under the Apache License, Version 2.0 (the "License");
# you may not use this file except in compliance with the License.  You may obtain a copy of the License at:
#     http://www.apache.org/licenses/LICENSE-2.0
# Unless required by applicable law or agreed to in writing, software distributed under the License is distributed
# on an "AS IS" BASIS, WITHOUT WARRANTIES OR CONDITIONS OF ANY KIND, either express or implied.
# See the License for the specific language governing permissions and limitations under the License.
#
#
# *******************************************  SELECTION FUNCTIONS *****************************************************
'''

* `OneHot`

COMMENT:
* TBI Threshold
* TBI MaxVal
* `KWTA`
COMMENT

Functions that selects a subset of elements to maintain or transform, while nulling the others.

'''

__all__ = ['SelectionFunction', 'OneHot', 'max_vs_avg', 'max_vs_next', 'MAX_VS_NEXT', 'MAX_VS_AVG']

import numpy as np
import typecheck as tc

from psyneulink.core import llvm as pnlvm
from psyneulink.core.components.component import DefaultsFlexibility
from psyneulink.core.components.functions.function import \
    Function, Function_Base, MULTIPLICATIVE_PARAM, FunctionError, ADDITIVE_PARAM
from psyneulink.core.components.functions.transferfunctions import MODE
from psyneulink.core.globals.keywords import \
    SELECTION_FUNCTION_TYPE, ONE_HOT_FUNCTION, PARAMETER_STATE_PARAMS, \
    MAX_VAL, MAX_ABS_VAL, MAX_INDICATOR, MAX_ABS_INDICATOR, PROB, PROB_INDICATOR, kwPreferenceSetName, MIN_VAL, \
    MIN_ABS_VAL, MIN_INDICATOR, MIN_ABS_INDICATOR
from psyneulink.core.globals.parameters import Parameter
from psyneulink.core.globals.context import ContextFlags
from psyneulink.core.globals.preferences.componentpreferenceset import \
    kpReportOutputPref, PreferenceEntry, PreferenceLevel, is_pref_set
from psyneulink.core.globals.utilities import get_global_seed


MAX_VS_NEXT = 'max_vs_next'
MAX_VS_AVG = 'max_vs_avg'

# FIX: IMPLEMENT AS Functions
def max_vs_next(x):
    x_part = np.partition(x, -2)
    max_val = x_part[-1]
    next = x_part[-2]
    return max_val - next


def max_vs_avg(x):
    x_part = np.partition(x, -2)
    max_val = x_part[-1]
    others = x_part[:-1]
    return max_val - np.mean(others)


class SelectionFunction(Function_Base):
    """Functions that selects a particular value to maintain or transform, while nulling the others.
    """
    componentType = SELECTION_FUNCTION_TYPE

    # IMPLEMENTATION NOTE: THESE SHOULD SHOULD BE REPLACED WITH ABC WHEN IMPLEMENTED
    def __init__(self, default_variable,
                 params,
                 owner,
                 prefs,
                 context):

        if not hasattr(self, MULTIPLICATIVE_PARAM):
            raise FunctionError("PROGRAM ERROR: {} must implement a {} attribute".
                                format(self.__class__.__name__, MULTIPLICATIVE_PARAM))

        if not hasattr(self, ADDITIVE_PARAM):
            raise FunctionError("PROGRAM ERROR: {} must implement an {} attribute".
                                format(self.__class__.__name__, ADDITIVE_PARAM))

        super().__init__(default_variable=default_variable,
                         params=params,
                         owner=owner,
                         prefs=prefs,
                         context=context)

    @property
    def multiplicative(self):
        return getattr(self, self.multiplicative_param)

    @multiplicative.setter
    def multiplicative(self, val):
        setattr(self, self.multiplicative_param, val)

    @property
    def additive(self):
        return getattr(self, self.additive_param)

    @additive.setter
    def additive(self, val):
        setattr(self, self.additive_param, val)


class OneHot(SelectionFunction):
    """
    OneHot(                \
         default_variable, \
         mode=MAX_VAL,     \
         params=None,      \
         owner=None,       \
         name=None,        \
         prefs=None        \
         )

    Return an array with one non-zero value.

    .. _OneHot:

    `function <Selection.function>` returns an array the same length as the first item in `variable <OneHot.variable>`,
    with all of its values zeroed except one as specified by `mode <OneHot.mode>`:

        * *MAX_VAL*: element with the maximum signed value in first item of `variable <OneHot.variable>`;
        ..
        * *MAX_ABS_VAL*: element with the maximum absolute value;
        ..
        * *MAX_INDICATOR*: 1 in place of the element with the maximum signed value;
        ..
        * *MAX_ABS_INDICATOR*: 1 in place of the element with the maximum absolute value;
        ..
        * *MIN_VAL*: element with the minimum signed value in first item of `variable <OneHot.variable>`;
        ..
        * *MIN_ABS_VAL*: element with the minimum absolute value;
        ..
        * *MIN_INDICATOR*: 1 in place of the element with the minimum signed value;
        ..
        * *MIN_ABS_INDICATOR*: 1 in place of the element with the minimum absolute value;
        ..
        * *PROB*: probabilistically chosen element based on probabilities passed in second item of variable;
        ..
        * *PROB_INDICATOR*: same as *PROB* but chosen item is assigned a value of 1.


    Arguments
    ---------

    variable : 2d np.array : default class_defaults.variable
        First (possibly only) item specifies a template for the array to be transformed;  if `mode <OneHot.mode>` is
        *PROB* then a 2nd item must be included that is a probability distribution with same length as 1st item.

    mode : MAX_VAL, MAX_ABS_VAL, MAX_INDICATOR, MAX_ABS_INDICATOR, MIN_VAL, MIN_ABS_VAL, MIN_INDICATOR,
    MIN_ABS_INDICATOR, PROB or PROB_INDICATOR : default MAX_VAL
        specifies the nature of the single non-zero value in the array returned by `function <OneHot.function>`
        (see `mode <OneHot.mode>` for details).

    params : Dict[param keyword: param value] : default None
        a `parameter dictionary <ParameterState_Specification>` that specifies the parameters for the
        function.  Values specified for parameters in the dictionary override any assigned to those parameters in
        arguments of the constructor.

    bounds : None

    owner : Component
        `component <Component>` to which to assign the Function.

    name : str : default see `name <Function.name>`
        specifies the name of the Function.

    prefs : PreferenceSet or specification dict : default Function.classPreferences
        specifies the `PreferenceSet` for the Function (see `prefs <Function_Base.prefs>` for details).

    Attributes
    ----------

    variable : number or np.array
        1st item contains value to be transformed;  if `mode <OneHot.mode>` is *PROB*, 2nd item is a probability
        distribution, each element of which specifies the probability for selecting the corresponding element of the
        1st item.

    mode : MAX_VAL, MAX_ABS_VAL, MAX_INDICATOR, MAX_ABS_INDICATOR, MIN_VAL, MIN_ABS_VAL, MIN_INDICATOR,
    MIN_ABS_INDICATOR, PROB or PROB_INDICATOR
        determines the nature of the single non-zero value in the array returned by `function <OneHot.function>`
        (see `above <OneHot>` for options).

    owner : Component
        `component <Component>` to which the Function has been assigned.

    name : str
        the name of the Function; if it is not specified in the **name** argument of the constructor, a
        default is assigned by FunctionRegistry (see `Naming` for conventions used for default and duplicate names).

    prefs : PreferenceSet or specification dict : Function.classPreferences
        the `PreferenceSet` for function; if it is not specified in the **prefs** argument of the Function's
        constructor, a default is assigned using `classPreferences` defined in __init__.py (see :doc:`PreferenceSet
        <LINK>` for details).
    """

    componentName = ONE_HOT_FUNCTION

    bounds = None
    multiplicative_param = None
    additive_param = None

    classPreferences = {
        kwPreferenceSetName: 'OneHotClassPreferences',
        kpReportOutputPref: PreferenceEntry(False, PreferenceLevel.INSTANCE),
    }

    paramClassDefaults = Function_Base.paramClassDefaults.copy()
    paramClassDefaults.update({
        PARAMETER_STATE_PARAMS: None
    })

    class Parameters(SelectionFunction.Parameters):
        """
            Attributes
            ----------

                mode
                    see `mode <OneHot.mode>`

                    :default value: `MAX_VAL`
                    :type: str

                random_state
                    see `random_state <OneHot.random_state>`

                    :default value: None
                    :type:

        """
        mode = Parameter(MAX_VAL, stateful=False)
        random_state = Parameter(None, stateful=True)

        def _validate_mode(self, mode):
            options = {MAX_VAL, MAX_ABS_VAL, MAX_INDICATOR, MAX_ABS_INDICATOR,
                       MIN_VAL, MIN_ABS_VAL, MIN_INDICATOR, MIN_ABS_INDICATOR,
                       PROB, PROB_INDICATOR}
            if mode in options:
                # returns None indicating no error message (this is a valid assignment)
                return None
            else:
                # returns error message
                return 'not one of {0}'.format(options)

    @tc.typecheck
    def __init__(self,
                 default_variable=None,
                 mode: tc.enum(MAX_VAL, MAX_ABS_VAL, MAX_INDICATOR, MAX_ABS_INDICATOR,
                               MIN_VAL, MIN_ABS_VAL, MIN_INDICATOR, MIN_ABS_INDICATOR,
                               PROB, PROB_INDICATOR)=MAX_VAL,
                 seed=None,
                 params=None,
                 owner=None,
                 prefs: is_pref_set = None):

        if seed is None:
            seed = get_global_seed()

        random_state = np.random.RandomState(np.asarray([seed]))
        if not hasattr(self, "stateful_attributes"):
            self.stateful_attributes = ["random_state"]

<<<<<<< HEAD
        # Assign args to params and functionParams dicts 
=======
        # Assign args to params and functionParams dicts
>>>>>>> 78b42636
        params = self._assign_args_to_param_dicts(mode=mode,
                                                  random_state=random_state,
                                                  params=params)

        reset_default_variable_flexibility = False
        if mode in {PROB, PROB_INDICATOR} and default_variable is None:
            default_variable = [[0], [0]]
            reset_default_variable_flexibility = True


        super().__init__(default_variable=default_variable,
                         params=params,
                         owner=owner,
                         prefs=prefs,
                         context=ContextFlags.CONSTRUCTOR)

        if reset_default_variable_flexibility:
            self._default_variable_flexibility = DefaultsFlexibility.FLEXIBLE

    def _validate_params(self, request_set, target_set=None, context=None):

        if request_set[MODE] in {PROB, PROB_INDICATOR}:
            if not self.defaults.variable.ndim == 2:
                raise FunctionError("If {} for {} {} is set to {}, variable must be 2d array".
                                    format(MODE, self.__class__.__name__, Function.__name__, PROB))
            values = self.defaults.variable[0]
            prob_dist = self.defaults.variable[1]
            if len(values)!=len(prob_dist):
                raise FunctionError("If {} for {} {} is set to {}, the two items of its variable must be of equal "
                                    "length (len item 1 = {}; len item 2 = {}".
                                    format(MODE, self.__class__.__name__, Function.__name__, PROB,
                                           len(values), len(prob_dist)))
            if not all((elem>=0 and elem<=1) for elem in prob_dist)==1:
                raise FunctionError("If {} for {} {} is set to {}, the 2nd item of its variable ({}) must be an "
                                    "array of elements each of which is in the (0,1) interval".
                                    format(MODE, self.__class__.__name__, Function.__name__, PROB, prob_dist))
            if self.context.initialization_status == ContextFlags.INITIALIZING:
                return
            if not np.sum(prob_dist)==1:
                raise FunctionError("If {} for {} {} is set to {}, the 2nd item of its variable ({}) must be an "
                                    "array of probabilities that sum to 1".
                                    format(MODE, self.__class__.__name__, Function.__name__, PROB, prob_dist))

    def _gen_llvm_function_body(self, ctx, builder, _, state, arg_in, arg_out):
        idx_ptr = builder.alloca(ctx.int32_ty)
        builder.store(ctx.int32_ty(0), idx_ptr)

        if self.mode in {PROB, PROB_INDICATOR}:
            rng_f = ctx.get_llvm_function("__pnl_builtin_mt_rand_double")
            dice_ptr = builder.alloca(ctx.float_ty)
            mt_state_ptr = ctx.get_state_ptr(self, builder, state, "random_state")
            builder.call(rng_f, [mt_state_ptr, dice_ptr])
            dice = builder.load(dice_ptr)
            sum_ptr = builder.alloca(ctx.float_ty)
            builder.store(ctx.float_ty(-0.0), sum_ptr)
            prob_in = builder.gep(arg_in, [ctx.int32_ty(0), ctx.int32_ty(1)])
            arg_in = builder.gep(arg_in, [ctx.int32_ty(0), ctx.int32_ty(0)])

        with pnlvm.helpers.array_ptr_loop(builder, arg_in, "search") as (builder, index):
            idx = builder.load(idx_ptr)
            prev_ptr = builder.gep(arg_in, [ctx.int32_ty(0), idx])
            current_ptr = builder.gep(arg_in, [ctx.int32_ty(0), index])
            prev = builder.load(prev_ptr)
            current = builder.load(current_ptr)

            prev_res_ptr = builder.gep(arg_out, [ctx.int32_ty(0), idx])
            cur_res_ptr = builder.gep(arg_out, [ctx.int32_ty(0), index])
            if self.mode not in {PROB, PROB_INDICATOR}:
                fabs = ctx.get_builtin("fabs", [current.type])
            if self.mode is MAX_VAL:
                cmp_op = ">="
                cmp_prev = prev
                cmp_curr = current
                val = current
            elif self.mode is MAX_ABS_VAL:
                cmp_op = ">="
                cmp_prev = builder.call(fabs, [prev])
                cmp_curr = builder.call(fabs, [current])
                val = current
            elif self.mode is MAX_INDICATOR:
                cmp_op = ">="
                cmp_prev = prev
                cmp_curr = current
                val = current.type(1.0)
            elif self.mode is MAX_ABS_INDICATOR:
                cmp_op = ">="
                cmp_prev = builder.call(fabs, [prev])
                cmp_curr = builder.call(fabs, [current])
                val = current.type(1.0)
            elif self.mode is MIN_VAL:
                cmp_op = "<="
                cmp_prev = prev
                cmp_curr = current
                val = current
            elif self.mode is MIN_ABS_VAL:
                cmp_op = "<="
                cmp_prev = builder.call(fabs, [prev])
                cmp_curr = builder.call(fabs, [current])
                val = current
            elif self.mode is MIN_INDICATOR:
                cmp_op = "<="
                cmp_prev = prev
                cmp_curr = current
                val = current.type(1.0)
            elif self.mode is MIN_ABS_INDICATOR:
                cmp_op = "<="
                cmp_prev = builder.call(fabs, [prev])
                cmp_curr = builder.call(fabs, [current])
                val = current.type(1.0)
            elif self.mode in {PROB, PROB_INDICATOR}:
                # Update prefix sum
                current_prob_ptr = builder.gep(prob_in, [ctx.int32_ty(0), index])
                sum_old = builder.load(sum_ptr)
                sum_new = builder.fadd(sum_old, builder.load(current_prob_ptr))
                builder.store(sum_new, sum_ptr)

                old_below = builder.fcmp_ordered("<=", sum_old, dice)
                new_above = builder.fcmp_ordered("<", dice, sum_new)
                cond = builder.and_(new_above, old_below)
                cmp_prev = ctx.float_ty(1.0)
                cmp_curr = builder.select(cond, cmp_prev, ctx.float_ty(0.0))
                cmp_op = "=="
                if self.mode is PROB:
                    val = current
                else:
                    val = ctx.float_ty(1.0)
            else:
                assert False, "Unsupported mode: {}".format(self.mode)

            # Make sure other elements are zeroed
            builder.store(cur_res_ptr.type.pointee(0), cur_res_ptr)

            cmp_res = builder.fcmp_ordered(cmp_op, cmp_curr, cmp_prev)
            with builder.if_then(cmp_res):
                builder.store(prev_res_ptr.type.pointee(0), prev_res_ptr)
                builder.store(val, cur_res_ptr)
                builder.store(index, idx_ptr)

        return builder

    def function(self,
                 variable=None,
                 execution_id=None,
                 params=None,
                 context=None):
        """

        Arguments
        ---------

        variable : 2d np.array : default class_defaults.variable
           1st item is an array to be transformed;  if `mode <OneHot.mode>` is *PROB*, 2nd item must be an array of
           probabilities (i.e., elements between 0 and 1) of equal length to the 1st item.

        params : Dict[param keyword: param value] : default None
            a `parameter dictionary <ParameterState_Specification>` that specifies the parameters for the
            function.  Values specified for parameters in the dictionary override any assigned to those parameters in
            arguments of the constructor.

        Returns
        -------

        array with single non-zero value : np.array
            specified by `mode <OneHot.mode>`.


        """

        variable = self._check_args(variable=variable, execution_id=execution_id, params=params, context=context)

        if self.mode is MAX_VAL:
            max_value = np.max(variable)
            result = np.where(variable == max_value, max_value, 0)

        elif self.mode is MAX_ABS_VAL:
            max_value = np.max(np.absolute(variable))
            result = np.where(variable == max_value, max_value, 0)

        elif self.mode is MAX_INDICATOR:
            max_value = np.max(variable)
            result = np.where(variable == max_value, 1, 0)

        elif self.mode is MAX_ABS_INDICATOR:
            max_value = np.max(np.absolute(variable))
            result = np.where(variable == max_value, 1, 0)

        if self.mode is MIN_VAL:
            min_value = np.min(variable)
            result = np.where(variable == min_value, min_value, 0)

        elif self.mode is MIN_ABS_VAL:
            min_value = np.min(np.absolute(variable))
            result = np.where(variable == min_value, min_value, 0)

        elif self.mode is MIN_INDICATOR:
            min_value = np.min(variable)
            result = np.where(variable == min_value, 1, 0)

        elif self.mode is MIN_ABS_INDICATOR:
            min_value = np.min(np.absolute(variable))
            result = np.where(variable == min_value, 1, 0)

        elif self.mode in {PROB, PROB_INDICATOR}:
            # 1st item of variable should be data, and 2nd a probability distribution for choosing
            v = variable[0]
            prob_dist = variable[1]
            # if not prob_dist.any() and INITIALIZING in context:
            if not prob_dist.any():
                return self.convert_output_type(v)
            cum_sum = np.cumsum(prob_dist)
            random_state = self.get_current_function_param("random_state", execution_id)
            random_value = random_state.uniform()
            chosen_item = next(element for element in cum_sum if element > random_value)
            chosen_in_cum_sum = np.where(cum_sum == chosen_item, 1, 0)
            if self.mode is PROB:
                result = v * chosen_in_cum_sum
            else:
                result = np.ones_like(v) * chosen_in_cum_sum
            # chosen_item = np.random.choice(v, 1, p=prob_dist)
            # one_hot_indicator = np.where(v == chosen_item, 1, 0)
            # return v * one_hot_indicator

        return self.convert_output_type(result)<|MERGE_RESOLUTION|>--- conflicted
+++ resolved
@@ -263,11 +263,7 @@
         if not hasattr(self, "stateful_attributes"):
             self.stateful_attributes = ["random_state"]
 
-<<<<<<< HEAD
-        # Assign args to params and functionParams dicts 
-=======
         # Assign args to params and functionParams dicts
->>>>>>> 78b42636
         params = self._assign_args_to_param_dicts(mode=mode,
                                                   random_state=random_state,
                                                   params=params)

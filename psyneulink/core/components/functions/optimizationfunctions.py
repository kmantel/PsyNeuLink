--- conflicted
+++ resolved
@@ -1354,11 +1354,7 @@
                         (value < value_optimal and self.direction is MINIMIZE):
                     value_optimal, sample_optimal = value, sample
                     optimal_value_count = 1
-<<<<<<< HEAD
-                    
-=======
-
->>>>>>> 78b42636
+
             if self._return_samples:
                 return_all_samples = all_samples
             if self._return_values:

# Princeton University licenses this file to You under the Apache License, Version 2.0 (the "License");
# you may not use this file except in compliance with the License.  You may obtain a copy of the License at:
#     http://www.apache.org/licenses/LICENSE-2.0
# Unless required by applicable law or agreed to in writing, software distributed under the License is distributed
# on an "AS IS" BASIS, WITHOUT WARRANTIES OR CONDITIONS OF ANY KIND, either express or implied.
# See the License for the specific language governing permissions and limitations under the License.


# ******************************************  ControlSignal *****************************************************

"""
Overview
--------

A ControlSignal is a type of `ModulatorySignal <ModulatorySignal>` that is specialized for use with a `ControlMechanism
<ControlMechanism>` and one or more `ControlProjections <ControlProjection>`, to modify the parameter(s) of one or more
`Components <Component>`. A ControlSignal receives an `allocation <ControlSignal.allocation>` value from the
ControlMechanism to which it belongs, and uses that to compute an `intensity` (also referred to as a `control_signal`)
that is assigned as the `value <ControlProjection.ControlProjection.value>` of its ControlProjections. Each
ControlProjection conveys its value to the `ParameterState` for the parameter it controls, which uses that value to
`modulate <ModulatorySignal_Modulation>` the `value <ParameterState.value>` of the parameter.  A ControlSignal also
calculates a `cost`, based on its `intensity` and/or its time course, that may be used by the ControlMechanism to
adapt the ControlSignal's `allocation <ControlSignal.allocation>` in the future.

.. _ControlSignal_Creation:

Creating a ControlSignal
------------------------

A ControlSignal is created automatically whenever the parameter of a Mechanism or of its function is `specified for
control <ControlMechanism_Control_Signals>`.  ControlSignals can also be specified in the **control_signals** argument
of the constructor for a `ControlMechanism <ControlMechanism>` or a `System <System_Control_Specification>`.  Although
a ControlSignal can be created on its own using its constructor (or any of the other ways for `creating an OutputState
<OutputStates_Creation>`), this is usually not necessary nor is it advisable, as a ControlSignal has dedicated
components and requirements for configuration that must be met for it to function properly.

.. _ControlSignal_Specification:

*Specifying ControlSignals*
~~~~~~~~~~~~~~~~~~~~~~~~~~~

When a ControlSignal is specified in the **control_signals** argument of the constructor for a `ControlMechanism
<ControlMechanism>`, the parameter(s) to be controlled must be specified.  If other attributes of the ControlSignal
need to be specified (e.g., one or more of its `cost functions <ControlSignal_Costs>`), then the Constructor for the
ConrolSignal can be used or a `state specification dictionary <State_Specification>`, in which the parameter(s) to be
controlled in the **projections** argument or *PROJECTIONS* entry, respectively, using any of the forms below.
For convenience, the parameters can also be specified on their own in the **control_signals** argument of the
ControlMechanism's constructor, in which case a default ControlSignal will be created for each.  In all cases, any
of the following can be use to specify the parameter(s) to be controlled:

  * **ParameterState** (or list of them) -- for the Mechanism(s) to which the parameter(s) belong;
  ..
  * **2-item tuple:** *(parameter name or list of them>, <Mechanism>)* -- the 1st item must be the name of the
    parameter (or list of parameter names), and the 2nd item the Mechanism to which it (they) belong(s); this is a
    convenience format, that is simpler to use than a specification dictionary (see above), but precludes
    specification of any `parameters <ControlSignal_Structure>` for the ControlSignal.

  * **specification dictionary** -- this is an abbreviated form of `state specification dictionary
    <State_Specification>`, in which the parameter(s) to be controlled can be specified in either of the two
    following ways:

    * for controlling a single parameter, the dictionary can have the following two entries:

        * *NAME*: str
            the string must be the name of the parameter to be controlled;

        * *MECHANISM*: Mechanism
            the Mechanism must be the one to the which the parameter to be controlled belongs.

    * for controlling multiple parameters, the dictionary can have the following entry:

        * <str>:list
            the string used as the key specifies the name to be used for the ControlSignal,
            and each item of the list must be a `specification of a parameter <ParameterState_Specification>` to be
            controlled by the ControlSignal (and that will receive a `ControlProjection` from it).
  ..

.. _ControlSignal_Structure:

Structure
---------

A ControlSignal is owned by an `ControlMechanism <ControlMechanism>`, and controls the parameters of one or more
Components by modulating the `function <ParameterState.function>` of the `ParameterState` that determines the value
of each of the parameters that it control.  Its operation is governed by several attributes of the ControlSignal,
that are described below.

.. _ControlSignal_Projections:

*Projections*
~~~~~~~~~~~~~

When a ControlSignal is created, it can be assigned one or more `ControlProjections <ControlProjection>`, using either
the **projections** argument of its constructor, or in an entry of a dictionary assigned to the **params** argument
with the key *PROJECTIONS*.  These will be assigned to its `efferents  <ControlSignal.efferents>` attribute.  See
`State Projections <State_Projections>` for additional details concerning the specification of Projections when
creating a State.

.. note::
   Although a ControlSignal can be assigned more than one `ControlProjection`, all of those Projections will receive
   the same `value <ControlProjection.value>` (based on the `intensity` of that ControlSignal), and use the same
   form of `modulation <ControlSignal_Modulation>`.  Thus, for them to be meaningful, they should project to
   ParameterStates for parameters that are meaningfully related to one another (for example, the threshold parameter
   of multiple `DDM` Mechanisms).

.. _ControlSignal_Modulation:

*Modulation*
~~~~~~~~~~~~

A ControlSignal has a `modulation <GatingSignal.modulation>` attribute that determines how its ControlSignal's
`value <ControlSignal.value>` is used by the States to which it projects to modify their `value <State_Base.value>` \\s
(see `ModulatorySignal_Modulation` for an explanation of how the `modulation <ControlSignal.modulation>`  attribute is
specified and used to modulate the `value <State_Base.value>` of a State). The `modulation <ControlSignal.modulation>`
attribute can be specified in the **modulation** argument of the constructor for a ControlSignal, or in a specification
dictionary as described `above <ControlSignal_Specification>`. The value must be a value of `ModulationParam`;  if it
is not specified, its default is the value of the `modulation <ControlMechanism.modulation>` attribute of the
ControlMechanism to which the ControlSignal belongs (which is the same for all of the ControlSignals belonging to that
ControlMechanism).  The value of the `modulation <ControlSignal.modulation>` attribute of a ControlSignal is used by
all of the `ControlProjections <ControlProjection>` that project from that ControlSignal.

.. _ControlSignal_Allocation_and_Intensity

*Allocation, Function and Intensity*
~~~~~~~~~~~~~~~~~~~~~~~~~~~~~~~~~~~~

*Allocation (variable)*. A ControlSignal is assigned an `allocation <ControlSignal>` by the ControlMechanism to
which it belongs. Some ControlMechanisms sample different allocation values for their ControlSignals to determine
which to use (such as the `EVCControlMechanism <EVC_Default_Configuration>`);  in those cases, they use each ControlSignal's
`allocation_samples <ControlSignal.allocation_samples>` attribute (specified in the **allocation_samples** argument
of the ControlSignal's constructor) to determine the allocation values to sample for that ControlSignal.  A
ControlSignal's `allocation <ControlSignal>` attribute reflects value assigned to it by the ControlMechanism
at the end of the previous `TRIAL` (i.e., when the ControlMechanism last executed --  see
`ControlMechanism Execution <ControlMechanism_Execution>`); its value from the previous `TRIAL` is assigned to the
`last_intensity` attribute.

*Function*. A ControlSignal's `allocation <ControlSignal.alloction>` serves as its`variable <ControlSignal.variable>`,
and is used by its `function <ControlSignal.function>` to generate an `intensity`. The default `function
<ControlSignal.function>` for a ControlSignal is an identity function (`Linear` with `slope <Linear.slope>` \\=1 and
`intercept <Linear.intercept>`\\=0), that simply assigns the `allocation <ControlSignal.allocation>` as the
ControlSignal's `intensity <ControlSignal.intensity>`. However, another `TransferFunction` can be assigned
(e.g., `Exponential`), or any other function that takes and returns a scalar value or 1d array.

*Intensity (value)*. The result of the function is assigned as the value of the ControlSignal's `intensity`
attribute, which serves as the ControlSignal's `value <ControlSignal.value>` (also referred to as `control_signal`).
The `intensity` is used by its `ControlProjection(s) <ControlProjection>` to modulate the parameter(s) for which the
ControlSignal is responsible. The ControlSignal's `intensity` attribute  reflects its value for the current `TRIAL`;
its value from the previous `TRIAL` is assigned to the `last_intensity` attribute.

.. _ControlSignal_Costs:

*Costs and Cost Functions*
~~~~~~~~~~~~~~~~~~~~~~~~~~

A ControlSignal has a `cost <ControlSignal.cost>` attribute that may be used by the ControlMechanism to which it
belongs to determine its future `allocation <ControlSignal.allocation>`.  The value of the `cost <ControlSignal.cost>`
is computed from the ControlSignal's `intensity` using one or more of three cost functions, each of which
computes a different component of the cost, and a function that combines them, as listed below:

    * `intensity_cost` - calculated by the `intensity_cost_function` based on the current `intensity` of the
      ControlSignal;
    ..
    * `adjustment_cost` - calculated by the `adjustment_cost_function` based on a change in the ControlSignal's
      `intensity` from its last value;
    ..
    * `duration_cost` - calculated by the `duration_cost_function` based on an integral of the ControlSignal's
      `cost <ControlSignal.cost>`;
    ..
    * `cost` - calculated by the `combine_costs_function` that combines the results of any cost functions that are
      enabled.

The components used to determine the ControlSignal's `cost <ControlSignal.cost>` can be specified in the
**costs_options** argument of its constructor, or using its `enable_costs`, `disable_costs` and `assign_costs`
methods.  All of these take one or more values of `ControlSignalCosts`, each of which specifies a cost component.
How the enabled components are combined is determined by the `combine_costs_function`.  By default, the values of
the enabled cost components are summed, however this can be modified by specifying the `combine_costs_function`.

    COMMENT:
    .. _ControlSignal_Toggle_Costs:

    *Enabling and Disabling Cost Functions*.  Any of the cost functions (except the `combine_costs_function`) can
    be enabled or disabled using the `toggle_cost_function` method to turn it `ON` or `OFF`. If it is disabled, that
    component of the cost is not included in the ControlSignal's `cost` attribute.  A cost function  can  also be
    permanently disabled for the ControlSignal by assigning it's attribute `None`.  If a cost function is permanently
    disabled for a ControlSignal, it cannot be re-enabled using `toggle_cost_function`.
    COMMENT

.. note:: The `index <OutputState.OutputState.index>` and `assign <OutputState.OutputState.assign>`
        attributes of a ControlSignal are automatically assigned and should not be modified.

.. _ControlSignal_Execution:

Execution
---------

A ControlSignal cannot be executed directly.  It is executed whenever the `ControlMechanism <ControlMechanism>` to
which it belongs is executed.  When this occurs, the ControlMechanism provides the ControlSignal with an `allocation
<ControlSignal.allocation>`, that is used by its `function <ControlSignal.function>` to compute its `intensity` for
that `TRIAL`.  The `intensity` is used by the ControlSignal's `ControlProjections <ControlProjection>` to set the
`value <ParameterState.value>` \\(s) of the `ParameterState(s) <ParameterState>` to which the ControlSignal projects.

Recall that the ParameterState value is referenced anywhere that the controlled parameter is used in computation, and
that it does not update until the component to which the ParameterState belongs executes. If the distinction between the
base value stored in the parameter attribute (i.e. MyTransferMech.function_object.gain) and the value of the
ParameterState is unfamiliar, see `Parameter State documentation <ParameterState>` for more details, or see
`ModulatorySignal_Modulation` for a detailed description of how modulation operates.

The ControlSignal's `intensity` is also used  by its `cost functions <ControlSignal_Costs>` to compute its `cost`
attribute. That is used by some ControlMechanisms, along with the ControlSignal's `allocation_samples` attribute, to
evaluate an `control_allocation <ControlMechanism.control_allocation>`, and adjust the ControlSignal's `allocation
<ControlSignal.allocation>` for the next `TRIAL`.

.. note::
   The changes in a parameter in response to the execution of a ControlMechanism are not applied until the Mechanism
   with the parameter being controlled is next executed; see :ref:`Lazy Evaluation <LINK>` for an explanation of
   "lazy" updating).

.. _ControlSignal_Examples:

Examples
--------

*Modulate the parameter of a Mechanism's function*.  The following example assigns a
ControlSignal to the `bias <Logistic.gain>` parameter of the `Logistic` Function used by a `TransferMechanism`::

    >>> import psyneulink as pnl
    >>> my_mech = pnl.TransferMechanism(function=pnl.Logistic(bias=(1.0, pnl.ControlSignal)))

Note that the ControlSignal is specified by it class.  This will create a default ControlSignal,
with a ControlProjection that projects to the TransferMechanism's `ParameterState` for the `bias <Logistic.bias>`
parameter of its `Logistic` Function.  The default value of a ControlSignal's `modulation <ControlSignal.modulation>` attribute is Modulation.MULTIPLICATIVE, so that it will multiply the value of the `bias <Logistic.bias>` parameter. When the TransferMechanism executes, the Logistic Function will use the value of the ControlSignal as its
gain parameter.

*Specify attributes of a ControlSignal*.  Ordinarily, ControlSignals modify the *MULTIPLICATIVE_PARAM* of a
ParameterState's `function <ParameterState.function>` to modulate the parameter's value.
In the example below, this is changed by specifying the `modulation <ControlSignal.modulation>` attribute of a
`ControlSignal` for the `Logistic` Function of a `TransferMechanism`.  It is changed so that the value of the
ControlSignal adds to, rather than multiplies, the value of the `gain <Logistic.gain>` parameter of the Logistic
function::

    >>> my_mech = pnl.TransferMechanism(function=pnl.Logistic(gain=(1.0,
    ...                                                             pnl.ControlSignal(modulation=pnl.ModulationParam.ADDITIVE))))

Note that the `ModulationParam` specified for the `ControlSignal` pertains to the function of a *ParameterState*
for the *Logistic* Function (in this case, its `gain <Logistic.gain>` parameter), and *not* the Logistic function
itself -- that is, in this example, the value of the ControlSignal is added to the *gain parameter* of the Logistic
function, *not* its `variable <Logistic.variable>`).  If the value of the ControlSignal's **modulation** argument
had been ``ModulationParam.OVERRIDE``, then the ControlSignal's value would have been used as (i.e., replaced) the
value of the *Logistic* Function's `gain <Logistic.gain>` parameter, rather than added to it.

COMMENT:
    MOVE THIS EXAMPLE TO EVCControlMechanism

*Modulate the parameters of several Mechanisms by an EVCControlMechanism*.  This shows::

    My_Mech_A = TransferMechanism(function=Logistic)
    My_Mech_B = TransferMechanism(function=Linear,
                                 output_states=[RESULT, OUTPUT_MEAN])

    Process_A = Process(pathway=[My_Mech_A])
    Process_B = Process(pathway=[My_Mech_B])
    My_System = System(processes=[Process_A, Process_B])

    My_EVC_Mechanism = EVCControlMechanism(system=My_System,
                                    monitor_for_control=[My_Mech_A.output_states[RESULT],
                                                         My_Mech_B.output_states[OUTPUT_MEAN]],
                                    control_signals=[(GAIN, My_Mech_A),
                                                     {NAME: INTERCEPT,
                                                      MECHANISM: My_Mech_B,
                                                      MODULATION:ModulationParam.ADDITIVE}],
                                    name='My EVC Mechanism')
COMMENT

*Modulate the parameters of several Mechanisms in a System*.  The following example assigns ControlSignals to modulate
the `gain <Logistic.gain>` parameter of the `Logistic` function for ``My_Mech_A`` and the `intercept
<Logistic.intercept>` parameter of the `Linear` function for ``My_Mech_B``::

    >>> my_mech_a = pnl.TransferMechanism(function=pnl.Logistic)
    >>> my_mech_b = pnl.TransferMechanism(function=pnl.Linear,
    ...                                   output_states=[pnl.RESULT, pnl.OUTPUT_MEAN])

    >>> process_a = pnl.Process(pathway=[my_mech_a])
    >>> process_b = pnl.Process(pathway=[my_mech_b])

    >>> my_system = pnl.System(processes=[process_a, process_b],
    ...                        monitor_for_control=[my_mech_a.output_states[pnl.RESULTS],
    ...                                             my_mech_b.output_states[pnl.OUTPUT_MEAN]],
    ...                        control_signals=[(pnl.GAIN, my_mech_a),
    ...                                         {pnl.NAME: pnl.INTERCEPT,
    ...                                          pnl.MECHANISM: my_mech_b,
    ...                                          pnl.MODULATION: pnl.ModulationParam.ADDITIVE}],
    ...                        name='My Test System')


Class Reference
---------------

"""

import inspect
import warnings

from enum import IntEnum

import numpy as np
import typecheck as tc

from psyneulink.core.components.component import function_type, method_type
# import Components
# FIX: EVCControlMechanism IS IMPORTED HERE TO DEAL WITH COST FUNCTIONS THAT ARE DEFINED IN EVCControlMechanism
#            SHOULD THEY BE LIMITED TO EVC??
from psyneulink.core.components.functions.function import _is_modulation_param, is_function_type
from psyneulink.core.components.functions.integratorfunctions import IntegratorFunction, SimpleIntegrator
from psyneulink.core.components.functions.transferfunctions import TransferFunction, Linear, Exponential
from psyneulink.core.components.functions.combinationfunctions import CombinationFunction, Reduce
from psyneulink.core.components.shellclasses import Function
from psyneulink.core.components.states.modulatorysignals.modulatorysignal import ModulatorySignal
from psyneulink.core.components.states.outputstate import SEQUENTIAL, _output_state_variable_getter
from psyneulink.core.components.states.state import State_Base
from psyneulink.core.globals.context import ContextFlags
from psyneulink.core.globals.defaults import defaultControlAllocation
from psyneulink.core.globals.keywords import ALLOCATION_SAMPLES, AUTO, CONTROLLED_PARAMS, CONTROL_PROJECTION, CONTROL_SIGNAL, OFF, ON, OUTPUT_STATE_PARAMS, PARAMETER_STATE, PARAMETER_STATES, PROJECTION_TYPE, RECEIVER, SUM
from psyneulink.core.globals.parameters import Param, get_validator_by_function, get_validator_by_type_only
from psyneulink.core.globals.preferences.componentpreferenceset import is_pref_set
from psyneulink.core.globals.preferences.preferenceset import PreferenceLevel
from psyneulink.core.globals.utilities import is_numeric, iscompatible, kwCompatibilityLength, kwCompatibilityNumeric, kwCompatibilityType

__all__ = [
    'ADJUSTMENT_COST', 'ADJUSTMENT_COST_FUNCTION', 'ControlSignal', 'ControlSignalCosts', 'ControlSignalError',
    'COMBINE_COSTS_FUNCTION', 'COST_OPTIONS', 'costFunctionNames', 'DURATION_COST',
    'DURATION_COST_FUNCTION', 'INTENSITY_COST', 'INTENSITY_COST_FUNCTION', 'kpAdjustmentCost', 'kpAllocation', 'kpCost',
    'kpCostRange', 'kpDurationCost', 'kpIntensity', 'kpIntensityCost',
]

# class OutputStateLog(IntEnum):
#     NONE            = 0
#     TIME_STAMP      = 1 << 0
#     ALL = TIME_STAMP
#     DEFAULTS = NONE


# -------------------------------------------    KEY WORDS  -------------------------------------------------------

# ControlSignal Costs
INTENSITY_COST = 'INTENSITY COST'
ADJUSTMENT_COST = 'ADJUSTMENT COST'
DURATION_COST = 'DURATION COST'

# ControlSignal Cost Function Names
INTENSITY_COST_FUNCTION = 'intensity_cost_function'
ADJUSTMENT_COST_FUNCTION = 'adjustment_cost_function'
DURATION_COST_FUNCTION = 'duration_cost_function'
COMBINE_COSTS_FUNCTION = 'combine_costs_function'
costFunctionNames = [INTENSITY_COST_FUNCTION,
                     ADJUSTMENT_COST_FUNCTION,
                     DURATION_COST_FUNCTION,
                     COMBINE_COSTS_FUNCTION]

# Attributes / KVO keypaths
# kpLog = "Control Signal Log"
kpAllocation = "Control Signal Allocation"
kpIntensity = "Control Signal Intensity"
kpCostRange = "Control Signal Cost Range"
kpIntensityCost = "Control Signal Intensity Cost"
kpAdjustmentCost = "Control Signal Adjustment Cost"
kpDurationCost = "Control Signal duration_cost"
kpCost = "Control Signal Cost"

COST_OPTIONS = 'cost_options'
class ControlSignalCosts(IntEnum):
    """Options for selecting `cost functions <ControlSignal_Costs>` to be used by a ControlSignal.

    These can be used alone or in combination with one another, by `enabling or disabling <_ControlSignal_Toggle_Costs>`
    each using the ControlSignal's `toggle_cost_function` method.

    Attributes
    ----------

    NONE
        ControlSignal's `cost` is not computed.

    INTENSITY
        `intensity_cost_function` is used to calculate a contribution to the ControlSignal's `cost
        <ControlSignal.cost>` based its current `intensity` value.

    ADJUSTMENT
        `adjustment_cost_function` is used to calculate a contribution to the `cost` based on the change in its
        `intensity` from its last value.

    DURATION
        `duration_cost_function` is used to calculate a contribitution to the `cost` based on an integral of the
        ControlSignal's `cost <ControlSignal.cost>` (i.e., it accumulated value over multiple executions).

    ALL
        all of the `cost functions <ControlSignal_Costs> are used to calculate the ControlSignal's
        `cost <ControlSignal.cost>`.

    DEFAULTS
        assign default set of `cost functions <ControlSignal_Costs>` as `INTENSITY`).

    """
    NONE          = 0
    INTENSITY     = 1 << 1
    ADJUSTMENT    = 1 << 2
    DURATION      = 1 << 3
    ALL           = INTENSITY | ADJUSTMENT | DURATION
    DEFAULTS      = INTENSITY


class ControlSignalError(Exception):
    def __init__(self, error_value):
        self.error_value = error_value


    def __str__(self):
        return repr(self.error_value)



class ControlSignal(ModulatorySignal):
    """
    ControlSignal(                                                \
        owner,                                                    \
        index=SEQUENTIAL,                                         \
        function=Linear(),                                        \
        costs_options=None,                                       \
        intensity_cost_function=Exponential,                      \
        adjustment_cost_function=Linear,                          \
        duration_cost_function=Integrator,                        \
        combine_costs_function=Reduce(operation=SUM),          \
        allocation_samples=self.ClassDefaults.allocation_samples, \
        modulation=ModulationParam.MULTIPLICATIVE                 \
        projections=None                                          \
        params=None,                                              \
        name=None,                                                \
        prefs=None)

    A subclass of `ModulatorySignal <ModulatorySignal>` used by a `ControlMechanism <ControlMechanism>` to
    modulate the parameter(s) of one or more other `Mechanisms <Mechanism>`.

    COMMENT:

        Description
        -----------
            The ControlSignal class is a subtype of the OutputState type in the State category of Component,
            It is used as the sender for ControlProjections
            Its FUNCTION updates its value:
                note:  currently, this is the identity function, that simply maps variable to self.value

        Class attributes:
            + componentType (str) = CONTROL_SIGNAL
            + paramClassDefaults (dict)
                + FUNCTION (Linear)
                + FUNCTION_PARAMS   (Operation.PRODUCT)

        Class methods:
            function (executes function specified in params[FUNCTION];  default: Linear)

        StateRegistry
        -------------
            All OutputStates are registered in StateRegistry, which maintains an entry for the subclass,
              a count for all instances of it, and a dictionary of those instances
    COMMENT


    Arguments
    ---------

    owner : ControlMechanism
        specifies the `ControlMechanism <ControlMechanism>` to which to assign the ControlSignal.

    index : int : default SEQUENTIAL
        specifies the item of the owner ControlMechanism's `control_allocation <ControlMechanism.control_allocation>`
        used as the ControlSignal's `value <ControlSignal.value>`.

    function : Function or method : default Linear
        specifies the function used to determine the `intensity` of the ControlSignal from its `allocation`.

    cost_options : ControlSignalCosts or List[ControlSignalCosts] : None
        specifies the cost components to include in the computation of the ControlSignal's `cost <ControlSignal.cost>`.

    intensity_cost_function : Optional[TransferFunction] : default Exponential
        specifies the function used to calculate the contribution of the ControlSignal's `intensity` to its
        `cost <ControlSignal.cost>`.

    adjustment_cost_function : Optional[TransferFunction] : default Linear
        specifies the function used to calculate the contribution of the change in the ControlSignal's `intensity`
        (from its `last_intensity` value) to its `cost <ControlSignal.cost>`.

    duration_cost_function : IntegratorFunction : default Integrator
        specifies the function used to calculate the contribution of the ControlSignal's duration to its
        `cost <ControlSignal.cost>`.

    combine_costs_function : function : default `Reduce(operation=SUM) <Function.Reduce>`
        specifies the function used to combine the results of any cost functions that are enabled, the result of
        which is assigned as the ControlSignal's `cost <ControlSignal.cost>` attribute.

    allocation_samples : list : default range(0.1, 1, 0.1)
        specifies the values used by `ControlSignal's `ControlSignal.owner` to determine its
        `control_allocation <ControlMechanism.control_allocation>` (see `ControlSignal_Execution`).

    modulation : ModulationParam : default ModulationParam.MULTIPLICATIVE
        specifies the way in which the `value <ControlSignal.value>` the ControlSignal is used to modify the value of
        the parameter(s) that it controls.

    projections : list of Projection specifications
        specifies the `ControlProjection(s) <ControlProjection>` to be assigned to the ControlSignal, and that will be
        listed in its `efferents <ControlSignal.efferents>` attribute (see `ControlSignal_Projections` for additional
        details).

    params : Dict[param keyword: param value] : default None
        a `parameter dictionary <ParameterState_Specification>` that can be used to specify the parameters for
        the ControlSignal and/or a custom function and its parameters. Values specified for parameters in the dictionary
        override any assigned to those parameters in arguments of the constructor.

    name : str : default see ModulatorySignal `name <ModulatorySignal.name>`
        specifies the name of the ControlSignal; see ControlSignal `name <ModulatorySignal.name>` for additional
        details.

    prefs : PreferenceSet or specification dict : default State.classPreferences
        specifies the `PreferenceSet` for the ControlSignal; see `prefs <ControlSignal.prefs>` for details.


    Attributes
    ----------

    owner : ControlMechanism
        the `ControlMechanism <ControlMechanism>` to which the ControlSignal belongs.

    variable : number, list or np.ndarray
        same as `allocation <ControlSignal.allocation>`;  used by `function <ControlSignal.function>` to compute the
        ControlSignal's `intensity`.

    allocation : float : default: defaultControlAllocation
        value used as `variable <ControlSignal.variable>` for the ControlSignal's `function <ControlSignal.function>`
        to determine its `intensity`.

    last_allocation : float
        value of `allocation` in the previous execution of ControlSignal's `owner <ControlSignal.owner>`.

    allocation_samples : list : DEFAULT_SAMPLE_VALUES
        set of values to sample by the ControlSignal's `owner <ControlSignal.owner>` to determine its
        `control_allocation <ControlMechanism.control_allocation>`.

    function : TransferFunction :  default Linear(slope=1, intercept=0)
        converts `allocation` into the ControlSignal's `intensity`.  The default is the identity function, which
        assigns the ControlSignal's `allocation` as its `intensity`.

    value : float
        result of the ControlSignal's `function <ControlSignal.function>`; same as `intensity` and `control_signal`.

    intensity : float
        result of the ControlSignal's `function <ControlSignal.function>`;
        assigned as the value of the ControlSignal's ControlProjection, and used to modify the value of the parameter
        to which the ControlSignal is assigned; same as `control_signal <ControlSignal.control_signal>`.

    last_intensity : float
        the `intensity` of the ControlSignal on the previous execution of its `owner <ControlSignal.owner>`.

    index : int
        the item of the owner ControlMechanism's `control_allocation <ControlMechanism.control_allocation>` used as the
        ControlSignal's `value <ControlSignal.value>`.

    control_signal : float
        result of the ControlSignal's `function <ControlSignal.function>`; same as `intensity`.

    cost_options : ControlSignalCosts or None
        boolean combination of currently assigned ControlSignalCosts. Specified initially in **costs** argument of
        ControlSignal's constructor;  can be modified using the `assign_cost_options` method.

    intensity_cost_function : TransferFunction : default default Exponential
        calculates `intensity_cost` from the current value of `intensity`. It can be any `TransferFunction`, or any
        other function that takes and returns a scalar value. The default is `Exponential`.  It can be disabled
        permanently for the ControlSignal by assigning `None`.

    intensity_cost : float
        cost associated with the current `intensity`.

    adjustment_cost_function : TransferFunction : default Linear
        calculates `adjustment_cost` based on the change in `intensity` from  `last_intensity`.  It can be any
        `TransferFunction`, or any other function that takes and returns a scalar value. It can be disabled
        permanently for the ControlSignal by assigning `None`.

    adjustment_cost : float
        cost associated with last change to `intensity`.

    duration_cost_function : IntegratorFunction : default Linear
        calculates an integral of the ControlSignal's `cost`.  It can be any `IntegratorFunction`, or any other
        function that takes a list or array of two values and returns a scalar value. It can be disabled permanently
        for the ControlSignal by assigning `None`.

    duration_cost : float
        intregral of `cost`.

    combine_costs_function : function : default Reduce(operation=SUM)
        combines the results of all cost functions that are enabled, and assigns the result to `cost`.
        It can be any function that takes an array and returns a scalar value.

    cost : float
        combined result of all `cost functions <ControlSignal_Costs>` that are enabled.

    modulation : ModulationParam
        specifies the way in which the `value <ControlSignal.value>` the ControlSignal is used to modify the value of
        the parameter(s) that it controls.

    efferents : [List[ControlProjection]]
        a list of the `ControlProjections <ControlProjection>` assigned to (i.e., that project from) the ControlSignal.

    name : str
        name of the ControlSignal; if it is not specified in the **name** argument of its constructor, a default name
        is assigned (see `name <ModulatorySignal.name>`).

        .. note::
            Unlike other PsyNeuLink components, State names are "scoped" within a Mechanism, meaning that States with
            the same name are permitted in different Mechanisms.  However, they are *not* permitted in the same
            Mechanism: States within a Mechanism with the same base name are appended an index in the order of their
            creation.

    prefs : PreferenceSet or specification dict
        the `PreferenceSet` for the ControlSignal; if it is not specified in the **prefs** argument of the constructor,
        a default is assigned using `classPreferences` defined in __init__.py (see :doc:`PreferenceSet <LINK>` for
        details).

    """

    #region CLASS ATTRIBUTES

    componentType = CONTROL_SIGNAL
    paramsType = OUTPUT_STATE_PARAMS

    class Params(ModulatorySignal.Params):
        # NOTE: if the specification of this getter is happening in several other classes, should consider
        # refactoring Param to allow individual attributes to be inherited, othwerise, leaving this is an
        # isolated case
        variable = Param(np.array(defaultControlAllocation), aliases='allocation', getter=_output_state_variable_getter)
        value = Param(np.array(defaultControlAllocation), read_only=True, aliases=['intensity'])
        allocation_samples = Param(np.arange(0.1, 1.01, 0.3), modulable=True)
        cost_options = ControlSignalCosts.DEFAULTS

        intensity_cost = None
        adjustment_cost = 0
        duration_cost = 0
        cost = None

        intensity_cost_function = Exponential
        adjustment_cost_function = Linear
        duration_cost_function = SimpleIntegrator
        combine_costs_function = Reduce(operation=SUM)
        modulation = None

        _validate_cost_options = get_validator_by_type_only([ControlSignalCosts, list])
        _validate_intensity_cost_function = get_validator_by_function(is_function_type)
        _validate_adjustment_cost_function = get_validator_by_function(is_function_type)
        _validate_duration_cost_function = get_validator_by_function(is_function_type)

        # below cannot validate because the default value is None and this is considered
        # invalid. Is it that tc.typecheck only runs if an argument is specified at
        # construction?
        # _validate_modulation = get_validator_by_function(_is_modulation_param)

    stateAttributes = ModulatorySignal.stateAttributes | {ALLOCATION_SAMPLES,
                                                          COST_OPTIONS,
                                                          INTENSITY_COST_FUNCTION,
                                                          ADJUSTMENT_COST_FUNCTION,
                                                          DURATION_COST_FUNCTION,
                                                          COMBINE_COSTS_FUNCTION}

    connectsWith = [PARAMETER_STATE]
    connectsWithAttribute = [PARAMETER_STATES]
    projectionSocket = RECEIVER
    modulators = []

    classPreferenceLevel = PreferenceLevel.TYPE
    # Any preferences specified below will override those specified in TypeDefaultPreferences
    # Note: only need to specify setting;  level will be assigned to TYPE automatically
    # classPreferences = {
    #     kwPreferenceSetName: 'OutputStateCustomClassPreferences',
    #     kp<pref>: <setting>...}

    paramClassDefaults = State_Base.paramClassDefaults.copy()
    # paramClassDefaults = OutputState.paramClassDefaults.copy()
    paramClassDefaults.update({
        PROJECTION_TYPE: CONTROL_PROJECTION,
        CONTROLLED_PARAMS:None
    })
    #endregion


    @tc.typecheck
    def __init__(self,
                 owner=None,
                 reference_value=None,
                 variable=None,
                 size=None,
                 index=None,
                 assign=None,
                 function=Linear(),
                 cost_options:tc.optional(tc.any(ControlSignalCosts, list))=None,
                 intensity_cost_function:(is_function_type)=Exponential,
                 adjustment_cost_function:tc.optional(is_function_type)=Linear,
                 duration_cost_function:tc.optional(is_function_type)=SimpleIntegrator,
                 combine_costs_function:tc.optional(is_function_type)=Reduce(operation=SUM),
                 allocation_samples=Params.allocation_samples.default_value,
                 modulation:tc.optional(_is_modulation_param)=None,
                 projections=None,
                 params=None,
                 name=None,
                 prefs:is_pref_set=None,
                 context=None):

        if context is None:
            context = ContextFlags.COMMAND_LINE
            self.context.source = ContextFlags.COMMAND_LINE
        else:
            context = ContextFlags.CONSTRUCTOR
            self.context.source = ContextFlags.CONSTRUCTOR

        # Note index and assign are not used by ControlSignal, but included here for consistency with OutputState
        if params and ALLOCATION_SAMPLES in params and params[ALLOCATION_SAMPLES] is not None:
            allocation_samples =  params[ALLOCATION_SAMPLES]

        # Note: assign is not currently used by ControlSignal;
        #       it is included here for consistency with OutputState and possible use by subclasses.

        # If index has not been specified, but the owner has, control_allocation has been determined, so use that
        index = index or SEQUENTIAL

        # Assign args to params and functionParams dicts (kwConstants must == arg names)
        params = self._assign_args_to_param_dicts(function=function,
                                                  cost_options=cost_options,
                                                  intensity_cost_function=intensity_cost_function,
                                                  adjustment_cost_function=adjustment_cost_function,
                                                  duration_cost_function=duration_cost_function,
                                                  combine_costs_function=combine_costs_function,
                                                  allocation_samples=allocation_samples,
                                                  params=params)

        # IMPLEMENTATION NOTE:
        # Consider adding self to owner.output_states here (and removing from ControlProjection._instantiate_sender)
        #  (test for it, and create if necessary, as per OutputStates in ControlProjection._instantiate_sender),

        # Validate sender (as variable) and params, and assign to variable and paramInstanceDefaults
        super().__init__(owner=owner,
                         reference_value=reference_value,
                         variable=variable,
                         size=size,
                         modulation=modulation,
                         index=index,
                         assign=None,
                         projections=projections,
                         params=params,
                         name=name,
                         prefs=prefs,
                         context=context,
                         function=function,
                         )

    def _validate_params(self, request_set, target_set=None, context=None):
        """Validate allocation_samples and control_signal cost functions

        Checks if:
        - cost functions are all appropriate
        - allocation_samples is a list or 1d np.array
        - all cost functions are references to valid ControlProjection costFunctions (listed in self.costFunctions)

        """

        # Validate cost functions in request_set
        #   This should be all of them if this is an initialization call;
        #   Otherwise, just those specified in assign_params
        for cost_function_name in [item for item in request_set if item in costFunctionNames]:
            cost_function = request_set[cost_function_name]

            # cost function assigned None: OK
            if not cost_function:
                continue

            # cost_function is Function class specification:
            #    instantiate it and test below
            if inspect.isclass(cost_function) and issubclass(cost_function, Function):
                cost_function = cost_function()

            # cost_function is Function object:
            #     COMBINE_COSTS_FUNCTION must be CombinationFunction
            #     DURATION_COST_FUNCTION must be an IntegratorFunction
            #     others must be TransferFunction
            if isinstance(cost_function, Function):
                if cost_function_name == COMBINE_COSTS_FUNCTION:
                    if not isinstance(cost_function, CombinationFunction):
                        raise ControlSignalError("Assignment of Function to {} ({}) must be a CombinationFunction".
                                                 format(COMBINE_COSTS_FUNCTION, cost_function))
                elif cost_function_name == DURATION_COST_FUNCTION:
                    if not isinstance(cost_function, IntegratorFunction):
                        raise ControlSignalError("Assignment of Function to {} ({}) must be an IntegratorFunction".
                                                 format(DURATION_COST_FUNCTION, cost_function))
                elif not isinstance(cost_function, TransferFunction):
                    raise ControlSignalError("Assignment of Function to {} ({}) must be a TransferFunction".
                                             format(cost_function_name, cost_function))

            # cost_function is custom-specified function
            #     DURATION_COST_FUNCTION and COMBINE_COSTS_FUNCTION must accept an array
            #     others must accept a scalar
            #     all must return a scalar
            elif isinstance(cost_function, (function_type, method_type)):
                if cost_function_name in COMBINE_COSTS_FUNCTION:
                    test_value = [1, 1]
                else:
                    test_value = 1
                try:
                    result = cost_function(test_value)
                    if not (is_numeric(result) or is_numeric(np.asscalar(result))):
                        raise ControlSignalError("Function assigned to {} ({}) must return a scalar".
                                                 format(cost_function_name, cost_function))
                except:
                    raise ControlSignalError("Function assigned to {} ({}) must accept {}".
                                             format(cost_function_name, cost_function, type(test_value)))

            # Unrecognized function assignment
            else:
                raise ControlSignalError("Unrecognized function ({}) assigned to {}".
                                         format(cost_function, cost_function_name))

        # Validate allocation samples list:
        # - default is 1D np.array (defined by self.ClassDefaults.allocation_samples)
        # - however, for convenience and compatibility, allow lists:
        #    check if it is a list of numbers, and if so convert to np.array
        if ALLOCATION_SAMPLES in request_set:
            allocation_samples = request_set[ALLOCATION_SAMPLES]
            if isinstance(allocation_samples, list):
                if iscompatible(allocation_samples, **{kwCompatibilityType: list,
                                                           kwCompatibilityNumeric: True,
                                                           kwCompatibilityLength: False,
                                                           }):
                    # Convert to np.array to be compatible with default value
                    request_set[ALLOCATION_SAMPLES] = np.array(allocation_samples)
            elif isinstance(allocation_samples, np.ndarray) and allocation_samples.ndim == 1:
                pass
            else:
                raise ControlSignalError("allocation_samples argument ({}) in {} must be "
                                             "a list or 1D np.array of numbers".
                                         format(allocation_samples, self.name))

        super()._validate_params(request_set=request_set, target_set=target_set, context=context)

        # ControlProjection Cost Functions
        for cost_function_name in [item for item in target_set if item in costFunctionNames]:
            cost_function = target_set[cost_function_name]
            if not cost_function:
                continue
            if ((not isinstance(cost_function, (Function, function_type, method_type)) and
                     not issubclass(cost_function, Function))):
                raise ControlSignalError("{0} not a valid Function".format(cost_function))

    def _instantiate_attributes_before_function(self, function=None, context=None):

        super()._instantiate_attributes_before_function(function=function, context=context)

        self._instantiate_cost_functions()
        self._initialize_cost_attributes()

        # Assign instance attributes
        self.allocation_samples = self.paramsCurrent[ALLOCATION_SAMPLES]

    def _instantiate_cost_attributes(self):
        if self.cost_options:
            # Default cost params
            if self.context.initialization_status != ContextFlags.DEFERRED_INIT:
                self.intensity_cost = self.intensity_cost_function(self.instance_defaults.allocation)
            else:
                self.intensity_cost = self.intensity_cost_function(self.ClassDefaults.allocation)
            self.defaults.intensity_cost = self.intensity_cost
            self.adjustment_cost = 0
            self.duration_cost = 0
            self.cost = self.defaults.cost = self.intensity_cost

    def _instantiate_cost_functions(self):
        # Instantiate cost functions (if necessary) and assign to attributes
        if self.cost_options:
            self.assign_costs(self.cost_options)
        for cost_function_name in costFunctionNames:
            cost_function = self.paramsCurrent[cost_function_name]
            # cost function assigned None
            if not cost_function:
                self.toggle_cost_function(cost_function_name, OFF)
                continue
            # cost_function is Function class specification
            if inspect.isclass(cost_function) and issubclass(cost_function, Function):
                cost_function = cost_function()
            # cost_function is Function object
            if isinstance(cost_function, Function):
                cost_function.owner = self
                cost_function = cost_function.function
            # cost_function is custom-specified function
            elif isinstance(cost_function, function_type):
                pass
            # safeguard/sanity check (should never happen if validation is working properly)
            else:
                raise ControlSignalError("{} is not a valid cost function for {}".
                                         format(cost_function, cost_function_name))

            self.paramsCurrent[cost_function_name] = cost_function
            # FIX: 11/9/19 LOCALLY MANAGE STATEFULNESS OF ControlSignals AND costs
            # MODIFIED 11/9/18 OLD:[JDC]
            self.intensity_change = [0]
            # MODIFIED 11/9/18 END

    def _initialize_cost_attributes(self):
        if self.cost_options:
            # Default cost params
            if self.context.initialization_status != ContextFlags.DEFERRED_INIT:
                self.intensity_cost = self.intensity_cost_function(self.instance_defaults.allocation)
            else:
                self.intensity_cost = self.intensity_cost_function(self.ClassDefaults.allocation)
            self.defaults.intensity_cost = self.intensity_cost
            self.adjustment_cost = 0
            self.duration_cost = 0
            self.cost = self.defaults.cost = self.intensity_cost

    def _parse_state_specific_specs(self, owner, state_dict, state_specific_spec):
        """Get ControlSignal specified for a parameter or in a 'control_signals' argument

        Tuple specification can be:
            (parameter name, Mechanism)
            [TBI:] (Mechanism, parameter name, weight, exponent, projection_specs)

        Returns params dict with CONNECTIONS entries if any of these was specified.

        """
        from psyneulink.core.components.projections.projection import _parse_connection_specs
        from psyneulink.core.globals.keywords import PROJECTIONS

        params_dict = {}
        state_spec = state_specific_spec

        if isinstance(state_specific_spec, dict):
            return None, state_specific_spec

        elif isinstance(state_specific_spec, tuple):

            # # In this format there is no explicit State spec;  it is the Projection (parsed below)
            # state_spec = None
            #
            # try:
            #     param_item, mech_item = state_specific_spec
            # except:
            #     raise ControlSignalError("Illegal {} specification tuple for {} ({});  "
            #                              "it must contain two items: (<param_name>, <{}>)".
            #                              format(ControlSignal.__name__, owner.name,
            #                                     state_specific_spec, Mechanism.__name__))
            # if not isinstance(mech_item, Mechanism):
            #     raise ControlSignalError("Second item of the {} specification tuple for {} ({}) must be a Mechanism".
            #                              format(ControlSignal.__name__, owner.name, mech, mech.name))
            #
            # param_specs = param_item if isinstance(param_item, list) else [param_item]
            # param_list = []
            # for param_name in param_specs:
            #
            #     if not isinstance(param_name, str):
            #         raise ControlSignalError("First item of the {} specification tuple for {} ({}) must be a string "
            #                                  "that is the name of a parameter of its second item ({})".
            #                                  format(ControlSignal.__name__, owner.name, param_name, mech_item.name))
            #     try:
            #         parameter_state = mech_item.parameter_states[param_name]
            #     except KeyError:
            #         raise ControlSignalError("No {} found for {} param of {} in {} specification tuple for {}".
            #                                  format(ParameterState.__name__, param_name, mech_item.name,
            #                                         ControlSignal.__name__, owner.name))
            #     except AttributeError:
            #         raise ControlSignalError("{} does not have any {} specified, so can't"
            #                                  "assign {} specified for {} ({})".
            #                                  format(mech_item.name, ParameterState.__name__, ControlSignal.__name__,
            #                                         owner.name, state_specific_spec))
            #     param_list.append(parameter_state)
            #
            # # Assign connection specs to PROJECTIONS entry of params dict
            # try:
            #     params_dict[PROJECTIONS] = _parse_connection_specs(self,
            #                                                        owner=owner,
            #                                                        connections=param_list)
            # except ControlSignalError:
            #     raise ControlSignalError("Unable to parse {} specification dictionary for {} ({})".
            #                                 format(ControlSignal.__name__, owner.name, state_specific_spec))
            state_spec = None
            params_dict[PROJECTIONS] = _parse_connection_specs(connectee_state_type=self,
                                                               owner=owner,
                                                               connections=state_specific_spec)

        elif state_specific_spec is not None:
            raise ControlSignalError("PROGRAM ERROR: Expected tuple or dict for {}-specific params but, got: {}".
                                  format(self.__class__.__name__, state_specific_spec))

        if params_dict[PROJECTIONS] is None:
            raise ControlSignalError("PROGRAM ERROR: No entry found in {} params dict for {} "
                                     "with specification of parameter's Mechanism or ControlProjection(s) to it".
                                        format(CONTROL_SIGNAL, owner.name))

        return state_spec, params_dict

    def update(self, execution_id=None, params=None, context=None):
        '''Update value (intensity) and costs
        '''
<<<<<<< HEAD
        super().update(params=params, context=context)

        # FIX: 11/9/19 LOCALLY MANAGE STATEFULNESS OF ControlSignals AND costs
        # MODIFIED 11/9/18 OLD:
        if self.cost_options:
            self.cost = self.compute_costs(self.intensity)
        # # MODIFIED 11/9/18 NEW: [JDC]
        # if self.cost_options:
        #     try:
        #         self.cost = self.compute_costs(self.intensity, self.last_intensity)
        #     except AttributeError:
        #         self.cost = self.compute_costs(self.intensity, self.intensity)
        # MODIFIED 11/9/18 END

        # Store current intensity and costs for use in next call as last state
        self.last_intensity = self.intensity
        if self.cost_options:
            self.last_cost = self.cost
            if ControlSignalCosts.DURATION & self.cost_options:
                self.last_duration_cost = self.duration_cost

    # FIX: 11/9/19 LOCALLY MANAGE STATEFULNESS OF ControlSignals AND costs
    # MODIFIED 11/9/18 OLD:
    def compute_costs(self, intensity):
    # # MODIFIED 11/9/18 NEW: [JDC]
    # def compute_costs(self, intensity, last_intensity):
    # MODIFIED 11/9/18 END
        """Compute costs based on self.value (`intensity <ControlSignal.intensity>`)."""

        # FIX: 11/9/19 LOCALLY MANAGE STATEFULNESS OF ControlSignals AND costs
        # MODIFIED 11/19/18 OLD:
        try:
            self.intensity_change = intensity-self.last_intensity
        except AttributeError:
            self.intensity_change = [0]
        # # MODIFIED 11/19/18 NEW:
        # self.intensity_change = intensity=last_intensity
        # MODIFIED 11/19/18 END
=======
        super().update(execution_id=execution_id, params=params, context=context)

        if self.parameters.cost_options.get(execution_id):
            intensity = self.parameters.value.get(execution_id)
            self.parameters.cost.set(self.compute_costs(intensity, execution_id), execution_id)

    def compute_costs(self, intensity, execution_id=None):
        """Compute costs based on self.value (`intensity <ControlSignal.intensity>`)."""

        cost_options = self.parameters.cost_options.get(execution_id)

        try:
            intensity_change = intensity - self.parameters.intensity.get_previous(execution_id)
        except TypeError:
            intensity_change = [0]
>>>>>>> 6375e125

        # COMPUTE COST(S)
        intensity_cost = adjustment_cost = duration_cost = 0

<<<<<<< HEAD
        # KAM HACK 11/5/18 -- initialize costs to zero to avoid attr does not exist errors
        # If initializing to zero IS correct, should they be initialized on construction? Or within compute_costs()?
        # self.intensity_cost = 0.0
        # self.adjustment_cost = 0.0
        # self.duration_cost = 0.0
        if ControlSignalCosts.INTENSITY & self.cost_options:
            self.intensity_cost = self.intensity_cost_function(intensity)
=======
        if ControlSignalCosts.INTENSITY & cost_options:
            intensity_cost = self.intensity_cost_function(intensity)
            self.parameters.intensity_cost.set(intensity_cost, execution_id)
>>>>>>> 6375e125

        if ControlSignalCosts.ADJUSTMENT & cost_options:
            adjustment_cost = self.adjustment_cost_function(intensity_change)
            self.parameters.adjustment_cost.set(adjustment_cost, execution_id)

<<<<<<< HEAD
        if ControlSignalCosts.DURATION & self.cost_options:
            self.duration_cost = self.duration_cost_function(self.cost)
        # KAM HACK 11/5 get rid of nested arrays so that reduce function (sum) works properly
        costs_to_combine = [self.intensity_cost, self.adjustment_cost, self.duration_cost]
        # costs_to_combine = [self.intensity_cost.item(), self.adjustment_cost.item(), self.duration_cost.item()]
        return max(0.0, self.combine_costs_function(costs_to_combine))

=======
        if ControlSignalCosts.DURATION & cost_options:
            duration_cost = self.duration_cost_function(self.parameters.cost.get(execution_id))
            self.parameters.duration_cost.set(duration_cost, execution_id)

        return max(
            0.0,
            self.combine_costs_function([
                intensity_cost,
                adjustment_cost,
                duration_cost
            ])
        )
>>>>>>> 6375e125

    @property
    def allocation_samples(self):
        return self._allocation_samples

    @allocation_samples.setter
    def allocation_samples(self, samples):
        if isinstance(samples, (list, np.ndarray)):
            self._allocation_samples = list(samples)
            return
        if isinstance(samples, tuple):
            self._allocation_samples = samples
            sample_range = samples
        elif samples == AUTO:

            # (7/21/17 CW) Note that since the time of writing this "stub", the value of AUTO in Keywords.py has changed
            # from True to "auto" due to the addition of "auto" as a parameter for RecurrentTransferMechanisms! Just FYI

            # THIS IS A STUB, TO BE REPLACED BY AN ACTUAL COMPUTATION OF THE ALLOCATION RANGE
            raise ControlSignalError("AUTO not yet supported for {} param of ControlProjection; default will be used".
                                     format(ALLOCATION_SAMPLES))
        else:
            sample_range = self.ClassDefaults.allocation_samples
        self._allocation_samples = []
        i = sample_range[0]
        while i < sample_range[1]:
            self._allocation_samples.append(i)
            i += sample_range[2]

    @property
    def intensity(self):
        return self._intensity

    @intensity.setter
    def intensity(self, new_value):
        self._intensity = new_value

    @property
    def control_signal(self):
        return self.value

    @tc.typecheck
    def assign_costs(self, costs: tc.any(ControlSignalCosts, list), execution_context=None):
        """assign_costs(costs)
        Assigns specified costs; all others are disabled.

        Arguments
        ---------
        costs: ControlSignalCost or List[ControlSignalCosts]
            cost or list of costs to be used;  all other will be disabled.
        Returns
        -------
        cost_options :  boolean combination of ControlSignalCosts
            current value of `cost_options`.

        """
        if isinstance(costs, ControlSignalCosts):
            costs = [costs]
        self.parameters.cost_options.set(ControlSignalCosts.NONE, execution_context)
        return self.enable_costs(costs, execution_context)

    @tc.typecheck
    def enable_costs(self, costs: tc.any(ControlSignalCosts, list), execution_context=None):
        """enable_costs(costs)
        Enables specified costs; settings for all other costs are left intact.

        Arguments
        ---------
        costs: ControlSignalCost or List[ControlSignalCosts]
            cost or list of costs to be enabled, in addition to any that are already enabled.
        Returns
        -------
        cost_options :  boolean combination of ControlSignalCosts
            current value of `cost_options`.

        """
        if isinstance(costs, ControlSignalCosts):
            options = [costs]
        cost_options = self.parameters.cost_options.get(execution_context)
        for cost in costs:
            cost_options |= cost

        self.parameters.cost_options.set(cost_options, execution_context)
        return cost_options

    @tc.typecheck
    def disable_costs(self, costs: tc.any(ControlSignalCosts, list), execution_context=None):
        """disable_costs(costs)
        Disables specified costs; settings for all other costs are left intact.

        Arguments
        ---------
        costs: ControlSignalCost or List[ControlSignalCosts]
            cost or list of costs to be disabled.
        Returns
        -------
        cost_options :  boolean combination of ControlSignalCosts
            current value of `cost_options`.

        """
        if isinstance(costs, ControlSignalCosts):
            options = [costs]
        cost_options = self.parameters.cost_options.get(execution_context)
        for cost in costs:
            cost_options &= ~cost

        self.parameters.cost_options.set(cost_options, execution_context)
        return cost_options

    def get_cost_options(self, execution_context=None):
        options = []
        cost_options = self.parameters.cost_options.get(execution_context)
        if cost_options & ControlSignalCosts.INTENSITY:
            options.append(INTENSITY_COST)
        if cost_options & ControlSignalCosts.ADJUSTMENT:
            options.append(ADJUSTMENT_COST)
        if cost_options & ControlSignalCosts.DURATION:
            options.append(DURATION_COST)
        return options

    def toggle_cost_function(self, cost_function_name, assignment=ON, execution_context=None):
        """Enables/disables use of a cost function.

        ``cost_function_name`` should be a keyword (list under :ref:`Structure <ControlProjection_Structure>`).
        """
        if cost_function_name == INTENSITY_COST_FUNCTION:
            cost_option = ControlSignalCosts.INTENSITY
        elif cost_function_name == DURATION_COST_FUNCTION:
            cost_option = ControlSignalCosts.DURATION
        elif cost_function_name == ADJUSTMENT_COST_FUNCTION:
            cost_option = ControlSignalCosts.ADJUSTMENT
        elif cost_function_name == COMBINE_COSTS_FUNCTION:
            raise ControlSignalError("{} cannot be disabled".format(COMBINE_COSTS_FUNCTION))
        else:
            raise ControlSignalError("toggle_cost_function: unrecognized cost function: {}".format(cost_function_name))

        cost_options = self.parameters.cost_options.get(execution_context)
        if assignment:
            if not self.paramsCurrent[cost_function_name]:
                raise ControlSignalError("Unable to toggle {} ON as function assignment is \'None\'".
                                         format(cost_function_name))
            cost_options |= cost_option
        else:
            cost_options &= ~cost_option

        self.parameters.cost_options.set(cost_options, execution_context)
        return cost_options

    def get_costs(self, execution_context=None):
        """Return three-element list with the values of ``intensity_cost``, ``adjustment_cost`` and ``duration_cost``
        """
        return [
            self.parameters.intensity_cost.get(execution_context),
            self.parameters.adjustment_cost.get(execution_context),
            self.parameters.duration_cost.get(execution_context)
        ]

    @property
    def value(self):
        # In case the ControlSignal has not yet been assigned (and its value is INITIALIZING or DEFERRED_INITIALIZATION
        if self.context.initialization_status & (ContextFlags.DEFERRED_INIT | ContextFlags.INITIALIZING):
            return None
        else:
            return self._value

    @value.setter
    def value(self, assignment):
        self._value = assignment
        self.log._log_value(assignment)

    @property
    def intensity(self):
        return self.value

    @property
    def cost(self):
        try:
            return self._cost
        except:
            warnings.warn("Attempt to access {} attribute for {} of {} that has not been assigned; "
                          "check that an appropriate (set of) cost_option(s) have been assigned".
                          format(repr('cost'), self.name, self.owner.name))
            return None

    @cost.setter
    def cost(self, value):
        self._cost = value<|MERGE_RESOLUTION|>--- conflicted
+++ resolved
@@ -999,46 +999,6 @@
     def update(self, execution_id=None, params=None, context=None):
         '''Update value (intensity) and costs
         '''
-<<<<<<< HEAD
-        super().update(params=params, context=context)
-
-        # FIX: 11/9/19 LOCALLY MANAGE STATEFULNESS OF ControlSignals AND costs
-        # MODIFIED 11/9/18 OLD:
-        if self.cost_options:
-            self.cost = self.compute_costs(self.intensity)
-        # # MODIFIED 11/9/18 NEW: [JDC]
-        # if self.cost_options:
-        #     try:
-        #         self.cost = self.compute_costs(self.intensity, self.last_intensity)
-        #     except AttributeError:
-        #         self.cost = self.compute_costs(self.intensity, self.intensity)
-        # MODIFIED 11/9/18 END
-
-        # Store current intensity and costs for use in next call as last state
-        self.last_intensity = self.intensity
-        if self.cost_options:
-            self.last_cost = self.cost
-            if ControlSignalCosts.DURATION & self.cost_options:
-                self.last_duration_cost = self.duration_cost
-
-    # FIX: 11/9/19 LOCALLY MANAGE STATEFULNESS OF ControlSignals AND costs
-    # MODIFIED 11/9/18 OLD:
-    def compute_costs(self, intensity):
-    # # MODIFIED 11/9/18 NEW: [JDC]
-    # def compute_costs(self, intensity, last_intensity):
-    # MODIFIED 11/9/18 END
-        """Compute costs based on self.value (`intensity <ControlSignal.intensity>`)."""
-
-        # FIX: 11/9/19 LOCALLY MANAGE STATEFULNESS OF ControlSignals AND costs
-        # MODIFIED 11/19/18 OLD:
-        try:
-            self.intensity_change = intensity-self.last_intensity
-        except AttributeError:
-            self.intensity_change = [0]
-        # # MODIFIED 11/19/18 NEW:
-        # self.intensity_change = intensity=last_intensity
-        # MODIFIED 11/19/18 END
-=======
         super().update(execution_id=execution_id, params=params, context=context)
 
         if self.parameters.cost_options.get(execution_id):
@@ -1054,38 +1014,18 @@
             intensity_change = intensity - self.parameters.intensity.get_previous(execution_id)
         except TypeError:
             intensity_change = [0]
->>>>>>> 6375e125
 
         # COMPUTE COST(S)
         intensity_cost = adjustment_cost = duration_cost = 0
 
-<<<<<<< HEAD
-        # KAM HACK 11/5/18 -- initialize costs to zero to avoid attr does not exist errors
-        # If initializing to zero IS correct, should they be initialized on construction? Or within compute_costs()?
-        # self.intensity_cost = 0.0
-        # self.adjustment_cost = 0.0
-        # self.duration_cost = 0.0
-        if ControlSignalCosts.INTENSITY & self.cost_options:
-            self.intensity_cost = self.intensity_cost_function(intensity)
-=======
         if ControlSignalCosts.INTENSITY & cost_options:
             intensity_cost = self.intensity_cost_function(intensity)
             self.parameters.intensity_cost.set(intensity_cost, execution_id)
->>>>>>> 6375e125
 
         if ControlSignalCosts.ADJUSTMENT & cost_options:
             adjustment_cost = self.adjustment_cost_function(intensity_change)
             self.parameters.adjustment_cost.set(adjustment_cost, execution_id)
 
-<<<<<<< HEAD
-        if ControlSignalCosts.DURATION & self.cost_options:
-            self.duration_cost = self.duration_cost_function(self.cost)
-        # KAM HACK 11/5 get rid of nested arrays so that reduce function (sum) works properly
-        costs_to_combine = [self.intensity_cost, self.adjustment_cost, self.duration_cost]
-        # costs_to_combine = [self.intensity_cost.item(), self.adjustment_cost.item(), self.duration_cost.item()]
-        return max(0.0, self.combine_costs_function(costs_to_combine))
-
-=======
         if ControlSignalCosts.DURATION & cost_options:
             duration_cost = self.duration_cost_function(self.parameters.cost.get(execution_id))
             self.parameters.duration_cost.set(duration_cost, execution_id)
@@ -1098,7 +1038,6 @@
                 duration_cost
             ])
         )
->>>>>>> 6375e125
 
     @property
     def allocation_samples(self):

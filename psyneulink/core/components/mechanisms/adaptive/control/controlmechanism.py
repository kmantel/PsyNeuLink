# Princeton University licenses this file to You under the Apache License, Version 2.0 (the "License");
# you may not use this file except in compliance with the License.  You may obtain a copy of the License at:
#     http://www.apache.org/licenses/LICENSE-2.0
# Unless required by applicable law or agreed to in writing, software distributed under the License is distributed
# on an "AS IS" BASIS, WITHOUT WARRANTIES OR CONDITIONS OF ANY KIND, either express or implied.
# See the License for the specific language governing permissions and limitations under the License.


# **************************************  ControlMechanism ************************************************

"""
Overview
--------

A ControlMechanism is an `AdaptiveMechanism <AdaptiveMechanism>` that modifies the parameter(s) of one or more
`Components <Component>`, in response to an evaluative signal received from an `ObjectiveMechanism`.  The
ObjectiveMechanism monitors a specified set of OutputStates, and from these generates the evaluative signal that is
used by the ControlMechanism's `function <ControlMechanism.function>` to calculate an `allocation_policy
<ControlMechanism.allocation_policy>`: a list of `allocation <ControlSignal.allocation>` values for each of its
`ControlSignals <ControlSignal>`.  Each ControlSignal uses its `allocation <ControlSignal.allocation>` to calculate its
`intensity`, which is then transmitted by the ControlSignal's `ControlProjection(s) <ControlProjection>` to the
`ParameterState(s) <ParameterState>` to which they project.  Each ParameterState uses the value received by a
ControlProjection to modify the value of the parameter for which it is responsible (see `ModulatorySignal_Modulation`
for a more detailed description of how modulation operates).  A ControlMechanism can regulate only the parameters of
Components in the `System` to which it belongs. The OutputStates used to determine the ControlMechanism's
`allocation_policy <ControlMechanism.allocation_policy>`, the `ObjectiveMechanism` used to evalute these, and the
parameters controlled by the ControlMechanism can be listed using its `show <ControlMechanism.show>` method.

COMMENT:
    ALTERNATE VERSION
    and has a `ControlSignal` for each parameter of the Components in the `system <EVCControlMechanism.system>` that it
    controls.  Each ControlSignal is associated with a `ControlProjection` that regulates the value of the parameter it
    controls, with the magnitude of that regulation determined by the ControlSignal's `intensity`.  A particular
    combination of ControlSignal `intensity` values is called an `allocation_policy`. When a `System` is executed that
    uses an EVCControlMechanism as its `controller <System.controller>`, it concludes by executing the EVCControlMechanism, which
    determines its `allocation_policy` for the next `TRIAL`.  That, in turn, determines the `intensity` for each of the
    ControlSignals, and therefore the values of the parameters they control on the next `TRIAL`. The OutputStates used
    to determine an EVCControlMechanism's `allocation_policy <EVCControlMechanism.allocation_policy>` and the parameters it
    controls can be listed using its `show <EVCControlMechanism.show>` method.
COMMENT

.. _ControlMechanism_System_Controller:

*ControlMechanisms and a System*
~~~~~~~~~~~~~~~~~~~~~~~~~~~~~~~~

A ControlMechanism can be assigned to a `Process` and executed within one or more Systems, just like any other
Mechanism. It can also be assigned as the `controller <System.controller>` of a `System`, that has a special relation
to the System: it is used to control all of the parameters that have been `specified for control
<ControlMechanism_Control_Signals>` in that System.  A ControlMechanism can be the `controller <System.controller>`
for only one System, and a System can have only one `controller <System.controller>`.  The System's `controller
<System.controller>` is executed after all of the other Components in the System have been executed, including any
other ControlMechanisms that belong to it (see `System Execution <System_Execution>`).  A ControlMechanism can be
assigned as the `controller <System.controller>` for a System by specifying it in the **controller** argument of the
System's constructor, or by specifying the System as the **system** argument of either the ControlMechanism's
constructor or its `assign_as_controller <ControlMechanism.assign_as_controller>` method. A System's `controller
<System.controller>` and its associated Components can be displayed using the System's `show_graph
<System.show_graph>` method with its **show_control** argument assigned as `True`.


.. _ControlMechanism_Creation:

Creating a ControlMechanism
---------------------------

A ControlMechanism can be created using the standard Python method of calling the constructor for the desired type.
A ControlMechanism is also created automatically whenever a `System is created <System_Creation>`, and the
ControlMechanism class or one of its subtypes is specified in the **controller** argument of the System's constructor
(see `System_Creation`).  If the ControlMechanism is created explicitly (using its constructor), it must be included
in a `Process` assigned to the System.  The `OutputStates <OutputState>` monitored by its `ObjectiveMechanism` are
specified in the **monitor_for_control** argument of its constructor, and the parameters it controls are specified in
the **control_signals** argument; an ObjectiveMechanism is automatically created that monitors and evaluates the
specified OutputStates.  The ObjectiveMechanism can also be explicitly specified in the **objective_mechanism**
argument of the ControlMechanism's constructor (see `below <ControlMechanism_ObjectiveMechanism>`). If the
ControlMechanism is created automatically by a System (as its `controller <System.controller>`), then the specification
of OutputStates to be monitored and parameters to be controlled are made on the System and/or the Components
themselves (see `System_Control_Specification`).  In either case, the Components needed to monitor the specified
OutputStates (an `ObjectiveMechanism` and `Projections <Projection>` to it) and to control the specified parameters
(`ControlSignals <ControlSignal>` and corresponding `ControlProjections <ControlProjection>`) are created
automatically, as described below.

.. _ControlMechanism_ObjectiveMechanism:

*ObjectiveMechanism*
~~~~~~~~~~~~~~~~~~~~

Whenever a ControlMechanism is created, it automatically creates an `ObjectiveMechanism` that monitors and evaluates
the `value <OutputState.value>`\\(s) of a set of `OutputState(s) <OutputState>`; this evaluation is used to determine
the ControlMechanism's `allocation_policy <ControlMechanism.allocation_policy>`. The ObjectiveMechanism, the
OutputStates that it monitors, and how it evaluates them can be specified in a variety of ways, that depend on the
context in which the ControlMechanism is created, as described in the subsections below. In all cases,
the ObjectiveMechanism is assigned to the ControlMechanism's `objective_mechanism
<ControlMechanism.objective_mechanism>` attribute, and a `MappingProjection` is created that projects from the
ObjectiveMechanism's *OUTCOME* `OutputState <ObjectiveMechanism_Output>` to the ControlMechanism's *OUTCOME*
`InputState` (which is its  `primary InputState <InputState_Primary>`.  All of the OutputStates monitored by the
ObjectiveMechanism are listed in its `monitored_output_States <ObjectiveMechanism.monitored_output_states>`
attribute, and in the ControlMechanism's `monitor_for_control <ControlMechanism.montior_for_control>` attribute.

*When the ControlMechanism is created explicitly*

When a ControlMechanism is created explicitly -- either on its own, or in the **controller** argument of the
`constructor for a System <System_Control_Specification>`) -- the following arguments of the ControlMechanism's
constructor can be used to specify its ObjectiveMechanism and/or the OutputStates it monitors:

  * **objective_mechanism** -- this can be specified using any of the following:

    - an existing `ObjectiveMechanism`;
    |
    - a constructor for an ObjectiveMechanism; its **monitored_output_states** argument can be used to specify
      `the OutputStates to be monitored <ObjectiveMechanism_Monitored_Output_States>`, and its **function**
      argument can be used to specify how those OutputStates are evaluated (see `ControlMechanism_Examples`).
    |
    - a list of `OutputState specifications <ObjectiveMechanism_Monitored_Output_States>`; a default ObjectiveMechanism
      is created, using the list of OutputState specifications for its **monitored_output_states** argument.
    |
    Note that if the ObjectiveMechanism is explicitly (using either of the first two methods above), its
    attributes override any attributes specified by the ControlMechanism for its default `objective_mechanism
    <ControlMechanism.objective_mechanism>`, including those of its `function <ObjectiveMechanism.function>` (see
    `note <EVCControlMechanism_Objective_Mechanism_Function_Note>` in EVCControlMechanism for an example);
  ..
  * **monitor_for_control** -- a list a list of `OutputState specifications
    <ObjectiveMechanism_Monitored_Output_States>`;  a default ObjectiveMechanism is created, using the list of
    OutputState specifications for its **monitored_output_states** argument.

  If OutputStates to be monitored are specified in both the **objective_mechanism** argument (on their own, or within
  the constructor for an ObjectiveMechanism) and the **monitor_for_control** argument of the ControlMechanism,
  both sets are used in creating the ObjectiveMechanism.

*When the ControlMechanism is created for or assigned as the controller a System*

If a ControlMechanism is specified as the `controller <System.controller>` of a System (see
`ControlMechanism_System_Controller`), any OutputStates specified to be monitored by the System are assigned as
inputs to the ObjectiveMechanism.  This includes any specified in the **monitor_for_control** argument of the
System's constructor, as well as any specified in a MONITOR_FOR_CONTROL entry of a Mechanism `parameter specification
dictionary <ParameterState_Specification>` (see `Mechanism_Constructor_Arguments` and `System_Control_Specification`).

COMMENT:
FOR DEVELOPERS:
    If the ObjectiveMechanism has not yet been created, these are added to the **monitored_output_states** of its
    constructor called by ControlMechanism._instantiate_objective_mechanmism;  otherwise, they are created using the
    ObjectiveMechanism.add_monitored_output_states method.
COMMENT

* Adding OutputStates to be monitored to a ControlMechanism*

OutputStates to be monitored can also be added to an existing ControlMechanism by using the `add_monitored_output_states
<ObjectiveMechanism.add_monitored_output_states>` method of the ControlMechanism's `objective_mechanism
<ControlMechanism.objective_mechanism>`.


.. _ControlMechanism_Control_Signals:

*Specifying Parameters to Control*
~~~~~~~~~~~~~~~~~~~~~~~~~~~~~~~~~~

A ControlMechanism is used to control the parameter values of other `Components <Component>`.  A `ControlSignal` is
assigned for each parameter controlled by a ControlMechanism, and a `ControlProjection` is assigned from each
ControlSignal to the `ParameterState` for the corresponding parameter to be controlled.

The parameters to be controlled by a ControlMechanism can be specified where it is created.

If it is created explicitly, the parameters to be  controlled can be specified in the **control_signals** argument of
its constructor.  The argument must be a `specification for one more ControlSignals <ControlSignal_Specification>`.

If the ControlMechanism is created as part of a `System`, the parameters to be controlled by it can be specified in
one of two ways:

  * in the **control_signals** argument of the System's constructor, using one or more `ControlSignal specifications
    <ControlSignal_Specification>`;

  * where the `parameter is specified <ParameterState_Specification>`, by including a `ControlProjection` or
    `ControlSignal` in a `tuple specification <ParameterState_Tuple_Specification>` for the parameter.

When a ControlMechanism is created as part of a System, a `ControlSignal` is created and assigned to the
ControlMechanism for every parameter of any `Component <Component>` in the System that has been specified for control
using either of the methods above.

Parameters to be controlled can be added to an existing ControlMechanism by using its `assign_params` method to
add a `ControlSignal` for each additional parameter.

All of the ControlSignals for a ControlMechanism are listed in its `control_signals
<ControlMechanism.control_signals>` attribute, and all of its ControlProjections are listed in its
`control_projections <ControlMechanism.control_projections>` attribute.

.. _ControlMechanism_Structure:

Structure
---------

.. _ControlMechanism_Input:

*Input*
~~~~~~~

A ControlMechanism has a single *OUTCOME* `InputState`. Its `value <InputState.value>` (that can be referenced
by its `outcome <ControlMechanism.outcome>` attribute) is used as the input to the ControlMechanism's `function
<ControlMechanism.function>`, that determines the ControlMechanism's `allocation_policy
<ControlMechanism.allocation_policy>`. The *OUTCOME* InputState receives its input via a `MappingProjection` from the
*OUTCOME* `OutputState <ObjectiveMechanism_Output>` of an `ObjectiveMechanism`. The Objective Mechanism is specified
in the **objective_mechanism** argument of its constructor, and listed in its `objective_mechanism
<EVCControlMechanism.objective_mechanism>` attribute.  The OutputStates monitored by the ObjectiveMechanism (listed
in its `monitored_output_states <ObjectiveMechanism.monitored_output_states>` attribute) are also listed in the
`monitor_for_control <ControlMechanism.monitor_for_control>` of the ControlMechanism (see
`ControlMechanism_ObjectiveMechanism` for how the ObjectiveMechanism and the OutputStates it monitors are specified).
The OutputStates monitored by the ControlMechanism's `objective_mechanism <ControlMechanism.objective_mechanism>` can
be displayed using its `show <ControlMechanism.show>` method. The ObjectiveMechanism's `function <ObjectiveMechanism>`
evaluates the specified OutputStates, and the result is conveyed as the input to the ControlMechanism.


.. _ControlMechanism_Function:

*Function*
~~~~~~~~~~

A ControlMechanism's `function <ControlMechanism.function>` uses the `value <InputState.value>` of its
*OUTCOME* `InputState` (`outcome <ControlMechanism.outcome>` to generate an `allocation_policy
<ControlMechanism.allocation_policy>`.  By default, each item of the `allocation_policy
<ControlMechanism.allocation_policy>` is assigned as the `allocation <ControlSignal.allocation>` of the corresponding
`ControlSignal` in `control_signals <ControlMechanism.control_signals>`;  however, subtypes of ControlMechanism may
assign values differently (for example, an `LCControlMechanism` assigns a single value to all of its ControlSignals).


.. _ControlMechanism_Output:

*Output*
~~~~~~~~

A ControlMechanism has a `ControlSignal` for each parameter specified in its `control_signals
<ControlMechanism.control_signals>` attribute, that sends a `ControlProjection` to the `ParameterState` for the
corresponding parameter. ControlSignals are a type of `OutputState`, and so they are also listed in the
ControlMechanism's `output_states <ControlMechanism.output_states>` attribute. The parameters modulated by a
ControlMechanism's ControlSignals can be displayed using its `show <ControlMechanism.show>` method. By default,
each value of each `ControlSignal` is assigned the value of the corresponding item from the ControlMechanism's
`allocation_policy <ControlMechanism.allocation_policy>`;  however, subtypes of ControlMechanism may assign values
differently.  The `allocation <ControlSignal.allocation>` is used by each ControlSignal to determine
its `intensity <ControlSignal.intensity>`, which is then assigned as the `value <ControlProjection.value>` of the
ControlSignal's `ControlProjection`.   The `value <ControlProjection.value>` of the ControlProjection is used by the
`ParameterState` to which it projects to modify the value of the parameter it controls (see
`ControlSignal_Modulation` for description of how a ControlSignal modulates the value of a parameter).

.. _ControlMechanism_Output:

*Costs and Net Outcome*
~~~~~~~~~~~~~~~~~~~~~~~

When a ControlMechanism executes, each of its `control_signals <ControlMechanmism>` can incur a `cost
<ControlSignal.cost>`.  The costs


.. _ControlMechanism_Execution:

Execution
---------

If a ControlMechanism is a System's `controller`, it is always the last `Mechanism <Mechanism>` to be executed in a
`TRIAL` for that System (see `System Control <System_Execution_Control>` and `Execution <System_Execution>`).  The
ControlMechanism's `function <ControlMechanism.function>` takes as its input the `value <InputState.value>` of
its *OUTCOME* `input_state <Mechanism_Base.input_state>` (also contained in `outcome <ControlSignal.outcome>`
and uses that to determine its `allocation_policy <ControlMechanism.allocation_policy>` which specifies the value
assigned to the `allocation <ControlSignal.allocation>` of each of its `ControlSignals <ControlSignal>`.  Each
ControlSignal uses that value to calculate its `intensity <ControlSignal.intensity>`, which is used by its
`ControlProjection(s) <ControlProjection>` to modulate the value of the ParameterState(s) for the parameter(s) it
controls, which are then used in the subsequent `TRIAL` of execution.

.. note::
   A `ParameterState` that receives a `ControlProjection` does not update its value until its owner Mechanism
   executes (see `Lazy Evaluation <LINK>` for an explanation of "lazy" updating).  This means that even if a
   ControlMechanism has executed, a parameter that it controls will not assume its new value until the Mechanism
   to which it belongs has executed.


.. _ControlMechanism_Examples:

Examples
--------

The following example creates a ControlMechanism by specifying its **objective_mechanism** using a constructor
that specifies the OutputStates to be monitored by its `objective_mechanism <ControlMechanism.objective_mechanism>`
and the function used to evaluated these::

    >>> import psyneulink as pnl
    >>> my_transfer_mech_A = pnl.TransferMechanism(name="Transfer Mech A")
    >>> my_DDM = pnl.DDM(name="My DDM")
    >>> my_transfer_mech_B = pnl.TransferMechanism(function=pnl.Logistic,
    ...                                            name="Transfer Mech B")

    >>> my_control_mech = pnl.ControlMechanism(
    ...                          objective_mechanism=pnl.ObjectiveMechanism(monitored_output_states=[(my_transfer_mech_A, 2, 1),
    ...                                                                                               my_DDM.output_states[pnl.RESPONSE_TIME]],
    ...                                                                     name="Objective Mechanism"),
    ...                          function=pnl.LinearCombination(operation=pnl.PRODUCT),
    ...                          control_signals=[(pnl.THRESHOLD, my_DDM),
    ...                                           (pnl.GAIN, my_transfer_mech_B)],
    ...                          name="My Control Mech")


This creates an ObjectiveMechanism for the ControlMechanism that monitors the `primary OutputState
<OutputState_Primary>` of ``my_Transfer_mech_A`` and the *RESPONSE_TIME* OutputState of ``my_DDM``;  its function
first multiplies the former by 2 before, then takes product of their values and passes the result as the input to the
ControlMechanism.  The ControlMechanism's `function <ControlMechanism.function>` uses this value to determine
the allocation for its ControlSignals, that control the value of the `threshold <DDM.threshold>` parameter of
``my_DDM`` and the  `gain <Logistic.gain>` parameter of the `Logistic` Function for ``my_transfer_mech_B``.

The following example specifies the same set of OutputStates for the ObjectiveMechanism, by assigning them directly
to the **objective_mechanism** argument::

    >>> my_control_mech = pnl.ControlMechanism(
    ...                             objective_mechanism=[(my_transfer_mech_A, 2, 1),
    ...                                                  my_DDM.output_states[pnl.RESPONSE_TIME]],
    ...                             control_signals=[(pnl.THRESHOLD, my_DDM),
    ...                                              (pnl.GAIN, my_transfer_mech_B)])
    ...

Note that, while this form is more succinct, it precludes specifying the ObjectiveMechanism's function.  Therefore,
the values of the monitored OutputStates will be added (the default) rather than multiplied.

The ObjectiveMechanism can also be created on its own, and then referenced in the constructor for the ControlMechanism::

    >>> my_obj_mech = pnl.ObjectiveMechanism(monitored_output_states=[(my_transfer_mech_A, 2, 1),
    ...                                                               my_DDM.output_states[pnl.RESPONSE_TIME]],
    ...                                      function=pnl.LinearCombination(operation=pnl.PRODUCT))

    >>> my_control_mech = pnl.ControlMechanism(
    ...                        objective_mechanism=my_obj_mech,
    ...                        control_signals=[(pnl.THRESHOLD, my_DDM),
    ...                                         (pnl.GAIN, my_transfer_mech_B)])

Here, as in the first example, the constructor for the ObjectiveMechanism can be used to specify its function, as well
as the OutputState that it monitors.

See `System_Control_Examples` for examples of how a ControlMechanism, the OutputStates its
`objective_mechanism <ControlSignal.objective_mechanism>`, and its `control_signals <ControlMechanism.control_signals>`
can be specified for a System.


.. _ControlMechanism_Class_Reference:

Class Reference
---------------

"""

import warnings

import numpy as np
import typecheck as tc

from psyneulink.core.components.component import Param
from psyneulink.core.components.functions.function import LinearCombination, ModulationParam, _is_modulation_param, \
    is_function_type
from psyneulink.core.components.mechanisms.adaptive.adaptivemechanism import AdaptiveMechanism_Base
from psyneulink.core.components.mechanisms.mechanism import Mechanism, Mechanism_Base
from psyneulink.core.components.shellclasses import Composition_Base,System_Base, Composition_Base
from psyneulink.core.components.states.modulatorysignals.controlsignal import ControlSignal
from psyneulink.core.components.states.outputstate import OutputState
from psyneulink.core.components.states.parameterstate import ParameterState
from psyneulink.core.globals.context import ContextFlags
from psyneulink.core.globals.defaults import defaultControlAllocation
from psyneulink.core.globals.keywords import \
    AUTO_ASSIGN_MATRIX, CONTROL, CONTROL_PROJECTION, CONTROL_PROJECTIONS, CONTROL_SIGNAL, CONTROL_SIGNALS, \
    INIT_EXECUTE_METHOD_ONLY, MONITOR_FOR_CONTROL, OBJECTIVE_MECHANISM, OWNER_VALUE, \
    PRODUCT, PROJECTIONS, PROJECTION_TYPE, SYSTEM, OUTCOME
from psyneulink.core.globals.preferences.componentpreferenceset import is_pref_set
from psyneulink.core.globals.preferences.preferenceset import PreferenceLevel
from psyneulink.core.globals.utilities import CNodeRole,ContentAddressableList, is_iterable

__all__ = [
    'ALLOCATION_POLICY', 'ControlMechanism', 'ControlMechanismError', 'ControlMechanismRegistry'
]

ALLOCATION_POLICY = 'allocation_policy'

ControlMechanismRegistry = {}

def _is_control_spec(spec):
    from psyneulink.core.components.projections.modulatory.controlprojection import ControlProjection
    if isinstance(spec, tuple):
        return any(_is_control_spec(item) for item in spec)
    if isinstance(spec, dict) and PROJECTION_TYPE in spec:
        return _is_control_spec(spec[PROJECTION_TYPE])
    elif isinstance(spec, (ControlMechanism, ControlSignal, ControlProjection)):
        return True
    elif isinstance(spec, type) and issubclass(spec, (ControlMechanism, ControlSignal, ControlProjection)):
        return True
    elif isinstance(spec, str) and spec in {CONTROL, CONTROL_PROJECTION, CONTROL_SIGNAL}:
        return True
    else:
        return False


class ControlMechanismError(Exception):
    def __init__(self, error_value):
        self.error_value = error_value


# class ControlMechanism(Mechanism_Base):
class ControlMechanism(AdaptiveMechanism_Base):
    """
    ControlMechanism(                              \
        system=None                                \
        objective_mechanism=None,                  \
        origin_objective_mechanism=False           \
        terminal_objective_mechanism=False         \
        function=Linear,                           \
        combine_costs=np.sum,             \
        compute_net_outcome=lambda x,y:x-y,        \
        control_signals=None,                      \
        modulation=ModulationParam.MULTIPLICATIVE  \
        params=None,                               \
        name=None,                                 \
        prefs=None)

    Subclass of `AdaptiveMechanism <AdaptiveMechanism>` that modulates the parameter(s)
    of one or more `Component(s) <Component>`.


    COMMENT:
    .. note::
       ControlMechanism is an abstract class and should NEVER be instantiated by a direct call to its constructor.
       It should be instantiated using the constructor for a `subclass <ControlMechanism_Subtypes>`.

        Description:
            Protocol for instantiating unassigned ControlProjections (i.e., w/o a sender specified):
               If sender is not specified for a ControlProjection (e.g., in a parameter specification tuple)
                   it is flagged for deferred_init() in its __init__ method
               If ControlMechanism is instantiated or assigned as the controller for a System:
                   the System calls its _get_monitored_output_states() method which returns all of the OutputStates
                       within the System that have been specified to be MONITORED_FOR_CONTROL, and then assigns
                       them (along with any specified in the **monitored_for_control** arg of the System's constructor)
                       to the `objective_mechanism` argument of the ControlMechanism's constructor;
                   the System calls its _get_control_signals_for_system() method which returns all of the parameters
                       that have been specified for control within the System, assigns them a ControlSignal
                       (with a ControlProjection to the ParameterState for the parameter), and assigns the
                       ControlSignals (alogn with any specified in the **control_signals** argument of the System's
                       constructor) to the **control_signals** argument of the ControlMechanism's constructor

            OBJECTIVE_MECHANISM param determines which States will be monitored.
                specifies the OutputStates of the terminal Mechanisms in the System to be monitored by ControlMechanism
                this specification overrides any in System.params[], but can be overridden by Mechanism.params[]
                ?? if MonitoredOutputStates appears alone, it will be used to determine how States are assigned from
                    System.execution_graph by default
                if MonitoredOutputStatesOption is used, it applies to any Mechanisms specified in the list for which
                    no OutputStates are listed; it is overridden for any Mechanism for which OutputStates are
                    explicitly listed
                TBI: if it appears in a tuple with a Mechanism, or in the Mechamism's params list, it applies to
                    just that Mechanism

        Class attributes:
            + componentType (str): System Default Mechanism
            + paramClassDefaults (dict):
                + FUNCTION: Linear
                + FUNCTION_PARAMS:{SLOPE:1, INTERCEPT:0}
                + OBJECTIVE_MECHANISM: List[]
    COMMENT

    Arguments
    ---------

    system : System or bool : default None
        specifies the `System` to which the ControlMechanism should be assigned as its `controller
        <System.controller>`.

    objective_mechanism : ObjectiveMechanism or List[OutputState specification] : default None
        specifies either an `ObjectiveMechanism` to use for the ControlMechanism, or a list of the OutputStates it
        should monitor; if a list of `OutputState specifications <ObjectiveMechanism_Monitored_Output_States>` is used,
        a default ObjectiveMechanism is created and the list is passed to its **monitored_output_states** argument.

    origin_objective_mechanism : Boolean : default False
        specifies whether the `objective_mechanism <LVOCControlMechanism.objective_mechanism>` may be an `ORIGIN`
        node of `composition <LVOCControlMechanism.composition>`.

        When False, even if the `ObjectiveMechanism` is an `ORIGIN` node according to the structure of the
        Composition's `graph <Composition.graph>`, the ObjectiveMechanism is not marked as `ORIGIN`. If the
        ObjectiveMechanism would be the only `ORIGIN` node, then the user must use `required_roles
        <Composition.required_roles>` to assign another node as `ORIGIN`.

        When True, if the ObjectiveMechanism is an `ORIGIN` node according to the structure of the Composition's `graph
        <Composition.graph>`, it is treated normally. If the ObjectiveMechanism is not an `ORIGIN` node according to
        the structure of the graph, then it takes on `ORIGIN` as a required role.

    terminal_objective_mechanism : Boolean : default False
        specifies whether the `objective_mechanism <LVOCControlMechanism.objective_mechanism>` may be an `TERMINAL`
        node of `composition <LVOCControlMechanism.composition>`.

        When False, even if the ObjectiveMechanism is a `TERMINAL` node according to the structure of the Composition's
        `graph <Composition.graph>`, the ObjectiveMechanism is not marked as `TERMINAL`. If the ObjectiveMechanism
        was the only `TERMINAL` node, then the user must use `required_roles <Composition.required_roles>` to assign
        another node as `TERMINAL` for the Composition.

        When True, if the ObjectiveMechanism is a `TERMINAL` node according to the structure of the Composition's
        `graph <Composition.graph>`, it is treated normally. If the ObjectiveMechanism is not a `TERMINAL` node
        according to the structure of the graph, then it takes on `TERMINAL` as a required role.

    function : TransferFunction : default Linear(slope=1, intercept=0)
        specifies function used to combine values of monitored OutputStates.

    combine_costs : Function, function or method : default np.sum
        specifies function used to combine the `cost <ControlSignal.cost>` of the ControlMechanism's `control_signals
        <ControlMechanism.control_signals>`;  must take a list or 1d array of scalar values as its argument and
        return a list or array with a single scalar value.

    compute_net_outcome : Function, function or method : default lambda outcome, cost: outcome-cost
        function used to combine the values of its `outcome <ControlMechanism.outcome>` and `costs
        <ControlMechanism.costs>` attributes;  must take two 1d arrays with scalar values as its arguments
        and return an array with a single scalar value.

    control_signals : ControlSignal specification or List[ControlSignal specification, ...]
        specifies the parameters to be controlled by the ControlMechanism; a `ControlSignal` is created for each
        (see `ControlSignal_Specification` for details of specification).

    modulation : ModulationParam : ModulationParam.MULTIPLICATIVE
        specifies the default form of modulation used by the ControlMechanism's `ControlSignals <ControlSignal>`,
        unless they are `individually specified <ControlSignal_Specification>`.

    params : Dict[param keyword: param value] : default None
        a `parameter dictionary <ParameterState_Specification>` that can be used to specify the parameters
        for the Mechanism, parameters for its function, and/or a custom function and its parameters. Values
        specified for parameters in the dictionary override any assigned to those parameters in arguments of the
        constructor.

    name : str : default see `name <ControlMechanism.name>`
        specifies the name of the ControlMechanism.

    prefs : PreferenceSet or specification dict : default Mechanism.classPreferences
        specifies the `PreferenceSet` for the ControlMechanism; see `prefs <ControlMechanism.prefs>` for details.

    Attributes
    ----------

    system : System_Base
        The `System` for which the ControlMechanism is a `controller <System>`.  Note that this is distinct from
        a Mechanism's `systems <Mechanism_Base.systems>` attribute, which lists all of the Systems to which a
        `Mechanism` belongs -- a ControlMechanism can belong to but not be the `controller of a System
        <ControlMechanism_System_Controller>`.

    objective_mechanism : ObjectiveMechanism
        `ObjectiveMechanism` that monitors and evaluates the values specified in the ControlMechanism's
        **objective_mechanism** argument, and transmits the result to the ControlMechanism's *OUTCOME*
        `input_state <Mechanism_Base.input_state>`.

    origin_objective_mechanism : Boolean
        specifies whether the ObjectiveMechanism of a ControlMechanism may be an "origin" node of the Composition.

        When False, even if the ObjectiveMechanism is an origin node according to the structure of the graph, the
        ObjectiveMechanism is not marked as origin. If the ObjectiveMechanism was the only origin node, then the
        user must use required_roles to assign the origin role to another node.

        When True, if the ObjectiveMechanism is an origin node according to the structure of the graph, it is treated
        normally. If the ObjectiveMechanism is not an origin node according to the structure of the graph, then it
        takes on origin as a required role.

    terminal_objective_mechanism : Boolean
        specifies whether the ObjectiveMechanism of a ControlMechanism may be a "terminal" node of the Composition.

        When False, even if the ObjectiveMechanism is a terminal node according to the structure of the graph, the
        ObjectiveMechanism is not marked as terminal. If the ObjectiveMechanism was the only terminal node, then the
        user must use required_roles to assign the terminal role to another node.

        When True, if the ObjectiveMechanism is a terminal node according to the structure of the graph, it is treated
        normally. If the ObjectiveMechanism is not a terminal node according to the structure of the graph, then it
        takes on terminal as a required role.

    monitor_for_control : List[OutputState]
        each item is an `OutputState` monitored by the ObjectiveMechanism listed in the ControlMechanism's
        `objective_mechanism <ControlMechanism.objective_mechanism>` attribute;  it is the same as that
        ObjectiveMechanism's `monitored_output_states <ObjectiveMechanism.monitored_output_states>` attribute
        (see `ObjectiveMechanism_Monitored_Output_States` for specification).  The `value <OutputState.value>`
        of the OutputStates in the list are used by the ObjectiveMechanism to generate the ControlMechanism's `input
        <ControlMechanism_Input>`.

    monitored_output_states_weights_and_exponents : List[Tuple(float, float)]
        each tuple in the list contains the weight and exponent associated with a corresponding OutputState specified
        in `monitor_for_control <ControlMechanism.monitor_for_control>`;  these are the same as those in the
        `monitored_output_states_weights_and_exponents
        <ObjectiveMechanism.monitored_output_states_weights_and_exponents>` attribute of the `objective_mechanism
        <ControlMechanism.objective_mechanism>`, and are used by the ObjectiveMechanism's `function
        <ObjectiveMechanism.function>` to parametrize the contribution made to its output by each of the values that
        it monitors (see `ObjectiveMechanism Function <ObjectiveMechanism_Function>`).

    outcome : 1d array
        the `value <InputState.value>` of the ControlMechanism's `primary InputState <InputState_Primary>`,
        which receives its `Projection <Projection>` from the *OUTCOME* `OutputState` of its `objective_mechanism
        <ControlMechanism.objective_mechanism>`.

    function : TransferFunction : default Linear(slope=1, intercept=0)
        determines how the `value <OuputState.value>` \\s of the `OutputStates <OutputState>` specified in the
        **monitor_for_control** argument of the ControlMechanism's constructor are used to generate its
        `allocation_policy <ControlMechanism.allocation_policy>`.

    allocation_policy : 2d np.array
        each item is the value assigned as the `allocation <ControlSignal.allocation>` for the corresponding
        ControlSignal listed in the `control_signals` attribute;  the allocation_policy is the same as the
        ControlMechanism's `value <Mechanism_Base.value>` attribute).

    control_signals : ContentAddressableList[ControlSignal]
        list of the `ControlSignals <ControlSignals>` for the ControlMechanism, including any inherited from a
        `system <ControlMechanism.system>` for which it is a `controller <System.controller>` (same as
        ControlMechanism's `output_states <Mechanism_Base.output_states>` attribute); each sends a `ControlProjection`
        to the `ParameterState` for the parameter it controls

    costs : list
        current costs for the ControlMechanism's `control_signals <ControlMechanism.control_signals>`, computed
        for each using its `compute_costs <ControlSignals.compute_costs>` method.

    combine_costs : Function, function or method
        function used to combine the `cost <ControlSignal.cost>` of its `control_signals
        <ControlMechanism.control_signals>`; result is an array with a scalar value that can be accessed by
        `combined_costs <ControlMechanism.combined_costs>`.

        .. note::
          This function is distinct from the `combine_costs_function <ControlSignal.combine_costs_function>` of a
          `ControlSignal`.  The latter combines the different `costs <ControlSignal_Costs>` for an individual
          ControlSignal to yield its overall `cost <ControlSignal.cost>`; the ControlMechanism's
          `combine_costs <ControlMechanism.combine_costs>` function combines those `cost <ControlSignal.cost>`\\s
          for its `control_signals <ControlMechanism.control_signals>`.

    combined_costs : 1d array
        result of the ControlMechanism's `combine_costs <ControlMechanism.combine_costs>` function;

    compute_net_outcome : Function, function or method
        function used to combine the values of its `outcome <ControlMechanism.outcome>` and `costs
        <ControlMechanism.costs>` attributes;  result is an array with a scalar value that can be accessed
        by the the `net_outcome <ControlMechanism.net_outcome>` attribute.

    net_outcome : 1d array
        result of the ControlMechanism's `compute_net_outcome <ControlMechanism.compute_net_outcome>` function.

    control_projections : List[ControlProjection]
        list of `ControlProjections <ControlProjection>`, one for each `ControlSignal` in `control_signals`.

    modulation : ModulationParam
        the default form of modulation used by the ControlMechanism's `ControlSignals <GatingSignal>`,
        unless they are `individually specified <ControlSignal_Specification>`.

    name : str
        the name of the ControlMechanism; if it is not specified in the **name** argument of the constructor, a
        default is assigned by MechanismRegistry (see `Naming` for conventions used for default and duplicate names).

    prefs : PreferenceSet or specification dict
        the `PreferenceSet` for the ControlMechanism; if it is not specified in the **prefs** argument of the
        constructor, a default is assigned using `classPreferences` defined in __init__.py (see :doc:`PreferenceSet
        <LINK>` for details).
    """

    componentType = "ControlMechanism"

    initMethod = INIT_EXECUTE_METHOD_ONLY

    outputStateType = ControlSignal
    stateListAttr = Mechanism_Base.stateListAttr.copy()
    stateListAttr.update({ControlSignal:CONTROL_SIGNALS})

    classPreferenceLevel = PreferenceLevel.TYPE
    # Any preferences specified below will override those specified in TypeDefaultPreferences
    # Note: only need to specify setting;  level will be assigned to TYPE automatically
    # classPreferences = {
    #     kwPreferenceSetName: 'ControlMechanismClassPreferences',
    #     kp<pref>: <setting>...}

    class Params(AdaptiveMechanism_Base.Params):
        # This must be a list, as there may be more than one (e.g., one per control_signal)
        variable = np.array([defaultControlAllocation])
        value = Param(np.array(defaultControlAllocation), aliases='allocation_policy')

    paramClassDefaults = Mechanism_Base.paramClassDefaults.copy()
    paramClassDefaults.update({
        OBJECTIVE_MECHANISM: None,
        CONTROL_PROJECTIONS: None})

    @tc.typecheck
    def __init__(self,
                 default_variable=None,
                 size=None,
                 system:tc.optional(tc.any(System_Base, Composition_Base))=None,
                 monitor_for_control:tc.optional(tc.any(is_iterable, Mechanism, OutputState))=None,
                 objective_mechanism=None,
                 origin_objective_mechanism=False,
                 terminal_objective_mechanism=False,
                 function=None,
                 combine_costs:is_function_type=np.sum,
                 compute_net_outcome:is_function_type=lambda outcome, cost : outcome - cost,
                 control_signals:tc.optional(tc.any(is_iterable, ParameterState, ControlSignal))=None,
                 modulation:tc.optional(_is_modulation_param)=ModulationParam.MULTIPLICATIVE,
                 params=None,
                 name=None,
                 prefs:is_pref_set=None):

        control_signals = control_signals or []
        if not isinstance(control_signals, list):
            control_signals = [control_signals]
        self.combine_costs = combine_costs
        self.compute_net_outcome = compute_net_outcome

        # Assign args to params and functionParams dicts (kwConstants must == arg names)
        params = self._assign_args_to_param_dicts(system=system,
                                                  monitor_for_control=monitor_for_control,
                                                  objective_mechanism=objective_mechanism,
                                                  origin_objective_mechanism=origin_objective_mechanism,
                                                  terminal_objective_mechanism=terminal_objective_mechanism,
                                                  function=function,
                                                  control_signals=control_signals,
                                                  modulation=modulation,
                                                  params=params)

        super(ControlMechanism, self).__init__(default_variable=default_variable,
                                               size=size,
                                               modulation=modulation,
                                               params=params,
                                               name=name,
                                               function=function,
                                               prefs=prefs,
                                               context=ContextFlags.CONSTRUCTOR)

    def _validate_params(self, request_set, target_set=None, context=None):
        """Validate SYSTEM, MONITOR_FOR_CONTROL and CONTROL_SIGNALS

        If System is specified, validate it
        Check that all items in MONITOR_FOR_CONTROL are Mechanisms or OutputStates for Mechanisms in self.system
        Check that all items in CONTROL_SIGNALS are parameters or ParameterStates for Mechanisms in self.system
        """
        from psyneulink.core.components.system import MonitoredOutputStateTuple
        from psyneulink.core.components.mechanisms.processing.objectivemechanism import ObjectiveMechanism
        from psyneulink.core.components.states.inputstate import InputState
        from psyneulink.core.components.states.state import _parse_state_spec

        super(ControlMechanism, self)._validate_params(request_set=request_set,
                                                       target_set=target_set,
                                                       context=context)

        def validate_monitored_state_spec(spec_list):
            for spec in spec_list:
                if isinstance(spec, MonitoredOutputStateTuple):
                    spec = spec.output_state
                if isinstance(spec, dict):
                    # If it is a dict, parse to validate that it is an InputState specification dict
                    #    (for InputState of ObjectiveMechanism to be assigned to the monitored_output_state)
                    spec = _parse_state_spec(owner=self,
                                             state_type=InputState,
                                             state_spec=spec,
                                             context=context)
                    # Get the OutputState, to validate that it is in the ControlMechanism's System (below);
                    #    presumes that the monitored_output_state is the first in the list of projection_specs
                    #    in the InputState state specification dictionary returned from the parse,
                    #    and that it is specified as a projection_spec (parsed into that in the call
                    #    to _parse_connection_specs by _parse_state_spec)

                    spec = spec[PROJECTIONS][0][0]

                # If ControlMechanism has been assigned to a System, check that
                #    all the items in the list used to specify objective_mechanism are in the same System
                if self.system:
                    if not isinstance(spec, (list, ContentAddressableList)):
                        spec = [spec]
                    self.system._validate_monitored_states_in_system(spec, context=context)


        if SYSTEM in target_set:
            if not isinstance(target_set[SYSTEM], System_Base):
                raise KeyError
            else:
                self.paramClassDefaults[SYSTEM] = request_set[SYSTEM]

        if MONITOR_FOR_CONTROL in target_set and target_set[MONITOR_FOR_CONTROL] is not None:
            spec = target_set[MONITOR_FOR_CONTROL]
            if not isinstance(spec, list):
                spec = [spec]
            validate_monitored_state_spec(spec)

        if OBJECTIVE_MECHANISM in target_set and target_set[OBJECTIVE_MECHANISM] is not None:

            if isinstance(target_set[OBJECTIVE_MECHANISM], list):

                obj_mech_spec_list = target_set[OBJECTIVE_MECHANISM]

                # Check if there is any ObjectiveMechanism is in the list;
                #    incorrect but possibly forgivable mis-specification --
                #    if an ObjectiveMechanism is specified, it should be "exposed" (i.e., not in a list)
                if any(isinstance(spec, ObjectiveMechanism) for spec in obj_mech_spec_list):
                    # If an ObjectiveMechanism is the *only* item in the list, forgive the mis-spsecification and use it
                    if len(obj_mech_spec_list)==1 and isinstance(obj_mech_spec_list[0], ObjectiveMechanism):
                        if self.verbosePref:
                            warnings.warn("Specification of {} arg for {} is an {} in a list; it will be used, "
                                                        "but, for future reference, it should not be in a list".
                                                        format(OBJECTIVE_MECHANISM,
                                                               ObjectiveMechanism.__name__,
                                                               self.name))
                        target_set[OBJECTIVE_MECHANISM] = target_set[OBJECTIVE_MECHANISM][0]
                    else:
                        raise ControlMechanismError("Ambigusous specification of {} arg for {}; "
                                                    " it is in a list with other items ({})".
                                                    format(OBJECTIVE_MECHANISM, self.name, obj_mech_spec_list))
                else:
                    validate_monitored_state_spec(obj_mech_spec_list)

            if not isinstance(target_set[OBJECTIVE_MECHANISM], (ObjectiveMechanism, list)):
                raise ControlMechanismError("Specification of {} arg for {} ({}) must be an {}"
                                            "or a list of Mechanisms and/or OutputStates to be monitored for control".
                                            format(OBJECTIVE_MECHANISM,
                                                   self.name, target_set[OBJECTIVE_MECHANISM],
                                                   ObjectiveMechanism.componentName))

        if CONTROL_SIGNALS in target_set and target_set[CONTROL_SIGNALS]:
            if not isinstance(target_set[CONTROL_SIGNALS], list):
                target_set[CONTROL_SIGNALS] = [target_set[CONTROL_SIGNALS]]
            for control_signal in target_set[CONTROL_SIGNALS]:
                _parse_state_spec(state_type=ControlSignal, owner=self, state_spec=control_signal)

    # IMPLEMENTATION NOTE:  THIS SHOULD BE MOVED TO COMPOSITION
    # ONCE THAT IS IMPLEMENTED
    def _instantiate_objective_mechanism(self, context=None):
        """
        # FIX: ??THIS SHOULD BE IN OR MOVED TO ObjectiveMechanism
        Assign InputState to ObjectiveMechanism for each OutputState to be monitored;
            uses _instantiate_monitoring_input_state and _instantiate_control_mechanism_input_state to do so.
            For each item in self.monitored_output_states:
            - if it is a OutputState, call _instantiate_monitoring_input_state()
            - if it is a Mechanism, call _instantiate_monitoring_input_state for relevant Mechanism.output_states
                (determined by whether it is a `TERMINAL` Mechanism and/or MonitoredOutputStatesOption specification)
            - each InputState is assigned a name with the following format:
                '<name of Mechanism that owns the monitoredOutputState>_<name of monitoredOutputState>_Monitor'

        Notes:
        * self.monitored_output_states is a list, each item of which is a Mechanism.output_state from which a
          Projection will be instantiated to a corresponding InputState of the ControlMechanism
        * self.input_states is the usual ordered dict of states,
            each of which receives a Projection from a corresponding OutputState in self.monitored_output_states
        """
        from psyneulink.core.components.system import MonitoredOutputStateTuple
        from psyneulink.core.components.projections.pathway.mappingprojection import MappingProjection
        from psyneulink.core.components.mechanisms.processing.objectivemechanism import ObjectiveMechanism, ObjectiveMechanismError
        from psyneulink.core.components.states.inputstate import EXPONENT_INDEX, WEIGHT_INDEX
        from psyneulink.core.components.functions.function import FunctionError

        # GET OutputStates to Monitor (to specify as or add to ObjectiveMechanism's monitored_output_states attribute

        monitored_output_states = []

        # If the ControlMechanism has already been assigned to a System
        #    get OutputStates in System specified as monitor_for_control or already being monitored:
        #        do this by calling _get_monitored_output_states_for_system(),
        #        which also gets any OutputStates already being monitored by the ControlMechanism
        if self.system:
            monitored_output_states.extend(self.system._get_monitored_output_states_for_system(self,context=context))

        self.monitor_for_control = self.monitor_for_control or []
        if not isinstance(self.monitor_for_control, list):
            self.monitor_for_control = [self.monitor_for_control]

        # If objective_mechanism is used to specify OutputStates to be monitored (legacy feature)
        #    move them to monitor_for_control
        if isinstance(self.objective_mechanism, list):
            self.monitor_for_control.extend(self.objective_mechanism)

        # Add items in monitor_for_control to monitored_output_states
        for i, item in enumerate(self.monitor_for_control):
            # If it is already in the list received from System, ignore
            if item in monitored_output_states:
                # NOTE: this can happen if ControlMechanisms is being constructed by System
                #       which passed its monitor_for_control specification
                continue
            monitored_output_states.extend([item])

        # INSTANTIATE ObjectiveMechanism

        # If *objective_mechanism* argument is an ObjectiveMechanism, add monitored_output_states to it
        if isinstance(self.objective_mechanism, ObjectiveMechanism):
            if monitored_output_states:
                self.objective_mechanism.add_monitored_output_states(
                                                              monitored_output_states_specs=monitored_output_states,
                                                              context=context)
        # Otherwise, instantiate ObjectiveMechanism with list of states in monitored_output_states
        else:
            try:
                self._objective_mechanism = ObjectiveMechanism(monitored_output_states=monitored_output_states,
                                                               function=LinearCombination(operation=PRODUCT),
                                                               name=self.name + '_ObjectiveMechanism')
            except (ObjectiveMechanismError, FunctionError) as e:
                raise ObjectiveMechanismError("Error creating {} for {}: {}".format(OBJECTIVE_MECHANISM, self.name, e))

        # Print monitored_output_states
        if self.prefs.verbosePref:
            print("{0} monitoring:".format(self.name))
            for state in self.monitored_output_states:
                weight = self.monitored_output_states_weights_and_exponents[
                                                         self.monitored_output_states.index(state)][WEIGHT_INDEX]
                exponent = self.monitored_output_states_weights_and_exponents[
                                                         self.monitored_output_states.index(state)][EXPONENT_INDEX]
                print("\t{0} (exp: {1}; wt: {2})".format(state.name, weight, exponent))

        # Assign ObjectiveMechanism's role as CONTROL
        self.objective_mechanism._role = CONTROL

        # If ControlMechanism is a System controller, name Projection from
        # ObjectiveMechanism based on the System
        if self.system is not None:
            name = self.system.name + ' outcome signal'
        # Otherwise, name it based on the ObjectiveMechanism
        else:
            name = self.objective_mechanism.name + ' outcome signal'

        projection_from_objective = MappingProjection(sender=self.objective_mechanism,
                                                      receiver=self,
                                                      matrix=AUTO_ASSIGN_MATRIX,
                                                      name=name)
        for input_state in self.objective_mechanism.input_states:
            input_state.internal_only = True

        objective_roles = [CNodeRole.OBJECTIVE]
        if self.origin_objective_mechanism:
            objective_roles.append(CNodeRole.ORIGIN)
        if self.terminal_objective_mechanism:
            objective_roles.append(CNodeRole.TERMINAL)
        self.aux_components.append((self.objective_mechanism, objective_roles))
        self.aux_components.append((projection_from_objective, True))
        self.monitor_for_control = self.monitored_output_states

    def _instantiate_input_states(self, context=None):
        super()._instantiate_input_states(context=context)
        self.input_state.name = OUTCOME

        # IMPLEMENTATION NOTE:  THIS SHOULD BE MOVED TO COMPOSITION ONCE THAT IS IMPLEMENTED
        self._instantiate_objective_mechanism(context=context)

    def _instantiate_output_states(self, context=None):
        from psyneulink.core.globals.registry import register_category
        from psyneulink.core.components.states.state import State_Base

        # Create registry for ControlSignals (to manage names)
        register_category(entry=ControlSignal,
                          base_class=State_Base,
                          registry=self._stateRegistry,
                          context=context)

    # ---------------------------------------------------
    # FIX 5/23/17: PROJECTIONS AND PARAMS SHOULD BE PASSED BY ASSIGNING TO STATE SPECIFICATION DICT
    # FIX          UPDATE parse_state_spec TO ACCOMODATE (param, ControlSignal) TUPLE
    # FIX          TRACK DOWN WHERE PARAMS ARE BEING HANDED OFF TO ControlProjection
    # FIX                   AND MAKE SURE THEY ARE NOW ADDED TO ControlSignal SPECIFICATION DICT
    # ---------------------------------------------------

        if self.control_signals:
            self._output_states = []
            self.instance_defaults.value = None

            for control_signal in self.control_signals:
                self._instantiate_control_signal(control_signal, context=context)

        super()._instantiate_output_states(context=context)

        # Reassign control_signals to capture any user_defined ControlSignals instantiated in call to super
        #    and assign to ContentAddressableList
        self._control_signals = ContentAddressableList(component_type=ControlSignal,
                                                       list=[state for state in self.output_states
                                                             if isinstance(state, ControlSignal)])

        if self.value is None:
            self.value = self.instance_defaults.value

        # If the ControlMechanism's allocation_policy has more than one item,
        #    warn if the number of items does not equal the number of its ControlSignals
        #    (note:  there must be fewer ControlSignals than items in allocation_policy,
        #            as the reverse is an error that is checked for in _instantiate_control_signal)
        if len(self.value) > 1 and len(self.control_signals) != len(self.value):
            if self.verbosePref:
                warnings.warning("The number of {}s for {} ({}) does not equal the number of items in its {} ({})".
                                 format(ControlSignal.__name__, self.name, len(self.control_signals),
                                        ALLOCATION_POLICY, len(self.value)))

    def _instantiate_control_signal(self, control_signal, context=None):
        from psyneulink.core.components.states.state import _instantiate_state
        # Parses and instantiates control_signal specifications (in call to State._parse_state_spec)
        #    and any embedded Projection specifications (in call to <State>._instantiate_projections)
        # Temporarily assign variable to default allocation value to avoid chicken-and-egg problem:
        #    value, output_states and control_signals haven't been expanded yet to accomodate the new ControlSignal;
        #    reassign ControlSignal.variable to actual OWNER_VALUE below, once value has been expanded

        control_signal = _instantiate_state(state_type=ControlSignal,
                                            owner=self,
                                            variable=defaultControlAllocation,
                                            reference_value=ControlSignal.ClassDefaults.allocation,
                                            modulation=self.modulation,
                                            state_spec=control_signal,
                                            context=context)
        control_signal.owner = self

        # Update control_signal_costs to accommodate instantiated Projection
        # MODIFIED 11/2/18 OLD:
        try:
            self.control_signal_costs = np.append(self.control_signal_costs, np.zeros((1, 1)), axis=0)
        except AttributeError:
            self.control_signal_costs = np.zeros((1, 1))
        # MODIFIED 11/2/18 END

        # UPDATE output_states AND control_projections -------------------------------------------------------------

        # TBI: For control mechanisms that accumulate, starting output must be equal to the initial "previous value"
        # so that modulation that occurs BEFORE the control mechanism executes is computed appropriately
        # if (isinstance(self.function_object, Integrator)):
        #     control_signal._intensity = function_object.initializer

        # Add ControlSignal to output_states list
        self._output_states.append(control_signal)

        # since output_states is exactly control_signals is exactly the shape of value, we can just construct it here
        self.instance_defaults.value = np.array([[ControlSignal.ClassDefaults.allocation]
                                                 for i in range(len(self._output_states))], dtype=np.object)
        self.value = self.instance_defaults.value

        # Assign ControlSignal's variable to index of owner's value
        control_signal._variable = [(OWNER_VALUE, len(self.instance_defaults.value) - 1)]
        if not isinstance(control_signal.owner_value_index, int):
            raise ControlMechanismError(
                    "PROGRAM ERROR: The \'owner_value_index\' attribute for {} of {} ({})is not an int."
                        .format(control_signal.name, self.name, control_signal.owner_value_index))
        # Validate index
        try:
            self.value[control_signal.owner_value_index]
        except IndexError:
            raise ControlMechanismError(
                "Index specified for {} of {} ({}) exceeds the number of items of its {} ({})".
                    format(ControlSignal.__name__, self.name, control_signal.owner_value_index,
                           ALLOCATION_POLICY, len(self.value)
                )
            )

        return control_signal

    def _execute(
        self,
        variable=None,
        runtime_params=None,
        context=None
    ):
        """Updates ControlSignals based on inputs

        Must be overriden by subclass
        """
        # if self.verbosePref:
        # if self.context.initialization_status != ContextFlags.INITIALIZING:
        #     warnings.warn("No function has been specified for {};  default value ({}) was returned".
        #               format(self.name, list(self.instance_defaults.value)))
        # return self.instance_defaults.value
        return super()._execute(variable=variable, runtime_params=runtime_params,context=context)

    def show(self):
        """Display the OutputStates monitored by ControlMechanism's `objective_mechanism
        <ControlMechanism.objective_mechanism>` and the parameters modulated by its `control_signals
        <ControlMechanism.control_signals>`.
        """

        print("\n---------------------------------------------------------")

        print("\n{0}".format(self.name))
        print("\n\tMonitoring the following Mechanism OutputStates:")
        for state in self.objective_mechanism.input_states:
            for projection in state.path_afferents:
                monitored_state = projection.sender
                monitored_state_mech = projection.sender.owner
                # FIX: 10/3/17 - self.monitored_output_states IS A LIST OF INPUT_STATES,
                # FIX:            BUT monitored_state IS AN INPUT_STATE
                # FIX:            * ??USE monitored_state.name,
                # FIX:              BUT THEN NEED TO UPDATE index METHOD OF
                # ContentAddressableList
                monitored_state_index = self.monitored_output_states.index(monitored_state)

                weight = self.monitored_output_states_weights_and_exponents[monitored_state_index][0]
                exponent = self.monitored_output_states_weights_and_exponents[monitored_state_index][1]

                print ("\t\t{0}: {1} (exp: {2}; wt: {3})".
                       format(monitored_state_mech.name, monitored_state.name, weight, exponent))

        print ("\n\tControlling the following Mechanism parameters:".format(self.name))
        # Sort for consistency of output:
        state_names_sorted = sorted(self.output_states.names)
        for state_name in state_names_sorted:
            for projection in self.output_states[state_name].efferents:
                print ("\t\t{0}: {1}".format(projection.receiver.owner.name, projection.receiver.name))

        print ("\n---------------------------------------------------------")

    def add_monitored_output_states(self, monitored_output_states, context=None):
        """Instantiate OutputStates to be monitored by ControlMechanism's `objective_mechanism
        <ControlMechanism.objective_mechanism>`.

        **monitored_output_states** can be any of the following:
            - `Mechanism`;
            - `OutputState`;
            - `tuple specification <InputState_Tuple_Specification>`;
            - `State specification dictionary <InputState_Specification_Dictionary>`;
            - list with any of the above.
        If any item is a Mechanism, its `primary OutputState <OutputState_Primary>` is used.
        OutputStates must belong to Mechanisms in the same `System` as the ControlMechanism.
        """
        output_states = self.objective_mechanism.add_monitored_output_states(
                                                                 monitored_output_states_specs=monitored_output_states,
                                                                 context=context)
        if self.system:
            self.system._validate_monitored_states_in_system(output_states, context=context)

    def _add_process(self, process, role:str):
        super()._add_process(process, role)
        self.objective_mechanism._add_process(process, role)

    @tc.typecheck
    def assign_as_controller(self, system:System_Base, context=ContextFlags.COMMAND_LINE):
        """Assign ControlMechanism as `controller <System.controller>` for a `System`.

        **system** must be a System for which the ControlMechanism should be assigned as the `controller
        <System.controller>`.
        If the specified System already has a `controller <System.controller>`, it will be replaced by the current
        one, and the current one will inherit any ControlSignals previously specified for the old controller or the
        System itself.
        If the current one is already the `controller <System.controller>` for another System, it will be disabled
        for that System.
        COMMENT:
            [TBI:
            The ControlMechanism's `objective_mechanism <ControlMechanism.objective_mechanism>`,
            `monitored_output_states` and `control_signal <ControlMechanism.control_signals>` attributes will also be
            updated to remove any assignments that are not part of the new System, and add any that are specified for
            the new System.]
        COMMENT

        COMMENT:
            IMPLEMENTATION NOTE:  This is handled as a method on ControlMechanism (rather than System) so that:

                                  - [TBI: if necessary, it can detach itself from a System for which it is already the
                                    `controller <System.controller>`;]

                                  - any class-specific actions that must be taken to instantiate the ControlMechanism
                                    can be handled by subclasses of ControlMechanism (e.g., an EVCControlMechanism must
                                    instantiate its Prediction Mechanisms). However, the actual assignment of the
                                    ControlMechanism the System's `controller <System.controller>` attribute must
                                    be left to the System to avoid recursion, since it is a property, the setter of
                                    which calls the current method.
        COMMENT
        """

        if context == ContextFlags.COMMAND_LINE:
            system.controller = self
            return

        # NEED TO BUFFER OBJECTIVE_MECHANISM AND CONTROL_SIGNAL ARGUMENTS FOR USE IN REINSTANTIATION HERE
        # DETACH AS CONTROLLER FOR ANY EXISTING SYSTEM (AND SET THAT ONE'S CONTROLLER ATTRIBUTE TO None)
        # DELETE ALL EXISTING OBJECTIVE_MECHANISM AND CONTROL_SIGNAL ASSIGNMENTS
        # REINSTANTIATE ITS OWN OBJECTIVE_MECHANISM and CONTROL_SIGNAL ARGUMENT AND THOSE OF THE SYSTEM
        # SUBCLASSES SHOULD ADD OVERRIDE FOR ANY CLASS-SPECIFIC ACTIONS (E.G., INSTANTIATING PREDICTION MECHANISMS)
        # DO *NOT* ASSIGN AS CONTROLLER FOR SYSTEM... LET THE SYSTEM HANDLE THAT
        # Assign the current System to the ControlMechanism

        # Validate that all of the ControlMechanism's monitored_output_states and controlled parameters
        #    are in the new System
        system._validate_monitored_states_in_system(self.monitored_output_states)
        system._validate_control_signals(self.control_signals)

        # Get any and all OutputStates specified in:
        # - **monitored_output_states** argument of the System's constructor
        # - in a MONITOR_FOR_CONTROL specification for individual OutputStates and/or Mechanisms
        # - already being montiored by the ControlMechanism being assigned
        monitored_output_states = list(system._get_monitored_output_states_for_system(controller=self, context=context))

        # Don't add any OutputStates that are already being monitored by the ControlMechanism's ObjectiveMechanism
        for monitored_output_state in monitored_output_states.copy():
            if monitored_output_state.output_state in self.monitored_output_states:
                monitored_output_states.remove(monitored_output_state)

        # Add all other monitored_output_states to the ControlMechanism's monitored_output_states attribute
        #    and to its ObjectiveMechanisms monitored_output_states attribute
        if monitored_output_states:
            self.add_monitored_output_states(monitored_output_states)

        # The system does NOT already have a controller,
        #    so assign it ControlSignals for any parameters in the System specified for control
        if system.controller is None:
            system_control_signals = system._get_control_signals_for_system(system.control_signals_arg, context=context)
        # The system DOES already have a controller,
        #    so assign it the old controller's ControlSignals
        else:
            system_control_signals = system.control_signals
            for control_signal in system_control_signals:
                control_signal.owner = None

        # Get rid of default ControlSignal if it has no ControlProjections
        if (len(self.control_signals)==1
                and self.control_signals[0].name=='ControlSignal-0'
                and not self.control_signals[0].efferents):
            del self._output_states[0]
            del self.control_signals[0]
            self.value = None

        # Add any ControlSignals specified for System
        for control_signal_spec in system_control_signals:
            control_signal = self._instantiate_control_signal(control_signal=control_signal_spec, context=context)
            # FIX: 1/18/18 - CHECK FOR SAME NAME IN _instantiate_control_signal
            # # Don't add any that are already on the ControlMechanism
            if control_signal.name in self.control_signals.names and (self.verbosePref or system.verbosePref):
                warnings.warn("{} specified for {} has same name (\'{}\') "
                              "as one in controller ({}) being assigned to the {}."
                              "".format(ControlSignal.__name__, system.name,
                                        control_signal.name, self.name, system.__class__.__name__))
            self.control_signals.append(control_signal)

        # If it HAS been assigned a System, make sure it is the current one
        if self.system and not self.system is system:
            raise SystemError("The controller being assigned to {} ({}) already belongs to another System ({})".
                              format(system.name, self.name, self.system.name))

        # Assign assign the current System to the ControlMechanism's system attribute
        #    (needed for it to validate and instantiate monitored_output_states and control_signals)
        self.system = system

        # Flag ObjectiveMechanism as associated with a ControlMechanism that is a controller for the System
        self._objective_mechanism.for_controller = True

        if context != ContextFlags.PROPERTY:
            system._controller = self

    def _assign_context_values(self, execution_id, base_execution_id=None, **kwargs):
        self.objective_mechanism._assign_context_values(execution_id, base_execution_id, **kwargs)

        super()._assign_context_values(execution_id, base_execution_id, **kwargs)

    @property
    def monitored_output_states(self):
        try:
            return self._objective_mechanism.monitored_output_states
        except AttributeError:
            return None

    @monitored_output_states.setter
    def monitored_output_states(self, value):
        try:
            self._objective_mechanism._monitored_output_states = value
        except AttributeError:
            return None

    @property
    def monitored_output_states_weights_and_exponents(self):
        return self._objective_mechanism.monitored_output_states_weights_and_exponents

    @property
    def outcome(self):
        return self.variable[0]

    @property
    def allocation_policy(self):
        return self.value

<<<<<<< HEAD
    @allocation_policy.setter
    def allocation_policy(self, value):
        self.value = value
=======
    @property
    def costs(self):
        return [c.compute_costs(c.variable) for c in self.control_signals]

    @property
    def combined_costs(self):
        return self.combine_costs(self.costs)

    @property
    def net_outcome(self):
        # return self.compute_net_outcome(self.outcome, self.costs)
        return self.outcome - self.combined_costs

    @property
    def control_projections(self):
        return [projection for control_signal in self.control_signals for projection in control_signal.efferents]
>>>>>>> 1141adb9
<|MERGE_RESOLUTION|>--- conflicted
+++ resolved
@@ -1245,11 +1245,6 @@
     def allocation_policy(self):
         return self.value
 
-<<<<<<< HEAD
-    @allocation_policy.setter
-    def allocation_policy(self, value):
-        self.value = value
-=======
     @property
     def costs(self):
         return [c.compute_costs(c.variable) for c in self.control_signals]
@@ -1265,5 +1260,4 @@
 
     @property
     def control_projections(self):
-        return [projection for control_signal in self.control_signals for projection in control_signal.efferents]
->>>>>>> 1141adb9
+        return [projection for control_signal in self.control_signals for projection in control_signal.efferents]
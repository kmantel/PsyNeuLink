# Princeton University licenses this file to You under the Apache License, Version 2.0 (the "License");
# you may not use this file except in compliance with the License.  You may obtain a copy of the License at:
#     http://www.apache.org/licenses/LICENSE-2.0
# Unless required by applicable law or agreed to in writing, software distributed under the License is distributed
# on an "AS IS" BASIS, WITHOUT WARRANTIES OR CONDITIONS OF ANY KIND, either express or implied.
# See the License for the specific language governing permissions and limitations under the License.


# **************************************  OptimizationControlMechanism *************************************************


"""

Overview
--------

An OptimizationControlMechanism is a `ControlMechanism <ControlMechanism>` that uses an `OptimizationFunction` to find
an `control_allocation <ControlMechanism.control_allocation>` that maximizes the `Expected Value of Control (EVC)
<OptimizationControlMechanism_EVC>` for a given `state <OptimizationControlMechanism_State>`. The `OptimizationFunction`
uses the OptimizationControlMechanism's `evaluation_function` <OptimizationControlMechanism.evalutate_function>` to
evaluate the `EVC <OptimizationControlMechanism_EVC>` for samples of `control_allocation
<ControlMechanism.control_allocation>`, and then implements the one that yields the greatest EVC for the next
execution of the `Composition` (or part of one) that the OptimizationControlMechanism controls.

.. _OptimizationControlMechanism_EVC:

**Expected Value of Control**

All OptimizationControlMechanisms compute the `Expected Value of Control (EVC)
<https://www.ncbi.nlm.nih.gov/pubmed/23889930>`_ for a `control_allocation <ControlMechanism.control_allocation>`
--  a cost-benefit analysis that weighs the `costs <ControlMechanism.costs>` of the ControlSignal `values
<ControlSignal.value>` specified by a `control_allocation <ControlMechanism.control_allocation>`
against the `outcome <ControlMechanism.outcome>` expected to result from it.  The costs are computed based on the
`cost_options <ControlSignal.cost_options>` specified for each of the OptimizationControlMechanism's `control_signals
<ControlMechanism.control_signals>` and its `combine_costs <ControlMechanism.combine_costs>` function.  The EVC is
determined by its `compute_net_outcome <ControlMechanism.compute_net_outcome>` function (assigned to
its `net_outcome <ControlMechanism.net_outcome>` attribute), which is computed for a given `state
<OptimizationControlMechanism_State>` by the OptimizationControlMechanism's `evaluation_function
<OptimizationControlMechanism.evalutation_function>`.

COMMENT:
The table `below <OptimizationControlMechanism_Examples>` lists different
parameterizations of OptimizationControlMechanism that implement various models of EVC Optimization.
COMMENT

.. _OptimizationControlMechanism_Agent_Representation_Types:

**Agent Representation and Types of Optimization**

The defining characteristic of an OptimizationControlMechanism is its `agent representation
<OptimizationControlMechanism_Agent_Rep>`, that is used to determine the `EVC <OptimizationControlMechanism_EVC>` for a
given `state <OptimizationControlMechanism_State>` and find the `control_allocation
<ControlMechanism.control_allocation>` that maximizes this.  The `agent_rep <OptimizationControlMechanism.agent_rep>`
can be either the `Composition` to which the OptimizationControlMechanism belongs (and controls) or another one that
is used to estimate the EVC for that Composition.  This distinction corresponds closely to the
distnction between *model-based* and *model-free* optimization in the `machine learning <HTML REF>`_ and `cognitive
neuroscience <HTM REF>`_ literatures, as described below.

.. _OptimizationControlMechanism_Model_Free_Model_Based:

.. _OptimizationControlMechanism_Model_Free:

*Model-Free Optimization*

This is achieved by assigning as the `agent_rep  <OptimizationControlMechanism.agent_rep>` a Composition other than the
one to which the OptimizationControlMechanism belongs (and for which it is the `controller <Composition.controller>`).
In each `trial`, the `agent_rep <OptimizationControlMechanism.agent_rep>` is given the chance to adapt, by adjusting its
parameters in order to improve its prediction of the EVC for the Composition to which the OptimizationControlMechanism
belongs (based on the `state <OptimizationControlMechanism_State>` and `net_outcome <ControlMechanism.net_outcome>` of
the prior trial).  The agent_rep is then used to predict the `net_outcome <ControlMechanism.net_outcome>` of
processing on the upcoming trial, based on the current or (expected) `feature_values
<OptimizationControlMechanism.feature_values>` for that trial, in order to find the `control_allocation
<ControlMechanism.control_allocation>` that yields the greatest `EVC <OptimizationControlMechanism_EVC>` for that trial.

.. _OptimizationControlMechanism_Model_Based:

*Model-Based Optimization*

This is achieved by assigning as the `agent_rep  <OptimizationControlMechanism.agent_rep>` the Composition to which
the OptimizationControlMechanism belongs (and for which it is the `controller <Composition.controller>`). On each
`trial`, that Composition itself is used to simulate the `outcome <ControlMechanism.outcome>` of processing on the
upcoming trial, based on the current or (expected) `feature_values <OptimizationControlMechanism.feature_values>`
for that trial, in order to find the <ControlMechanism.control_allocation>` that yields the greatest `EVC
<OptimizationControlMechanism_EVC>` for that trial.

.. _OptimizationControlMechanism_Creation:

Creating an OptimizationControlMechanism
----------------------------------------

An OptimizationControlMechanism is created in the same was as any `ControlMechanism <ControlMechanism>`.
The following arguments of its constructor are specific to the OptimizationControlMechanism:

* **features** -- takes the place of the standard **input_states** argument in the constructor for a
  Mechanism`, and specifies the values used by the OptimizationControlMechanism, together with a
  `control_allocation <ControlMechanism.control_allocation>`, to calculate an `EVC
  <OptimizationControlMechanism_EVC>`.  Features can be specified using any of the following, singly or combined in a
  list:

  * {*SHADOW_EXTERNAL_INPUTS*: <`ORIGIN` Mechanism, InputState for one, or list with either or both>} --
    InputStates of the same shapes as those listed are created on the ModelFreeOptimizationControlMechanism,
    and are connected to the corresponding input_CIM OutputStates by projections. The external input values
    that are passed through the input_CIM are used as the `features <ModelFreeOptimizationControlMechanism_Feature>`.
    If a Mechanism is included in the list, it refers to all of its InputStates.
  |
  * *InputState specification* -- this can be any form of `InputState specification <InputState_Specification>`
    that resolves to an OutputState from which the InputState receives a Projection;  the `value
    <OutputState.value>` of that OutputState is used as the feature. Each of these InputStates is marked as
    `internal_only <InputStates.internal_only>` = `True`.

  Features can also be added to an existing OptimizationControlMechanism using its `add_features` method.  If the
  **features** argument is not specified, then the `input <Composition.input_values>` to the `Composition` on the last
  trial of its execution is used to calculate the `EVC <OptimizationControlMechanism_EVC>` for the upcoming trial.

.. _OptimizationControlMechanism_Feature_Function:

* **feature_function** -- specifies `function <InputState>` of the InputState created for each item listed in
  **features**.  By default, this is the identity function, that assigns the current value of the feature
  to the OptimizationControlMechanism's `feature_values <OptimizationControlMechanism.feature_values>` attribute.
  However, other functions can be assigned, for example to maintain a record of past values, or integrate them over
  trials.
..
* **agent_rep** -- specifies the `Composition` used by the OptimizationControlMechanism's `evaluation_function
  <OptimizationControlMechanism.evaluation_function>` to calculate the `EVC <OptimizationControlMechanism_EVC>`
  (see `below <OptimizationControlMechanism_Agent_Rep>` for additional details). If it is not specified, the
  `Composition` to which the OptimizationControlMechanism belongs is assigned, and the OptimizationControlMechanism
  is assigned as that Composition's `controller <Composition.controller>`, implementing `model-based
  <OptimizationControlMechanism_Model_Based>` optimization.  If that Composition already has a `controller
  <Composition.controller>` specified, the OptimizationControlMechanism is disable. If another Composition is
  specified, it must conform to the specifications for an `agent_rep <OptimizationControlMechanism.agent_rep>` as
  described `below <OptimizationControlMechanism_Agent_Rep>`.

.. _OptimizationControlMechanism_Structure:

Structure
---------

In addition to the standard Components associated with a `ControlMechanism`, including a `Projection <Projection>`
to its *OUTCOME* InputState from its `objective_mechanism <ControlMechanism.objective_mechanism>`, and a
`function <OptimizationControlMechanism.function>` used to carry out the optimization process, it has several
other constiuents, as described below.

.. _OptimizationControlMechanism_ObjectiveMechanism:

*ObjectiveMechanism*
^^^^^^^^^^^^^^^^^^^^

Like any `ControlMechanism`, an OptimizationControlMechanism has an associated `objective_mechanism
<ControlMechanism.objective_mechanism>` that is used to evaluate the outcome of processing for a given trial and pass
the result to the OptimizationControlMechanism, which it places in its `outcome <OptimizationControlMechanism.outcome>`
attribute.  This is used by its `compute_net_outcome <ControlMechanism.compute_net_outcome>` function, together with
the `costs <ControlMechanism.costs>` of its `control_signals <ControlMechanism.control_signals>`, to compute the
`net_outcome <ControlMechanism.net_outcome>` of processing for a given `state <OptimizationControlMechanism_State>`,
and by the `evaluation` method of the OptimizationControlMechanism's `agent_rep
<OptimizationControlMechanism.agent_rep>` to carry out the `EVC <OptimizationControlMechanism_EVC>` calculation.

.. note::
    The `objective_mechanism <ControlMechanism.objective_mechanism>` is distinct from, and should not be
    confused with the `objective_function <OptimizationFunction.objective_function>` parameter of the
    OptimizationControlMechanism's `function <OptimizationControlMechanism.function>`.  The `objective_mechanism
    <ControlMechanism.objective_mechanism>` evaluates the `outcome <ControlMechanism.outcome>` of processing
    without taking into account the `costs <ControlMechanism.costs>` of the OptimizationControlMechanism's
    `control_signals <ControlMechanism.control_signals>`.  In contrast, its `evaluation_function
    <OptimizationControlMechanism.evaluation_function>`, which is assigned as the
    `objective_function` parameter of its `function <OptimizationControlMechanism.function>`, takes the `costs
    <ControlMechanism.costs>` of the OptimizationControlMechanism's `control_signals <ControlMechanism.control_signals>`
    into account when calculating its `net_outcome` and corresponding `EVC <OptimizationControlMechanism_EVC>`.

.. _OptimizationControlMechanism_Features:

*Features*
^^^^^^^^^^

In addition to its `primary InputState <InputState_Primary>` (which receives a projection from the *OUTCOME*
OutpuState of the `objective_mechanism <ControlMechanism.objective_mechanism>`,
an OptimizationControlMechanism also has an `InputState` for each of its features. By default, these are the current
`input <Composition.input_values>` for the Composition to which the OptimizationControlMechanism belongs.  However,
different values can be specified, as can a `feature_function <OptimizationControlMechanism_Feature_Function>` that
transforms these.  For OptimizationControlMechanisms that implement `model-free
<OptimizationControlMechanism_Model_Free>` optimization, its `feature_values
<OptimizationControlMechanism.feature_values>` are used by its `evaluation_function
<OptimizationControlMechanism.evaluation_function>` to predict the `EVC <OptimizationControlMechanism_EVC>` for a given
`control_allocation <ControlMechanism.control_allocation>`.  For OptimizationControlMechanisms that implement
`model-based <OptimizationControlMechanism_Model_Based>` optimization, the `feature_values
<OptimizationControlMechanism.feature_values>` are used as the Composition's `input <Composition.input_values>` when
it is executed to evaluate the `EVC <OptimizationControlMechanism_EVC>` for a given
`control_allocation<ControlMechanism.control_allocation>`.

Features can be of two types:

* *Input Features* -- these are values received as input by `ORIGIN` Mechanisms of the `Composition`.
  They are specified in the **features** argument of the OptimizationControlMechanism's constructor (see
  `OptimizationControlMechanism_Creation`), in a dictionary containing a *SHADOW_EXTERNAL_INPUTS* entry,
  the value of which is one or more `ORIGIN` Mechanisms and/or their `InputStates
  <InputState>` to be shadowed.  For each, a `Projection` is automatically created that parallels ("shadows") the
  Projection from the Composition's `InputCIM` to the `ORIGIN` Mechanism, projecting from the same `OutputState` of
  the InputCIM to the InputState of the ModelFreeOptimizationControlMechanism assigned to that feature_predictor.
..
* *Output Features* -- these are the `value <OutputState.value>` of an `OutputState` of some other `Mechanism` in the
  Composition.  These too are specified in the **features** argument of the OptimizationControlMechanism's
  constructor (see `OptimizationControlMechanism_Creation`), and each is assigned a `Projection` from the specified
  OutputState(s) to the InputState of the OptimizationControlMechanism for that feature.

The current `value <InputState.value>` of the InputStates for the features are listed in the `feature_values
<OptimizationControlMechanism.feature_values>` attribute.

.. _OptimizationControlMechanism_State:

*State*
^^^^^^^

The state of the Composition (or part of one) controlled by an OptimizationControlMechanism is defined by a combination
of `feature_values <OptimizationControlMechanism.feature_values>` (see `above <OptimizationControlMechanism_Features>`)
and a `control_allocation <ControlMechanism.control_allocation>`.

.. _OptimizationControlMechanism_Agent_Rep:

*Agent Representation*
^^^^^^^^^^^^^^^^^^^^^^

The defining feature of an OptimizationControlMechanism is its agent representation, specified in the **agent_rep**
argument of its constructor and assigned to its `agent_rep <OptimizationControlMechanism.agent_rep>` attribute.
This designates a representation of the `Composition` (or parts of one) that the OptimizationControlMechanism controls,
that is used to evaluate sample `control_allocations <ControlMechanism.control_allocation>` in order to find the one
that optimizes the `EVC <OptimizationControlMechanism_EVC>`. The `agent_rep  <OptimizationControlMechanism.agent_rep>`
is always itself a `Composition`, that can be either the same one that the OptimizationControlMechanism controls or
another one that is used to estimate the EVC for that Composition (see `above
<OptimizationControlMechanism_Agent_Representation_Types>`).  If it is another Composition, it must meet the following
requirem,ents:

    * Its `evaluate <Composition.evaluate>` method must accept as its first three arguments, in order,
      values that correspond in shape to  the `feature_values <OptimizationControlMechanism.feature_values>`,
      `control_allocation <ControlMechanism.control_allocation>` and `num_estimates
      <OptimizationControlMechanism.num_estimates>` attributes of the OptimizationControlMechanism, respectively.
    ..
    * If it has an `adapt <Composition.adapt>` method, that must accept as its first three arguments, in order,
      values that corresopnd to the shape of the `feature_values <OptimizationControlMechanism.feature_values>`,
      `control_allocation <ControlMechanism.control_allocation>` and `net_outcome
      <OptimizationControlMechanism.net_outcome>` attributes of the OptimizationControlMechanism. respectively.

.. _OptimizationControlMechanism_Function:

*Function*
^^^^^^^^^^

The `function <OptimizationControlMechanism.function>` of an OptimizationControlMechanism is used to find the
`control_allocation <ControlMechanism.control_allocation>` that yields the greatest `EVC
<OptimizationControlMechanism_EVC>` for the current (or expected) `features <OptimizationControlMechanism_State>`.
It is generally an `OptimizationFunction`, which in turn has `objective_function
<OptimizationFunction.objective_function>`, `search_function <OptimizationFunction.search_function>`
and `search_termination_function <OptimizationFunction.search_termination_function>` methods, as well as a `search_space
<OptimizationFunction.search_space>` attribute.  The OptimizationControlMechanism's `evaluation_function
<OptimizationControlMechanism.evaluation_function>` is automatically assigned as the
OptimizationFunction's `objective_function <OptimizationFunction.objective_function>`, and is used to
evaluate each `control_allocation <ControlMechanism.control_allocation>` sampled from the `search_space
<OptimizationFunction.search_space>` by the `search_function `search_function <OptimizationFunction.search_function>`
until the `search_termination_function <OptimizationFunction.search_termination_function>` returns `True`.
A custom function can be assigned as the `function <OptimizationControlMechanism.function>` of an
OptimizationControlMechanism, however it must meet the following requirements:

.. _OptimizationControlMechanism_Custom_Funtion:

  - It must accept as its first argument and return as its result an array with the same shape as the
    OptimizationControlMechanism's `control_allocation <ControlMechanism.control_allocation>`.
  ..
  - It must implement a `reinitialize` method that accepts **objective_function** as a keyword argument and
    implements an attribute with the same name.

    COMMENT:
    - it must implement a `reinitialize` method that accepts as keyword arguments **objective_function**,
      **search_function**, **search_termination_function**, and **search_space**, and implement attributes
      with corresponding names.
    COMMENT

If **function** argument is not specified, the `GridSearch` `OptimiziationFunction` is assigned as the default,
which evaluates the `EVC <OptimizationControlMechanism_EVC>` using the OptimizationControlMechanism's
`control_allocation_search_space <OptimizationControlMechanism.control_allocation_search_spaces>` as its
`search_space <OptimizationFunction.search_space>`.

COMMENT:
.. _OptimizationControlMechanism_Search_Functions:

*Search Function, Search Space and Search Termination Function*

The OptimizationControlMechanism may also implement `search_function <OptimizationControlMechanism.search_function>`
and `search_termination_function <OptimizationControlMechanism.search_termination_function>` methods, as well as a
`control_allocation_search_space <OptimizationControlMechanism.control_allocation_search_space>` attribute, that will
be passed as parameters to the `OptimizationFunction` when it is constructed.  These can be specified in the
constructor for an `OptimizationFunction` assigned as the **function** argument of the
OptimizationControlMechanism's constructor, as long as they are compatible with the requirements of
the OptimizationFunction and OptimizationControlMechanism.  If they are not specified, then defaults specified
either by the OptimizationControlMechanism or the OptimizationFunction are used.
COMMENT

.. _OptimizationControlMechanism_Execution:

Execution
---------

<<<<<<< HEAD
When an OptimizationControlMechanism is executed, it carries out the following steps:

  * Calls `adapt` method of its `agent_rep <OptimizationControlMechanism.agent_rep>` to give that a chance to
    modify its parameters in order to better predict the `EVC <OptimizationControlMechanism_EVC>` for a given `state
    <OptimizationControlMechanism_State>`, based the state and `net_outcome <ControlMechanism.net_outcome>` of the
    previous trial.
  ..
  * Calls `function <OptimizationControlMechanism.function>` to find the `control_allocation
    <ControlMechanism.control_allocation>` that yields the greatest `EVC <OptimizationControlMechanism_EVC>`.  The
    way in which it searches for the best `control_allocation <ControlMechanism.control_allocation>` is determined by
    the type of `OptimzationFunction` assigned to `function <OptimizationControlMechanism.function>`, whereas the way
    that it evaluates each one is determined by the OptimizationControlMechanism's `evaluation_function
    <OptimizationControlMechanism.evalutation_function>`.  More specifically:

    * The `function <OptimizationControlMechanism.function>` selects a sample `control_allocation
      <ControlMechanism.control_allocation>` (using its `search_function <OptimizationFunction.search_function>`
      to select one from its `search_space <OptimizationFunction.search_space>`), and evaluates the EVC for that
      `control_allocation <ControlMechanism.control_allocation>` using the OptimizationControlMechanism's
      `evaluation_function` <OptimizationControlMechanism.evalutation_function>` and the current `feature_values
      <OptimizationControlMechanism.feature_values>`.
    ..
    * It continues to evaluate the `EVC <OptimizationControlMechanism_EVC>` for `control_allocation
      <ControlMechanism.control_allocation>` samples until its `search_termination_function
      <OptimizationFunction.search_termination_function>` returns `True`.

    COMMENT
    * The `function <OptimizationControlMechanism.function>` selects a sample `control_allocation
      <ControlMechanism.control_allocation>` (usually using `search_function
      <OptimizationControlMechanism.search_function>` to select one from `control_allocation_search_space
      <OptimizationControlMechanism.control_allocation_search_space>`), and evaluates the EVC for that
      `control_allocation <ControlMechanism.control_allocation>` using the OptimizationControlMechanism's
      `evaluation_function` <OptimizationControlMechanism.evalutate_function>` and the current `feature_values
      <OptimizationControlMechanism.feature_values>`.

    * It continues to evaluate the `EVC <OptimizationControlMechanism_EVC>` for `control_allocation
      <ControlMechanism.control_allocation>` samples until the `search_termination_function
      <OptimizationControlMechanism.search_termination_function>` returns `True`.
    COMMENT
    ..
    * Finally, it implements the `control_allocation <ControlMechanism.control_allocation>` that yielded the greates
      `EVC <OptimizationControlMechanism_EVC>`.  This is used by the OptimizationControlMechanism's `control_signals
      <ControlMechanism.control_signals>` to compute their `values <ControlSignal.value>` which, in turn, are used by
      their `ControlProjections <ControlProjection>` to modulate the parameters they control when the Composition is
      next executed.

COMMENT:
=======
When an OptimizationControlMechanism executes, it calls its `learning_function
<OptimizationControlMechanism.learning_function>` if it has one, to udpate its `prediction_weights
<OptimizationControlMechanism.prediction_weights>`. It then calls its primary `function
<OptimizationControlMechanism.function>` to find the `allocation_policy <ControlMechanism.allocation_policy>` that
yields the greatest `EVC <OptimizationControlMechanism_EVC>`.  The `function <OptimizationControlMechanism.function>`
does this by selecting a sample `allocation_policy <ControlMechanism.allocation_policy>` (usually using
`search_function <OptimizationControlMechanism.search_function>` to select one from `allocation_policy_search_space
<OptimizationControlMechanism.allocation_policy_search_space>`), and evaluating the EVC for that `allocation_policy
<ControlMechanism.allocation_policy>` using the `evaluation_function <OptimizationControlMechanism.evaluation_function>`.
The latter does this either by using the current `current_state <OptimizationControlMechanism.current_state>`
and `prediction_weights <OptimizationControlMechanism.prediction_weights>` to predict the EVC (model-free
OptimizationControlMechanism), or by calling the OptimizationControlMechanism's `run_simulation
<ModelBasedControlMechanism.run_simulation>` to "empirically" generate the `outcome
<OptimizationControlMechanism.outcome>` for the `allocation_policy <ControlMechanism.allocation_policy>` and then
evaluting the EVC for the resulting `outcome <ControlMechanism.outcome>` and `costs <ControlMechanism.costs>` (
model-based OptimizationControlMechanism).  In either case, one or more allocation_policies are
evaluated, and the one that yields the greatest EVC is returned.  The values of that `allocation_policy
<ControlMechanism.allocation_policy>` are assigned as the `variables <ControlSignal.variable>` of the
OptimizationControlMechanism's `control_signals <ControlMechanism.control_signals>`.  These are used by the
`control_signals <ControlMechanism.control_signals>` to compute their `values <ControlSignal.value>`, which are used
by their `ControlProjections <ControlProjection>` to modulate the parameters they control.

>>>>>>> 6375e125
.. _OptimizationControlMechanism_Examples:

Examples
--------

The table below lists `model-free <ModelFreeOptimizationControlMechanism>` and `model-based
<ModelBasedOptimizationControlMechanism` subclasses of OptimizationControlMechanisms.

.. table:: **Model-Free and Model-Based OptimizationControlMechanisms**

   +-------------------------+----------------------+----------------------+---------------------+---------------------+------------------------------+
   |                         |     *Model-Free*     |                           *Model-Based*                                                         |
   +-------------------------+----------------------+----------------------+---------------------+---------------------+------------------------------+
   |**Functions**            |`LVOCControlMechanism`| LVOMControlMechanism | MDPControlMechanism |`EVCControlMechanism`| ParameterEstimationMechanism |
   +-------------------------+----------------------+----------------------+---------------------+---------------------+------------------------------+
   |**learning_function**    |     `BayesGLM`       |        `pymc`        |    `BeliefUpdate`   |       *None*        |           `pymc`             |
   +-------------------------+----------------------+----------------------+---------------------+---------------------+------------------------------+
   |**function** *(primary)* |`GradientOptimization`|     `GridSearch`     |       `Sample`      |    `GridSearch`     |           `Sample`           |
   +-------------------------+----------------------+----------------------+---------------------+---------------------+------------------------------+
   |       *search_function* |  *follow_gradient*   |   *traverse_grid*    | *sample_from_dist*  |   *traverse_grid*   |      *sample_from_dist*      |
   +-------------------------+----------------------+----------------------+---------------------+---------------------+------------------------------+
   |    *objective_function* |    *compute_EVC*     |  *evaluate*,   |  *evaluate*,  |  *evaluate*,  |    *evaluate*,         |
   |                         |                      |  *compute_EVC*       |  *compute_EVC*      |  *compute_EVC*      |    *compute_likelihood*      |
   +-------------------------+----------------------+----------------------+---------------------+---------------------+------------------------------+
   |             *execution* | *iterate w/in trial* |  *once per trial*    | *iterate w/in trial*| *iterate w/in trial*|     *iterate w/in trial*     |
   +-------------------------+----------------------+----------------------+---------------------+---------------------+------------------------------+

The following models provide examples of implementing the OptimizationControlMechanisms in the table above:

`LVOCControlMechanism`\\:  `BustamanteStroopXORLVOCModel`
`EVCControlMechanism`\\:  `UmemotoTaskSwitchingEVCModel`
COMMENT



.. _OptimizationControlMechanism_Class_Reference:

Class Reference
---------------

"""
<<<<<<< HEAD
from collections import Iterable

import typecheck as tc

=======
import itertools
>>>>>>> 6375e125
import numpy as np
import typecheck as tc

<<<<<<< HEAD
from psyneulink.core.components.functions.function import \
    ModulationParam, _is_modulation_param, is_function_type, OBJECTIVE_FUNCTION, \
    SEARCH_SPACE
from psyneulink.core.components.mechanisms.mechanism import Mechanism
from psyneulink.core.components.mechanisms.adaptive.control.controlmechanism import ControlMechanism
from psyneulink.core.components.mechanisms.processing.objectivemechanism import \
    ObjectiveMechanism
from psyneulink.core.components.states.inputstate import InputState
from psyneulink.core.components.states.outputstate import OutputState

from psyneulink.core.components.states.parameterstate import ParameterState
from psyneulink.core.components.states.modulatorysignals.controlsignal import ControlSignalCosts, ControlSignal
from psyneulink.core.components.states.state import _parse_state_spec
from psyneulink.core.components.functions.function import Function
from psyneulink.core.globals.keywords import DEFAULT_VARIABLE, INTERNAL_ONLY, NAME, \
    OPTIMIZATION_CONTROL_MECHANISM, OUTCOME, PARAMS, PARAMETER_STATES, FUNCTION, VARIABLE
=======
from psyneulink.core.components.functions.function import Function_Base, ModulationParam, _is_modulation_param, is_function_type
from psyneulink.core.components.functions.optimizationfunctions import OBJECTIVE_FUNCTION, SEARCH_FUNCTION, \
    SEARCH_SPACE, SEARCH_TERMINATION_FUNCTION
from psyneulink.core.components.mechanisms.adaptive.control.controlmechanism import ControlMechanism
from psyneulink.core.components.mechanisms.processing.objectivemechanism import MONITORED_OUTPUT_STATES, ObjectiveMechanism
from psyneulink.core.components.states.modulatorysignals.controlsignal import ControlSignal, ControlSignalCosts
from psyneulink.core.components.states.parameterstate import ParameterState
from psyneulink.core.globals.keywords import DEFAULT_VARIABLE, OBJECTIVE_MECHANISM, OPTIMIZATION_CONTROL_MECHANISM, PARAMETER_STATES
>>>>>>> 6375e125
from psyneulink.core.globals.preferences.componentpreferenceset import is_pref_set
from psyneulink.core.globals.preferences.preferenceset import PreferenceLevel
from psyneulink.core.globals.utilities import is_iterable
from psyneulink.core.globals.context import ContextFlags
from psyneulink.core.globals.defaults import defaultControlAllocation

__all__ = [
    'OptimizationControlMechanism', 'OptimizationControlMechanismError',
    'AGENT_REP', 'FEATURES', 'SHADOW_EXTERNAL_INPUTS'
]

AGENT_REP = 'agent_rep'
FEATURES = 'features'
SHADOW_EXTERNAL_INPUTS = 'SHADOW_EXTERNAL_INPUTS'


class OptimizationControlMechanismError(Exception):
    def __init__(self, error_value):
        self.error_value = error_value

    def __str__(self):
        return repr(self.error_value)


class OptimizationControlMechanism(ControlMechanism):
<<<<<<< HEAD
    """OptimizationControlMechanism(            \
    objective_mechanism=None,                   \
    features=None,                              \
    feature_function=None,                      \
    agent_rep=None,                             \
    search_function=None,                       \
    search_termination_function=None,           \
    search_space=None,                          \
    function=None,                              \
    control_signals=None,                       \
    modulation=ModulationParam.MULTIPLICATIVE,  \
    params=None,                                \
    name=None,                                  \
=======
    """OptimizationControlMechanism(                       \
    objective_mechanism=None,                              \
    learning_function=None,                                \
    evaluation_function=None,                              \
    search_function=None,                                  \
    search_termination_function=None,                      \
    search_space=None,                                     \
    function=None,                                         \
    control_signals=None,                                  \
    modulation=ModulationParam.MULTIPLICATIVE,             \
    params=None,                                           \
    name=None,                                             \
>>>>>>> 6375e125
    prefs=None)

    Subclass of `ControlMechanism <ControlMechanism>` that adjusts its `ControlSignals <ControlSignal>` to optimize
    performance of the `Composition` to which it belongs

    .. note::
       OptimizationControlMechanism is an abstract class and should NEVER be instantiated by a call to its constructor.
       It should be instantiated using the constructor for a subclass.

    Arguments
    ---------

    objective_mechanism : ObjectiveMechanism or List[OutputState specification]
        specifies either an `ObjectiveMechanism` to use for the OptimizationControlMechanism, or a list of the
        `OutputState <OutputState>`\\s it should monitor; if a list of `OutputState specifications
        <ObjectiveMechanism_Monitored_Output_States>` is used, a default ObjectiveMechanism is created and the list
        is passed to its **monitored_output_states** argument.

<<<<<<< HEAD
    features : Mechanism, OutputState, Projection, dict, or list containing any of these : default
    {SHADOW_EXTERNAL_INPUTS : ALL}
        specifies Components, the values of which are assigned to `feature_values
        <OptimizationControlMechanism.feature_values>` and used to estimate `EVC <OptimizationControlMechanism_EVC>`.
        Any `InputState specification <InputState_Specification>` can be used that resolves to an `OutputState` that
        projects to the InputState. In addition, a dictionary with a *SHADOW_EXTERNAL_INPUTS* entry can be used to
        shadow inputs to the Composition's `ORIGIN` Mechanism(s) (see `above <OptimizationControlMechanism_Creation>`
        for details).

    feature_function : Function or function : default None
        specifies the `function <InputState.function>` for the `InputState` assigned to each `feature
        <OptimizationControlMechanism_Features>`.

    agent_rep : Composition  : default Composition to which the OptimizationControlMechanism belongs
        specifies the `Composition` used by the `evalution_function <OptimizationControlMechanism.evaluation_function>`
        to determine the `EVC <OptimizationControlMechanism_EVC>`.  If a Composition other than the default is assigned,
        it must be suitably configured (see `above <OptimizationControlMechanism_Agent_Rep>` for additional details).
        If the default is used, the OptimizationControlMechanism is assigned as the Composition's `controller
        <Composition.controller>` unless one has already been assigned, in which case the
        OptimizationControlMechanismit is disabled

    search_function : function or method
        specifies the function assigned to `function <OptimizationControlMechanism.function>` as its 
        `search_function <OptimizationFunction.search_function>` parameter, unless that is specified in a 
        constructor for `function <OptimizationControlMechanism.function>`.  It must take as its arguments 
        an array with the same shape as `control_allocation <ControlMechanism.control_allocation>` and an integer
        (indicating the iteration of the `optimization process <OptimizationFunction_Process>`), and return 
        an array with the same shape as `control_allocation <ControlMechanism.control_allocation>`.

    search_termination_function : function or method
        specifies the function assigned to `function <OptimizationControlMechanism.function>` as its 
        `search_termination_function <OptimizationFunction.search_termination_function>` parameter, unless that is 
        specified in a constructor for `function <OptimizationControlMechanism.function>`.  It must take as its 
        arguments an array with the same shape as `control_allocation <ControlMechanism.control_allocation>` and two
        integers (the first representing the `EVC <OptimizationControlMechanism_EVC>` value for the current 
        `control_allocation <ControlMechanism.control_allocation>`, and the second the current iteration of the
=======
    learning_function : LearningFunction, function or method
        specifies a function used to learn to predict the `EVC <OptimizationControlMechanism_EVC>` from
        the current `current_state <OptimizationControlMechanism.current_state>` (see
        `OptimizationControlMechanism_Learning_Function` for details).

    evaluation_function : function or method
        specifies the function used to evaluate the `EVC <OptimizationControlMechanism_EVC>` for a given
        `allocation_policy <ControlMechanism.allocation_policy>`. It is assigned as the `objective_function
        <OptimizationFunction.objective_function>` parameter of `function  <OptimizationControlMechanism.function>`,
        unless that is specified in the constructor for an  OptimizationFunction assigned to the **function**
        argument of the OptimizationControlMechanism's constructor.  Often it is assigned directy to the
        OptimizationControlMechanism's `compute_EVC <OptimizationControlMechanism.compute_EVC>` method;  in some
        cases it may implement additional operations, but should always call `compute_EVC
        <OptimizationControlMechanism.compute_EVC>`. A custom function can be assigned, but it must take as its
        first argument an array with the same shape as the OptimizationControlMechanism's `allocation_policy
        <ControlMechanism.allocation_policy>`, and return the following four values: an array containing the
        `allocation_policy <ControlMechanism.allocation_policy>` that generated the optimal `EVC
        <OptimizationControlMechanism_EVC>`; an array containing that EVC value;  a list containing each
        `allocation_policy <ControlMechanism.allocation_policy>` sampled if `function
        <OptimizationControlMechanism.function>` has a `save_samples <OptimizationFunction.save_samples>` attribute
        and it is `True`, otherwise it should return an empty list; and a list containing the EVC values for each
        `allocation_policy <ControlMechanism.allocation_policy>` sampled if the function has a `save_values
        <OptimizationFunction.save_values>` attribute and it is `True`, otherwise it should return an empty list.

    search_function : function or method
        specifies the function assigned to `function <OptimizationControlMechanism.function>` as its
        `search_function <OptimizationFunction.search_function>` parameter, unless that is specified in a
        constructor for `function <OptimizationControlMechanism.function>`.  It must take as its arguments
        an array with the same shape as `allocation_policy <ControlMechanism.allocation_policy>` and an integer
        (indicating the iteration of the `optimization process <OptimizationFunction_Process>`), and return
        an array with the same shape as `allocation_policy <ControlMechanism.allocation_policy>`.

    search_termination_function : function or method
        specifies the function assigned to `function <OptimizationControlMechanism.function>` as its
        `search_termination_function <OptimizationFunction.search_termination_function>` parameter, unless that is
        specified in a constructor for `function <OptimizationControlMechanism.function>`.  It must take as its
        arguments an array with the same shape as `allocation_policy <ControlMechanism.allocation_policy>` and two
        integers (the first representing the `EVC <OptimizationControlMechanism_EVC>` value for the current
        `allocation_policy <ControlMechanism.allocation_policy>`, and the second the current iteration of the
>>>>>>> 6375e125
        `optimization process <OptimizationFunction_Process>`;  it must return `True` or `False`.

    search_space : list or ndarray
<<<<<<< HEAD
        specifies the `search_space <OptimizationFunction.search_space>` parameter for `function 
        <OptimizationControlMechanism.function>`, unless that is specified in a constructor for `function 
        <OptimizationControlMechanism.function>`.  Each item must have the same shape as `control_allocation
        <ControlMechanism.control_allocation>`.
        
    function : OptimizationFunction, function or method
        specifies the function used to optimize the `control_allocation <ControlMechanism.control_allocation>`;
        must take as its sole argument an array with the same shape as `control_allocation
        <ControlMechanism.control_allocation>`, and return a similar array (see `Primary Function
=======
        specifies the `search_space <OptimizationFunction.search_space>` parameter for `function
        <OptimizationControlMechanism.function>`, unless that is specified in a constructor for `function
        <OptimizationControlMechanism.function>`.  Each item must have the same shape as `allocation_policy
        <ControlMechanism.allocation_policy>`.

    function : OptimizationFunction, function or method
        specifies the function used to optimize the `allocation_policy <ControlMechanism.allocation_policy>`;
        must take as its sole argument an array with the same shape as `allocation_policy
        <ControlMechanism.allocation_policy>`, and return a similar array (see `Primary Function
>>>>>>> 6375e125
        <OptimizationControlMechanism>` for additional details).

    params : Dict[param keyword: param value] : default None
        a `parameter dictionary <ParameterState_Specification>` that can be used to specify the parameters for the
        OptimizationControlMechanism, its `function <OptimizationControlMechanism.function>`, and/or a custom function
        and its parameters.  Values specified for parameters in the dictionary override any assigned to those
        parameters in arguments of the constructor.

    name : str : default see `name <OptimizationControlMechanism.name>`
        specifies the name of the OptimizationControlMechanism.

    prefs : PreferenceSet or specification dict : default Mechanism.classPreferences
        specifies the `PreferenceSet` for the OptimizationControlMechanism; see `prefs
        <OptimizationControlMechanism.prefs>` for details.

    Attributes
    ----------

    feature_values : 2d array
        the current value of each of the OptimizationControlMechanism's `features
        <OptimizationControlMechanism_Features>` (each of which is a 1d array).

<<<<<<< HEAD
    agent_rep : Composition
        determines the `Composition` used by the `evalution_function <OptimizationControlMechanism.evaluation_function>`
        to determine the `EVC <OptimizationControlMechanism_EVC>` (see `above <OptimizationControlMechanism_Agent_Rep>`
        for additional details).
=======
    learning_function : LearningFunction, function or method
        takes `current_state <OptimizationControlMechanism.current_state>` as its first argument, and
        `net_outcome <ControlMechanism.net_outcome>` as its second argument, and returns an updated set of
        `prediction_weights <OptimizationControlMechanism.prediction_weights>` (see
        `OptimizationControlMechanism_Learning_Function` for additional details).
>>>>>>> 6375e125

    function : OptimizationFunction, function or method
        takes current `control_allocation <ControlMechanism.control_allocation>` (as initializer),
        uses its `search_function <OptimizationFunction.search_function>` to select samples of `control_allocation
        <ControlMechanism.control_allocation>` from its `search_space <OptimizationFunction.search_space>`,
        evaluates these using its `evaluation_function <OptimizationControlMechanism.evaluation_function>`, and returns
        the one that yields the greatest `EVC <OptimizationControlMechanism_EVC>`  (see `Primary Function
        <OptimizationControlMechanism_Function>` for additional details).

    evaluation_function : function or method
<<<<<<< HEAD
        returns `EVC <OptimizationControlMechanism_EVC>` for a given state (i.e., combination of `feature_values
        <OptimizationControlMechanism.feature_values>` and `control_allocation <ControlMechanism.control_allocation>`.
        It is assigned as the `objective_function <OptimizationFunction.objective_function>` parameter of `function
        <OptimizationControlMechanism.function>`, and calls the `evaluate` method of the OptimizationControlMechanism's
        `agent_rep <OptimizationControlMechanism.agent_rep>` with a `control_allocation
        <ControlMechanism.control_allocation>`, the OptimizationControlMechanism's `num_estimates
        <OptimizationControlMechanism.num_estimates>` attribute, and the current `feature_values
        <OptimizationControlMechanism.feature_values>`.

    COMMENT:
    evaluation_function : function or method
        specifies the function used to evaluate the `EVC <OptimizationControlMechanism_EVC>` for a given
        `control_allocation <ControlMechanism.control_allocation>`. It is assigned as the `objective_function
        <OptimizationFunction.objective_function>` parameter of `function  <OptimizationControlMechanism.function>`,
        unless that is specified in the constructor for an  OptimizationFunction assigned to the **function**
        argument of the OptimizationControlMechanism's constructor.  Often it is assigned directy to the
        OptimizationControlMechanism's `compute_EVC <OptimizationControlMechanism.compute_EVC>` method;  in some
        cases it may implement additional operations, but should always call `compute_EVC
        <OptimizationControlMechanism.compute_EVC>`. A custom function can be assigned, but it must take as its
        first argument an array with the same shape as the OptimizationControlMechanism's `control_allocation
        <ControlMechanism.control_allocation>`, and return the following four values: an array containing the
        `control_allocation <ControlMechanism.control_allocation>` that generated the optimal `EVC
        <OptimizationControlMechanism_EVC>`; an array containing that EVC value;  a list containing each
        `control_allocation <ControlMechanism.control_allocation>` sampled if `function
        <OptimizationControlMechanism.function>` has a `save_samples <OptimizationFunction.save_samples>` attribute
        and it is `True`, otherwise it should return an empty list; and a list containing the EVC values for each
        `control_allocation <ControlMechanism.control_allocation>` sampled if the function has a `save_values
        <OptimizationFunction.save_values>` attribute and it is `True`, otherwise it should return an empty list.
    COMMENT

    COMMENT:
    search_function : function or method
        `search_function <OptimizationFunction.search_function>` assigned to `function 
        <OptimizationControlMechanism.function>`; used to select samples of `control_allocation
        <ControlMechanism.control_allocation>` to evaluate by `evaluation_function
=======
        assigned as the `objective_function <OptimizationFunction.objective_function>` parameter of `function
        <OptimizationControlMechanism.function>`;  often this is simply the OptimizationControlMechanism's
        `compute_EVC <OptimizationControlMechanism.compute_EVC>` method, but it should always call that.

    search_function : function or method
        `search_function <OptimizationFunction.search_function>` assigned to `function
        <OptimizationControlMechanism.function>`; used to select samples of `allocation_policy
        <ControlMechanism.allocation_policy>` to evaluate by `evaluation_function
>>>>>>> 6375e125
        <OptimizationControlMechanism.evaluation_function>`.

    search_termination_function : function or method
        `search_termination_function <OptimizationFunction.search_termination_function>` assigned to
        `function <OptimizationControlMechanism.function>`;  determines when to terminate the
        `optimization process <OptimizationFunction_Process>`.
<<<<<<< HEAD
    COMMENT

    control_allocation_search_space : list or ndarray
        `search_space <OptimizationFunction.search_space>` assigned by default to `function
        <OptimizationControlMechanism.function>`, that determines the samples of
        `control_allocation <ControlMechanism.control_allocation>` evaluated by the `evaluation_function
        <OptimizationControlMechanism.evaluation_function>`.  This is a proprety that, unless overridden,
        returns a list containing every possible `control_allocation <ControlMechanism.control_allocation>`, as
        determined by the `Cartesian product <HTML REF>`_ of the `allocation_samples
        <ControlSignal.allocation_samples>` specified for each of the OptimizationControlMechanism's
        `control_signals <ControlMechanism.control_signals>`.
=======

    allocation_policy_search_space : list or ndarray
        `search_space <OptimizationFunction.search_space>` assigned to `function
        <OptimizationControlMechanism.function>`;  determines the samples of
        `allocation_policy <ControlMechanism.allocation_policy>` evaluated by the `evaluation_function
        <OptimizationControlMechanism.evaluation_function>`.
>>>>>>> 6375e125

    saved_samples : list
        contains all values of `control_allocation <ControlMechanism.control_allocation>` sampled by `function
        <OptimizationControlMechanism.function>` if its `save_samples <OptimizationFunction.save_samples>` parameter
        is `True`;  otherwise list is empty.

    saved_values : list
<<<<<<< HEAD
        contains values of EVC associated with all samples of `control_allocation <ControlMechanism.control_allocation>`
        evaluated by by `function <OptimizationControlMechanism.function>` if its `save_values
        <OptimizationFunction.save_samples>` parameter is `True`;  otherwise list is empty.
=======
        contains values of EVC associated with all samples of `allocation_policy <ControlMechanism.allocation_policy>`
         evaluated by by `function <OptimizationControlMechanism.function>` if its `save_values
         <OptimizationFunction.save_samples>` parameter is `True`;  otherwise list is empty.
>>>>>>> 6375e125

    name : str
        name of the OptimizationControlMechanism; if it is not specified in the **name** argument of the constructor, a
        default is assigned by MechanismRegistry (see `Naming` for conventions used for default and duplicate names).

    prefs : PreferenceSet or specification dict
        the `PreferenceSet` for the OptimizationControlMechanism; if it is not specified in the **prefs** argument of
        the constructor, a default is assigned using `classPreferences` defined in __init__.py (see :doc:`PreferenceSet
        <LINK>` for details).
    """

    componentType = OPTIMIZATION_CONTROL_MECHANISM
    # initMethod = INIT_FULL_EXECUTE_METHOD
    # initMethod = INIT_EXECUTE_METHOD_ONLY

    classPreferenceLevel = PreferenceLevel.SUBTYPE
    # classPreferenceLevel = PreferenceLevel.TYPE
    # Any preferences specified below will override those specified in TypeDefaultPreferences
    # Note: only need to specify setting;  level will be assigned to Type automatically
    # classPreferences = {
    #     kwPreferenceSetName: 'DefaultControlMechanismCustomClassPreferences',
    #     kp<pref>: <setting>...}

    # FIX: ADD OTHER Params() HERE??
    class Params(ControlMechanism.Params):
        learning_function = None
        function = None
        search_function = None
        search_termination_function = None

        search_space = None
        allocation_policy_search_space = None

    paramClassDefaults = ControlMechanism.paramClassDefaults.copy()
    paramClassDefaults.update({PARAMETER_STATES: NotImplemented}) # This suppresses parameterStates


    @tc.typecheck
    def __init__(self,
                 agent_rep=None,
                 features:tc.optional(tc.any(Iterable, Mechanism, OutputState, InputState))=None,
                 feature_function:tc.optional(tc.any(is_function_type))=None,
                 # monitor_for_control:tc.optional(tc.any(is_iterable, Mechanism, OutputState))=None,
                 objective_mechanism:tc.optional(tc.any(ObjectiveMechanism, list))=None,
                 origin_objective_mechanism=False,
                 terminal_objective_mechanism=False,
                 function:tc.optional(tc.any(is_function_type))=None,
                 num_estimates:int=1,
                 search_function:tc.optional(tc.any(is_function_type))=None,
                 search_termination_function:tc.optional(tc.any(is_function_type))=None,
                 search_space:tc.optional(tc.any(list, np.ndarray))=None,
                 control_signals:tc.optional(tc.any(is_iterable, ParameterState, ControlSignal))=None,
                 modulation:tc.optional(_is_modulation_param)=ModulationParam.MULTIPLICATIVE,
                 params=None,
                 name=None,
                 prefs:is_pref_set=None,
                 **kwargs):
        '''Abstract class that implements OptimizationControlMechanism'''

        if kwargs:
                for i in kwargs.keys():
                    raise OptimizationControlMechanismError("Unrecognized arg in constructor for {}: {}".
                                                            format(self.__class__.__name__, repr(i)))
        self.agent_rep = agent_rep
        self.search_function = search_function
        self.search_termination_function = search_termination_function
        self.search_space = search_space

        # Assign args to params and functionParams dicts (kwConstants must == arg names)
        params = self._assign_args_to_param_dicts(input_states=features,
                                                  feature_function=feature_function,
                                                  origin_objective_mechanism=origin_objective_mechanism,
                                                  terminal_objective_mechanism=terminal_objective_mechanism,
                                                  num_estimates=num_estimates,
                                                  params=params)

        super().__init__(system=None,
                         # monitor_for_control=monitor_for_control,
                         objective_mechanism=objective_mechanism,
                         function=function,
                         control_signals=control_signals,
                         modulation=modulation,
                         params=params,
                         name=name,
                         prefs=prefs)

    def _validate_params(self, request_set, target_set=None, context=None):
        '''Insure that specification of ObjectiveMechanism has projections to it'''

        super()._validate_params(request_set=request_set, target_set=target_set, context=context)

        from psyneulink.core.compositions.composition import Composition
        if self.agent_rep is None:
            raise OptimizationControlMechanismError("The {} arg of an {} must specify a {}".
                                                    format(repr(AGENT_REP), self.__class__.__name__,
                                                           Composition.__name__))

        elif not (isinstance(self.agent_rep, Composition)
                  or (isinstance(self.agent_rep, type) and issubclass(self.agent_rep, Composition))):
            raise OptimizationControlMechanismError("The {} arg of an {} must be either a {}".
                                                    format(repr(AGENT_REP),self.__class__.__name__,
                                                           Composition.__name__))

    def _instantiate_input_states(self, context=None):
        """Instantiate input_states for Projections from features and objective_mechanism.

        Inserts InputState specification for Projection from ObjectiveMechanism as first item in list of
        InputState specifications generated in _parse_feature_specs from the **features** and
        **feature_function** arguments of the ModelFreeOptimizationControlMechanism constructor.
        """

        # Specify *OUTCOME* InputState;  receives Projection from *OUTCOME* OutputState of objective_mechanism
        outcome_input_state = {NAME:OUTCOME, PARAMS:{INTERNAL_ONLY:True}}

        # If any features were specified (assigned to self.input_states in __init__):
        if self.input_states:
            self.input_states = self._parse_feature_specs(self.input_states, self.feature_function)
            # Insert primary InputState for outcome from ObjectiveMechanism;
            #     assumes this will be a single scalar value and must be named OUTCOME by convention of ControlSignal
            self.input_states.insert(0, outcome_input_state),
        else:
            self.input_states = [outcome_input_state]

        # Configure default_variable to comport with full set of input_states
        self.instance_defaults.variable, ignore = self._handle_arg_input_states(self.input_states)

        super()._instantiate_input_states(context=context)


        # KAM Removed the exception below 11/6/2018 because it was rejecting valid
        # monitored_output_state spec on ObjectiveMechanism

        # if (OBJECTIVE_MECHANISM in request_set and
        #         isinstance(request_set[OBJECTIVE_MECHANISM], ObjectiveMechanism)
        #         and not request_set[OBJECTIVE_MECHANISM].path_afferents):
        #     raise OptimizationControlMechanismError("{} specified for {} ({}) must be assigned one or more {}".
        #                                             format(ObjectiveMechanism.__name__, self.name,
        #                                                    request_set[OBJECTIVE_MECHANISM],
        #                                                    repr(MONITORED_OUTPUT_STATES)))

    def _instantiate_control_signal(self, control_signal, context=None):
        '''Implement ControlSignalCosts.DEFAULTS as default for cost_option of ControlSignals
        OptimizationControlMechanism requires use of at least one of the cost options
        '''
        control_signal = super()._instantiate_control_signal(control_signal, context)

        if control_signal.cost_options is None:
            control_signal.cost_options = ControlSignalCosts.DEFAULTS
            control_signal._instantiate_cost_attributes()
        return control_signal

    def _instantiate_attributes_after_function(self, context=None):
        '''Instantiate OptimizationControlMechanism's OptimizatonFunction attributes'''

        super()._instantiate_attributes_after_function(context=context)

        # Assign parameters to function (OptimizationFunction) that rely on OptimizationControlMechanism
<<<<<<< HEAD
        self.function_object.reinitialize({DEFAULT_VARIABLE: self.control_allocation,
                                           OBJECTIVE_FUNCTION: self.evaluation_function,
                                           # SEARCH_FUNCTION: self.search_function,
                                           # SEARCH_TERMINATION_FUNCTION: self.search_termination_function,
                                           SEARCH_SPACE: self.control_allocation_search_space
                                           })

        # self.search_function = self.function_object.search_function
        # self.search_termination_function = self.function_object.search_termination_function
        self.search_space = self.function_object.search_space

        if isinstance(self.agent_rep, type):
            self.agent_rep = self.agent_rep()

        from psyneulink.core.compositions.compositionfunctionapproximator import CompositionFunctionApproximator
        if (isinstance(self.agent_rep, CompositionFunctionApproximator)):
            self._initialize_composition_function_approximator()

    def _get_control_allocation_search_space(self):
=======
        self.function_object.reinitialize({DEFAULT_VARIABLE: self.allocation_policy,
                                           OBJECTIVE_FUNCTION: self.objective_function,
                                           SEARCH_FUNCTION: self.search_function,
                                           SEARCH_TERMINATION_FUNCTION: self.search_termination_function,
                                           SEARCH_SPACE: self.get_allocation_policy_search_space()})

        self.evaluation_function = self.function_object.objective_function
        self.search_function = self.function_object.search_function
        self.search_termination_function = self.function_object.search_termination_function
        self.search_space = self.function_object.search_space

    def get_allocation_policy_search_space(self, execution_id=None):
>>>>>>> 6375e125

        control_signal_sample_lists = []
        for control_signal in self.control_signals:
            control_signal_sample_lists.append(control_signal.parameters.allocation_samples.get(execution_id))

        # Construct control_allocation_search_space:  set of all permutations of ControlProjection allocations
        #                                     (one sample from the allocationSample of each ControlProjection)
        # Reference for implementation below:
        # http://stackoverflow.com/questions/1208118/using-numpy-to-build-an-array-of-all-combinations-of-two-arrays
<<<<<<< HEAD
        control_allocation_search_space = \
            np.array(np.meshgrid(*control_signal_sample_lists)).T.reshape(-1,len(self.control_signals))

        # Insure that ControlSignal in each sample is in its own 1d array
        re_shape = (control_allocation_search_space.shape[0], control_allocation_search_space.shape[1], 1)
        return control_allocation_search_space.reshape(re_shape)
=======
        allocation_policy_search_space = np.array(np.meshgrid(*control_signal_sample_lists)).T.reshape(-1, len(self.control_signals))

        # Insure that ControlSignal in each sample is in its own 1d array
        re_shape = (allocation_policy_search_space.shape[0], allocation_policy_search_space.shape[1], 1)

        allocation_policy_search_space = allocation_policy_search_space.reshape(re_shape)

        self.parameters.allocation_policy_search_space.set(allocation_policy_search_space, execution_id, override=True)
        return allocation_policy_search_space
>>>>>>> 6375e125

    def _execute(self, variable=None, runtime_params=None, context=None):
        '''Find control_allocation that optimizes result of `agent_rep.evaluate`  .'''

        if (self.context.initialization_status == ContextFlags.INITIALIZING):
            return defaultControlAllocation

        # # FIX: THESE NEED TO BE FOR THE PREVIOUS TRIAL;  ARE THEY FOR FUNCTION_APPROXIMATOR?
        # # FIX: SHOULD get_feature_values BE A METHOD OF THE agent_rep OR THE OCM?
        # # Get feature_values based on agent_rep
        # self.feature_values = self.agent_rep.get_feature_values(context=self.context)

        # Save state before any simulations
        if hasattr(self.agent_rep, "save_state"):
            self.agent_rep.save_state()

        # Get predicted inputs
        self.feature_values = np.array(np.array(self.variable[1:]).tolist())

        # Assign default control_allocation if it is not yet specified (presumably first trial)
        if self.control_allocation is None:
            self.value = [c.instance_defaults.variable for c in self.control_signals]

        # Assign default net_outcome if it is not yet specified (presumably first trial)
        # FIX: ??CAN GET RID OF THIS ONCE CONTROL SIGNALS ARE STATEFUL (_last_intensity SHOULD BE SET OR NOT NEEDED)
        try:
            net_outcome = self.net_outcome
        except AttributeError:
            net_outcome = [0]
        # FIX: END

        # Give the agent_rep a chance to adapt based on last trial's feature_values and control_allocation
        try:
            self.agent_rep.adapt(self.feature_values, self.control_allocation, net_outcome)
        except AttributeError as e:
            # If error is due to absence of adapt method, OK; otherwise, raise exception
            if not 'has no attribute \'adapt\'' in e.args[0]:
                raise AttributeError(e.args[0])

        # Get control_allocation that optmizes EVC using OptimizationControlMechanism's function
        # IMPLEMENTATION NOTE: skip ControlMechanism._execute since it is a stub method that returns input_values
        optimal_control_allocation, self.optimal_EVC, self.saved_samples, self.saved_values = \
                                        super(ControlMechanism, self)._execute(variable=self.control_allocation,
                                                                               runtime_params=runtime_params,
                                                                               context=context)
        # Give agent_rep a chance to clean up
        try:
            self.agent_rep._after_agent_rep_execution(context=context)
        except AttributeError as e:
            # If error is due to absence of adapt method, OK; otherwise, raise exception
            if not 'has no attribute \'_after_agent_rep_execution\'' in e.args[0]:
                raise AttributeError(e.args[0])

        # Return optimal control_allocation
        return optimal_control_allocation

    def evaluation_function(self, control_allocation):
        '''Compute `EVC <OptimizationControlMechanism_EVC>` for current set of `feature_values
        <OptimizationControlMechanism.feature_values>` and a specified `control_allocation
        <ControlMechanism.control_allocation>`.

        Assigned as the `objective_function <OptimizationFunction.objective_function>` for the
        OptimizationControlMechanism's `function <OptimizationControlMechanism.function>`.

        Calls `agent_rep <OptimizationControlMechanism.agent_rep>`\\'s `evalute` method.

        Returns a scalar that is the predicted `EVC <OptimizationControlMechanism_EVC>` (`net_outcome
        <ControlMechanism.net_outcome>`) for the current `feature_values <OptimizationControlMechanism.feature_values>`
        and specified `control_allocation <ControlMechanism.control_allocation>`.

        '''
        return self.agent_rep.evaluate(self.feature_values,
                                       control_allocation,
                                       self.num_estimates,
                                       context=self.function_object.context)

    def apply_control_allocation(self, control_allocation, runtime_params, context):
        '''Update `values <ControlSignal.value>` of `control_signals <ControlMechanism.control_signals>` based on
        specified `control_allocation <ControlMechanism.control_allocation>`.'''
        for i in range(len(control_allocation)):
            if self.value is None:
                self.value = self.instance_defaults.value
            self.value[i] = np.atleast_1d(control_allocation[i])

        self._update_output_states(self.value, runtime_params=runtime_params, context=ContextFlags.COMPOSITION)

    # @property
    # def feature_values(self):
    #     if hasattr(self.agent_rep, 'model_based_optimizer') and self.agent_rep.model_based_optimizer is self:
    #         return self.agent_rep._get_predicted_input()
    #     else:
    #         return np.array(np.array(self.variable[1:]).tolist())

    # FIX: THE FOLLOWING SHOULD BE MERGED WITH HANDLING OF PredictionMechanisms FOR ORIG MODEL-BASED APPROACH;
    # FIX: SHOULD BE GENERALIZED AS SOMETHING LIKE update_feature_values

    tc.typecheck
    def add_features(self, features):
        '''Add InputStates and Projections to ModelFreeOptimizationControlMechanism for features used to
        predict `net_outcome <ControlMechanism.net_outcome>`

        **features** argument can use any of the forms of specification allowed for InputState(s),
        as well as a dictionary containing an entry with *SHADOW_EXTERNAL_INPUTS* as its key and a
        list of `ORIGIN` Mechanisms and/or their InputStates as its value.
        '''

        if features:
            features = self._parse_feature_specs(features=features,
                                                     context=ContextFlags.COMMAND_LINE)
        self.add_states(InputState, features)

    @tc.typecheck
    def _parse_feature_specs(self, features, feature_function, context=None):
        """Parse entries of features into InputState spec dictionaries

        For InputState specs in SHADOW_EXTERNAL_INPUTS ("shadowing" an Origin InputState):
            - Call _parse_shadow_input_spec

        For standard InputState specs:
            - Call _parse_state_spec
            - Set INTERNAL_ONLY entry of params dict of InputState spec dictionary to True

        Assign functions specified in **feature_function** to InputStates for all features

        Returns list of InputState specification dictionaries
        """

        parsed_features = []

        if not isinstance(features, list):
            features = [features]

        for spec in features:

            # e.g. {SHADOW_EXTERNAL_INPUTS: [A]}
            if isinstance(spec, dict):
                if SHADOW_EXTERNAL_INPUTS in spec:
                    #  composition looks for node.shadow_external_inputs and uses it to set external_origin_sources
                    self.shadow_external_inputs = spec[SHADOW_EXTERNAL_INPUTS]
                    spec = self._parse_shadow_inputs_spec(spec, feature_function)
                else:
                    raise OptimizationControlMechanismError("Incorrect specification ({}) "
                                                                     "in features argument of {}."
                                                                     .format(spec, self.name))
            # e.g. Mechanism, OutputState
            else:
                spec = _parse_state_spec(state_type=InputState, state_spec=spec)    # returns InputState dict
                spec[PARAMS][INTERNAL_ONLY] = True
                if feature_function:
                    spec[PARAMS][FUNCTION] = feature_function
                spec = [spec]   # so that extend works below

            parsed_features.extend(spec)

        return parsed_features

    @tc.typecheck
    def _parse_shadow_inputs_spec(self, spec:dict, fct:tc.optional(Function)):
        ''' Return a list of InputState specifications for the inputs specified in value of dict

        For any other specification, specify an InputState with a Projection from the sender of any Projections
            that project to the specified item
        If FUNCTION entry, assign as Function for all InputStates specified in SHADOW_EXTERNAL_INPUTS
        '''

        input_state_specs = []

        shadow_spec = spec[SHADOW_EXTERNAL_INPUTS]

        if not isinstance(shadow_spec, list):
            shadow_spec = [shadow_spec]
        for item in shadow_spec:
            if isinstance(item, Mechanism):
                # Shadow all of the InputStates for the Mechanism
                input_states = item.input_states
            if isinstance(item, InputState):
                # Place in a list for consistency of handling below
                input_states = [item]
            # Shadow all of the Projections to each specified InputState
            input_state_specs.extend([
                {
                    #NAME:i.name + ' of ' + i.owner.name,
                    VARIABLE: i.variable}
                for i in input_states
            ])
        if fct:
            for i in input_state_specs:
                i.update({FUNCTION:fct})

        return input_state_specs

    @property
    def control_allocation_search_space(self):
        return self._get_control_allocation_search_space()


    # ******************************************************************************************************************
    # FIX:  THE FOLLOWING IS SPECIFIC TO CompositionFunctionApproximator AS agent_rep
    # ******************************************************************************************************************

    def _initialize_composition_function_approximator(self):
        '''Initialize CompositionFunctionApproximator'''

        # CompositionFunctionApproximator needs to have access to control_signals to:
        # - to construct control_allocation_search_space from their allocation_samples attributes
        # - compute their values and costs for samples of control_allocations from control_allocation_search_space
        self.agent_rep.initialize(features_array=np.array(self.instance_defaults.variable[1:]),
                                  control_signals = self.control_signals)


<<<<<<< HEAD
=======
        raise OptimizationControlMechanismError("PROGRAM ERROR: {} must implement an {} method".
                                                format(self.__class__.__name__, repr('compute_EVC')))

    @property
    def _dependent_components(self):
        return list(itertools.chain(
            super()._dependent_components,
            [self.objective_mechanism],
            [self.learning_function] if isinstance(self.learning_function, Function_Base) else [],
            [self.search_function] if isinstance(self.search_function, Function_Base) else [],
            [self.search_termination_function] if isinstance(self.search_termination_function, Function_Base) else [],
        ))
>>>>>>> 6375e125
<|MERGE_RESOLUTION|>--- conflicted
+++ resolved
@@ -297,7 +297,6 @@
 Execution
 ---------
 
-<<<<<<< HEAD
 When an OptimizationControlMechanism is executed, it carries out the following steps:
 
   * Calls `adapt` method of its `agent_rep <OptimizationControlMechanism.agent_rep>` to give that a chance to
@@ -344,30 +343,6 @@
       next executed.
 
 COMMENT:
-=======
-When an OptimizationControlMechanism executes, it calls its `learning_function
-<OptimizationControlMechanism.learning_function>` if it has one, to udpate its `prediction_weights
-<OptimizationControlMechanism.prediction_weights>`. It then calls its primary `function
-<OptimizationControlMechanism.function>` to find the `allocation_policy <ControlMechanism.allocation_policy>` that
-yields the greatest `EVC <OptimizationControlMechanism_EVC>`.  The `function <OptimizationControlMechanism.function>`
-does this by selecting a sample `allocation_policy <ControlMechanism.allocation_policy>` (usually using
-`search_function <OptimizationControlMechanism.search_function>` to select one from `allocation_policy_search_space
-<OptimizationControlMechanism.allocation_policy_search_space>`), and evaluating the EVC for that `allocation_policy
-<ControlMechanism.allocation_policy>` using the `evaluation_function <OptimizationControlMechanism.evaluation_function>`.
-The latter does this either by using the current `current_state <OptimizationControlMechanism.current_state>`
-and `prediction_weights <OptimizationControlMechanism.prediction_weights>` to predict the EVC (model-free
-OptimizationControlMechanism), or by calling the OptimizationControlMechanism's `run_simulation
-<ModelBasedControlMechanism.run_simulation>` to "empirically" generate the `outcome
-<OptimizationControlMechanism.outcome>` for the `allocation_policy <ControlMechanism.allocation_policy>` and then
-evaluting the EVC for the resulting `outcome <ControlMechanism.outcome>` and `costs <ControlMechanism.costs>` (
-model-based OptimizationControlMechanism).  In either case, one or more allocation_policies are
-evaluated, and the one that yields the greatest EVC is returned.  The values of that `allocation_policy
-<ControlMechanism.allocation_policy>` are assigned as the `variables <ControlSignal.variable>` of the
-OptimizationControlMechanism's `control_signals <ControlMechanism.control_signals>`.  These are used by the
-`control_signals <ControlMechanism.control_signals>` to compute their `values <ControlSignal.value>`, which are used
-by their `ControlProjections <ControlProjection>` to modulate the parameters they control.
-
->>>>>>> 6375e125
 .. _OptimizationControlMechanism_Examples:
 
 Examples
@@ -409,49 +384,28 @@
 ---------------
 
 """
-<<<<<<< HEAD
 from collections import Iterable
 
-import typecheck as tc
-
-=======
 import itertools
->>>>>>> 6375e125
 import numpy as np
 import typecheck as tc
 
-<<<<<<< HEAD
-from psyneulink.core.components.functions.function import \
-    ModulationParam, _is_modulation_param, is_function_type, OBJECTIVE_FUNCTION, \
-    SEARCH_SPACE
+from psyneulink.core.components.functions.function import Function, ModulationParam, _is_modulation_param, is_function_type
+from psyneulink.core.components.functions.optimizationfunctions import OBJECTIVE_FUNCTION, SEARCH_SPACE
+from psyneulink.core.components.mechanisms.adaptive.control.controlmechanism import ControlMechanism
 from psyneulink.core.components.mechanisms.mechanism import Mechanism
-from psyneulink.core.components.mechanisms.adaptive.control.controlmechanism import ControlMechanism
-from psyneulink.core.components.mechanisms.processing.objectivemechanism import \
-    ObjectiveMechanism
+from psyneulink.core.components.mechanisms.processing.objectivemechanism import ObjectiveMechanism
 from psyneulink.core.components.states.inputstate import InputState
+from psyneulink.core.components.states.modulatorysignals.controlsignal import ControlSignal, ControlSignalCosts
 from psyneulink.core.components.states.outputstate import OutputState
-
 from psyneulink.core.components.states.parameterstate import ParameterState
-from psyneulink.core.components.states.modulatorysignals.controlsignal import ControlSignalCosts, ControlSignal
 from psyneulink.core.components.states.state import _parse_state_spec
-from psyneulink.core.components.functions.function import Function
-from psyneulink.core.globals.keywords import DEFAULT_VARIABLE, INTERNAL_ONLY, NAME, \
-    OPTIMIZATION_CONTROL_MECHANISM, OUTCOME, PARAMS, PARAMETER_STATES, FUNCTION, VARIABLE
-=======
-from psyneulink.core.components.functions.function import Function_Base, ModulationParam, _is_modulation_param, is_function_type
-from psyneulink.core.components.functions.optimizationfunctions import OBJECTIVE_FUNCTION, SEARCH_FUNCTION, \
-    SEARCH_SPACE, SEARCH_TERMINATION_FUNCTION
-from psyneulink.core.components.mechanisms.adaptive.control.controlmechanism import ControlMechanism
-from psyneulink.core.components.mechanisms.processing.objectivemechanism import MONITORED_OUTPUT_STATES, ObjectiveMechanism
-from psyneulink.core.components.states.modulatorysignals.controlsignal import ControlSignal, ControlSignalCosts
-from psyneulink.core.components.states.parameterstate import ParameterState
-from psyneulink.core.globals.keywords import DEFAULT_VARIABLE, OBJECTIVE_MECHANISM, OPTIMIZATION_CONTROL_MECHANISM, PARAMETER_STATES
->>>>>>> 6375e125
+from psyneulink.core.globals.context import ContextFlags
+from psyneulink.core.globals.defaults import defaultControlAllocation
+from psyneulink.core.globals.keywords import DEFAULT_VARIABLE, FUNCTION, INTERNAL_ONLY, NAME, OPTIMIZATION_CONTROL_MECHANISM, OUTCOME, PARAMETER_STATES, PARAMS, VARIABLE
 from psyneulink.core.globals.preferences.componentpreferenceset import is_pref_set
 from psyneulink.core.globals.preferences.preferenceset import PreferenceLevel
 from psyneulink.core.globals.utilities import is_iterable
-from psyneulink.core.globals.context import ContextFlags
-from psyneulink.core.globals.defaults import defaultControlAllocation
 
 __all__ = [
     'OptimizationControlMechanism', 'OptimizationControlMechanismError',
@@ -472,7 +426,6 @@
 
 
 class OptimizationControlMechanism(ControlMechanism):
-<<<<<<< HEAD
     """OptimizationControlMechanism(            \
     objective_mechanism=None,                   \
     features=None,                              \
@@ -486,20 +439,6 @@
     modulation=ModulationParam.MULTIPLICATIVE,  \
     params=None,                                \
     name=None,                                  \
-=======
-    """OptimizationControlMechanism(                       \
-    objective_mechanism=None,                              \
-    learning_function=None,                                \
-    evaluation_function=None,                              \
-    search_function=None,                                  \
-    search_termination_function=None,                      \
-    search_space=None,                                     \
-    function=None,                                         \
-    control_signals=None,                                  \
-    modulation=ModulationParam.MULTIPLICATIVE,             \
-    params=None,                                           \
-    name=None,                                             \
->>>>>>> 6375e125
     prefs=None)
 
     Subclass of `ControlMechanism <ControlMechanism>` that adjusts its `ControlSignals <ControlSignal>` to optimize
@@ -518,7 +457,6 @@
         <ObjectiveMechanism_Monitored_Output_States>` is used, a default ObjectiveMechanism is created and the list
         is passed to its **monitored_output_states** argument.
 
-<<<<<<< HEAD
     features : Mechanism, OutputState, Projection, dict, or list containing any of these : default
     {SHADOW_EXTERNAL_INPUTS : ALL}
         specifies Components, the values of which are assigned to `feature_values
@@ -541,85 +479,31 @@
         OptimizationControlMechanismit is disabled
 
     search_function : function or method
-        specifies the function assigned to `function <OptimizationControlMechanism.function>` as its 
-        `search_function <OptimizationFunction.search_function>` parameter, unless that is specified in a 
-        constructor for `function <OptimizationControlMechanism.function>`.  It must take as its arguments 
-        an array with the same shape as `control_allocation <ControlMechanism.control_allocation>` and an integer
-        (indicating the iteration of the `optimization process <OptimizationFunction_Process>`), and return 
-        an array with the same shape as `control_allocation <ControlMechanism.control_allocation>`.
-
-    search_termination_function : function or method
-        specifies the function assigned to `function <OptimizationControlMechanism.function>` as its 
-        `search_termination_function <OptimizationFunction.search_termination_function>` parameter, unless that is 
-        specified in a constructor for `function <OptimizationControlMechanism.function>`.  It must take as its 
-        arguments an array with the same shape as `control_allocation <ControlMechanism.control_allocation>` and two
-        integers (the first representing the `EVC <OptimizationControlMechanism_EVC>` value for the current 
-        `control_allocation <ControlMechanism.control_allocation>`, and the second the current iteration of the
-=======
-    learning_function : LearningFunction, function or method
-        specifies a function used to learn to predict the `EVC <OptimizationControlMechanism_EVC>` from
-        the current `current_state <OptimizationControlMechanism.current_state>` (see
-        `OptimizationControlMechanism_Learning_Function` for details).
-
-    evaluation_function : function or method
-        specifies the function used to evaluate the `EVC <OptimizationControlMechanism_EVC>` for a given
-        `allocation_policy <ControlMechanism.allocation_policy>`. It is assigned as the `objective_function
-        <OptimizationFunction.objective_function>` parameter of `function  <OptimizationControlMechanism.function>`,
-        unless that is specified in the constructor for an  OptimizationFunction assigned to the **function**
-        argument of the OptimizationControlMechanism's constructor.  Often it is assigned directy to the
-        OptimizationControlMechanism's `compute_EVC <OptimizationControlMechanism.compute_EVC>` method;  in some
-        cases it may implement additional operations, but should always call `compute_EVC
-        <OptimizationControlMechanism.compute_EVC>`. A custom function can be assigned, but it must take as its
-        first argument an array with the same shape as the OptimizationControlMechanism's `allocation_policy
-        <ControlMechanism.allocation_policy>`, and return the following four values: an array containing the
-        `allocation_policy <ControlMechanism.allocation_policy>` that generated the optimal `EVC
-        <OptimizationControlMechanism_EVC>`; an array containing that EVC value;  a list containing each
-        `allocation_policy <ControlMechanism.allocation_policy>` sampled if `function
-        <OptimizationControlMechanism.function>` has a `save_samples <OptimizationFunction.save_samples>` attribute
-        and it is `True`, otherwise it should return an empty list; and a list containing the EVC values for each
-        `allocation_policy <ControlMechanism.allocation_policy>` sampled if the function has a `save_values
-        <OptimizationFunction.save_values>` attribute and it is `True`, otherwise it should return an empty list.
-
-    search_function : function or method
         specifies the function assigned to `function <OptimizationControlMechanism.function>` as its
         `search_function <OptimizationFunction.search_function>` parameter, unless that is specified in a
         constructor for `function <OptimizationControlMechanism.function>`.  It must take as its arguments
-        an array with the same shape as `allocation_policy <ControlMechanism.allocation_policy>` and an integer
+        an array with the same shape as `control_allocation <ControlMechanism.control_allocation>` and an integer
         (indicating the iteration of the `optimization process <OptimizationFunction_Process>`), and return
-        an array with the same shape as `allocation_policy <ControlMechanism.allocation_policy>`.
+        an array with the same shape as `control_allocation <ControlMechanism.control_allocation>`.
 
     search_termination_function : function or method
         specifies the function assigned to `function <OptimizationControlMechanism.function>` as its
         `search_termination_function <OptimizationFunction.search_termination_function>` parameter, unless that is
         specified in a constructor for `function <OptimizationControlMechanism.function>`.  It must take as its
-        arguments an array with the same shape as `allocation_policy <ControlMechanism.allocation_policy>` and two
+        arguments an array with the same shape as `control_allocation <ControlMechanism.control_allocation>` and two
         integers (the first representing the `EVC <OptimizationControlMechanism_EVC>` value for the current
-        `allocation_policy <ControlMechanism.allocation_policy>`, and the second the current iteration of the
->>>>>>> 6375e125
+        `control_allocation <ControlMechanism.control_allocation>`, and the second the current iteration of the
         `optimization process <OptimizationFunction_Process>`;  it must return `True` or `False`.
 
     search_space : list or ndarray
-<<<<<<< HEAD
-        specifies the `search_space <OptimizationFunction.search_space>` parameter for `function 
-        <OptimizationControlMechanism.function>`, unless that is specified in a constructor for `function 
+        specifies the `search_space <OptimizationFunction.search_space>` parameter for `function
+        <OptimizationControlMechanism.function>`, unless that is specified in a constructor for `function
         <OptimizationControlMechanism.function>`.  Each item must have the same shape as `control_allocation
         <ControlMechanism.control_allocation>`.
-        
     function : OptimizationFunction, function or method
         specifies the function used to optimize the `control_allocation <ControlMechanism.control_allocation>`;
         must take as its sole argument an array with the same shape as `control_allocation
         <ControlMechanism.control_allocation>`, and return a similar array (see `Primary Function
-=======
-        specifies the `search_space <OptimizationFunction.search_space>` parameter for `function
-        <OptimizationControlMechanism.function>`, unless that is specified in a constructor for `function
-        <OptimizationControlMechanism.function>`.  Each item must have the same shape as `allocation_policy
-        <ControlMechanism.allocation_policy>`.
-
-    function : OptimizationFunction, function or method
-        specifies the function used to optimize the `allocation_policy <ControlMechanism.allocation_policy>`;
-        must take as its sole argument an array with the same shape as `allocation_policy
-        <ControlMechanism.allocation_policy>`, and return a similar array (see `Primary Function
->>>>>>> 6375e125
         <OptimizationControlMechanism>` for additional details).
 
     params : Dict[param keyword: param value] : default None
@@ -642,18 +526,10 @@
         the current value of each of the OptimizationControlMechanism's `features
         <OptimizationControlMechanism_Features>` (each of which is a 1d array).
 
-<<<<<<< HEAD
     agent_rep : Composition
         determines the `Composition` used by the `evalution_function <OptimizationControlMechanism.evaluation_function>`
         to determine the `EVC <OptimizationControlMechanism_EVC>` (see `above <OptimizationControlMechanism_Agent_Rep>`
         for additional details).
-=======
-    learning_function : LearningFunction, function or method
-        takes `current_state <OptimizationControlMechanism.current_state>` as its first argument, and
-        `net_outcome <ControlMechanism.net_outcome>` as its second argument, and returns an updated set of
-        `prediction_weights <OptimizationControlMechanism.prediction_weights>` (see
-        `OptimizationControlMechanism_Learning_Function` for additional details).
->>>>>>> 6375e125
 
     function : OptimizationFunction, function or method
         takes current `control_allocation <ControlMechanism.control_allocation>` (as initializer),
@@ -664,7 +540,6 @@
         <OptimizationControlMechanism_Function>` for additional details).
 
     evaluation_function : function or method
-<<<<<<< HEAD
         returns `EVC <OptimizationControlMechanism_EVC>` for a given state (i.e., combination of `feature_values
         <OptimizationControlMechanism.feature_values>` and `control_allocation <ControlMechanism.control_allocation>`.
         It is assigned as the `objective_function <OptimizationFunction.objective_function>` parameter of `function
@@ -697,26 +572,15 @@
 
     COMMENT:
     search_function : function or method
-        `search_function <OptimizationFunction.search_function>` assigned to `function 
+        `search_function <OptimizationFunction.search_function>` assigned to `function
         <OptimizationControlMechanism.function>`; used to select samples of `control_allocation
         <ControlMechanism.control_allocation>` to evaluate by `evaluation_function
-=======
-        assigned as the `objective_function <OptimizationFunction.objective_function>` parameter of `function
-        <OptimizationControlMechanism.function>`;  often this is simply the OptimizationControlMechanism's
-        `compute_EVC <OptimizationControlMechanism.compute_EVC>` method, but it should always call that.
-
-    search_function : function or method
-        `search_function <OptimizationFunction.search_function>` assigned to `function
-        <OptimizationControlMechanism.function>`; used to select samples of `allocation_policy
-        <ControlMechanism.allocation_policy>` to evaluate by `evaluation_function
->>>>>>> 6375e125
         <OptimizationControlMechanism.evaluation_function>`.
 
     search_termination_function : function or method
         `search_termination_function <OptimizationFunction.search_termination_function>` assigned to
         `function <OptimizationControlMechanism.function>`;  determines when to terminate the
         `optimization process <OptimizationFunction_Process>`.
-<<<<<<< HEAD
     COMMENT
 
     control_allocation_search_space : list or ndarray
@@ -728,14 +592,6 @@
         determined by the `Cartesian product <HTML REF>`_ of the `allocation_samples
         <ControlSignal.allocation_samples>` specified for each of the OptimizationControlMechanism's
         `control_signals <ControlMechanism.control_signals>`.
-=======
-
-    allocation_policy_search_space : list or ndarray
-        `search_space <OptimizationFunction.search_space>` assigned to `function
-        <OptimizationControlMechanism.function>`;  determines the samples of
-        `allocation_policy <ControlMechanism.allocation_policy>` evaluated by the `evaluation_function
-        <OptimizationControlMechanism.evaluation_function>`.
->>>>>>> 6375e125
 
     saved_samples : list
         contains all values of `control_allocation <ControlMechanism.control_allocation>` sampled by `function
@@ -743,15 +599,9 @@
         is `True`;  otherwise list is empty.
 
     saved_values : list
-<<<<<<< HEAD
         contains values of EVC associated with all samples of `control_allocation <ControlMechanism.control_allocation>`
         evaluated by by `function <OptimizationControlMechanism.function>` if its `save_values
         <OptimizationFunction.save_samples>` parameter is `True`;  otherwise list is empty.
-=======
-        contains values of EVC associated with all samples of `allocation_policy <ControlMechanism.allocation_policy>`
-         evaluated by by `function <OptimizationControlMechanism.function>` if its `save_values
-         <OptimizationFunction.save_samples>` parameter is `True`;  otherwise list is empty.
->>>>>>> 6375e125
 
     name : str
         name of the OptimizationControlMechanism; if it is not specified in the **name** argument of the constructor, a
@@ -783,7 +633,7 @@
         search_termination_function = None
 
         search_space = None
-        allocation_policy_search_space = None
+        control_allocation_search_space = None
 
     paramClassDefaults = ControlMechanism.paramClassDefaults.copy()
     paramClassDefaults.update({PARAMETER_STATES: NotImplemented}) # This suppresses parameterStates
@@ -909,7 +759,6 @@
         super()._instantiate_attributes_after_function(context=context)
 
         # Assign parameters to function (OptimizationFunction) that rely on OptimizationControlMechanism
-<<<<<<< HEAD
         self.function_object.reinitialize({DEFAULT_VARIABLE: self.control_allocation,
                                            OBJECTIVE_FUNCTION: self.evaluation_function,
                                            # SEARCH_FUNCTION: self.search_function,
@@ -928,21 +777,7 @@
         if (isinstance(self.agent_rep, CompositionFunctionApproximator)):
             self._initialize_composition_function_approximator()
 
-    def _get_control_allocation_search_space(self):
-=======
-        self.function_object.reinitialize({DEFAULT_VARIABLE: self.allocation_policy,
-                                           OBJECTIVE_FUNCTION: self.objective_function,
-                                           SEARCH_FUNCTION: self.search_function,
-                                           SEARCH_TERMINATION_FUNCTION: self.search_termination_function,
-                                           SEARCH_SPACE: self.get_allocation_policy_search_space()})
-
-        self.evaluation_function = self.function_object.objective_function
-        self.search_function = self.function_object.search_function
-        self.search_termination_function = self.function_object.search_termination_function
-        self.search_space = self.function_object.search_space
-
-    def get_allocation_policy_search_space(self, execution_id=None):
->>>>>>> 6375e125
+    def _get_control_allocation_search_space(self, execution_id=None):
 
         control_signal_sample_lists = []
         for control_signal in self.control_signals:
@@ -952,24 +787,15 @@
         #                                     (one sample from the allocationSample of each ControlProjection)
         # Reference for implementation below:
         # http://stackoverflow.com/questions/1208118/using-numpy-to-build-an-array-of-all-combinations-of-two-arrays
-<<<<<<< HEAD
-        control_allocation_search_space = \
-            np.array(np.meshgrid(*control_signal_sample_lists)).T.reshape(-1,len(self.control_signals))
+        control_allocation_search_space = np.array(np.meshgrid(*control_signal_sample_lists)).T.reshape(-1, len(self.control_signals))
 
         # Insure that ControlSignal in each sample is in its own 1d array
         re_shape = (control_allocation_search_space.shape[0], control_allocation_search_space.shape[1], 1)
-        return control_allocation_search_space.reshape(re_shape)
-=======
-        allocation_policy_search_space = np.array(np.meshgrid(*control_signal_sample_lists)).T.reshape(-1, len(self.control_signals))
-
-        # Insure that ControlSignal in each sample is in its own 1d array
-        re_shape = (allocation_policy_search_space.shape[0], allocation_policy_search_space.shape[1], 1)
-
-        allocation_policy_search_space = allocation_policy_search_space.reshape(re_shape)
-
-        self.parameters.allocation_policy_search_space.set(allocation_policy_search_space, execution_id, override=True)
-        return allocation_policy_search_space
->>>>>>> 6375e125
+
+        control_allocation_search_space = control_allocation_search_space.reshape(re_shape)
+
+        self.parameters.control_allocation_search_space.set(control_allocation_search_space, execution_id, override=True)
+        return control_allocation_search_space
 
     def _execute(self, variable=None, runtime_params=None, context=None):
         '''Find control_allocation that optimizes result of `agent_rep.evaluate`  .'''
@@ -1180,10 +1006,6 @@
                                   control_signals = self.control_signals)
 
 
-<<<<<<< HEAD
-=======
-        raise OptimizationControlMechanismError("PROGRAM ERROR: {} must implement an {} method".
-                                                format(self.__class__.__name__, repr('compute_EVC')))
 
     @property
     def _dependent_components(self):
@@ -1193,5 +1015,4 @@
             [self.learning_function] if isinstance(self.learning_function, Function_Base) else [],
             [self.search_function] if isinstance(self.search_function, Function_Base) else [],
             [self.search_termination_function] if isinstance(self.search_termination_function, Function_Base) else [],
-        ))
->>>>>>> 6375e125
+        ))